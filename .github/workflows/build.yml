--- conflicted
+++ resolved
@@ -33,10 +33,6 @@
            - { os: darwin, arch: amd64 }
 
     steps:
-<<<<<<< HEAD
-    - name: Set up Go 1.17
-      uses: actions/setup-go@v2.1.5
-=======
     - name: Checkout
       uses: actions/checkout@v2
 
@@ -48,7 +44,6 @@
 
     - name: Set up Go
       uses: actions/setup-go@v2.1.4
->>>>>>> bd553bf7
       with:
         go-version: ${{ steps.go-version.outputs.version }}
       id: go
