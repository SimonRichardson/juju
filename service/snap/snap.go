--- conflicted
+++ resolved
@@ -70,91 +70,6 @@
 	}
 
 	return nil
-}
-
-<<<<<<< HEAD
-// App is a wrapper around a single snap
-type App struct {
-	Name               string
-	ConfinementPolicy  string
-	Channel            string
-	BackgroundServices []BackgroundService
-	Prerequisites      []App
-}
-
-func (a *App) Validate() error {
-	var validationErrors = []error{}
-
-	if !snapNameRe.MatchString(a.Name) {
-		err := errors.NotValidf("app.Name")
-		if err != nil {
-			logger.Errorf("error detected in app.Name: %#v", a)
-			validationErrors = append(validationErrors, err)
-		}
-	}
-
-	for _, backgroundService := range a.BackgroundServices {
-		err := backgroundService.Validate()
-		if err != nil {
-			validationErrors = append(validationErrors, err)
-		}
-	}
-
-	for _, prerequisite := range a.Prerequisites {
-		err := prerequisite.Validate()
-		if err != nil {
-			validationErrors = append(validationErrors, err)
-		}
-	}
-
-	if len(validationErrors) == 0 {
-		return nil
-	}
-
-	return errors.NotValidf("%v - snap.App", validationErrors)
-}
-
-// StartCommands returns a list if shell commands that should be executed (in order)
-// to start App and its background services. executeable is a path to the snap
-// executable. If the app has prerequisite applications defined, then take care to call
-// StartCommands on those apps also.
-func (a *App) StartCommands(executable string) []string {
-	if len(a.BackgroundServices) == 0 {
-		return []string{fmt.Sprintf("%s start %s", executable, a.Name)}
-	}
-
-	commands := make([]string, 0, len(a.BackgroundServices))
-	for _, backgroundService := range a.BackgroundServices {
-		enableFlag := ""
-		if backgroundService.EnableAtStartup {
-			enableFlag = " --enable "
-		}
-
-		command := fmt.Sprintf("%s start %s %s.%s", executable, enableFlag, a.Name, backgroundService.Name)
-		commands = append(commands, command)
-	}
-	return commands
-=======
-// IsRunning indicates whether Snap is currently running on the system.
-// When the snap command (normally installed to /usr/bin/snap) cannot be
-// detected, IsRunning returns (false, nil). Other errors result in (false, err).
-func IsRunning() (bool, error) {
-	if runtime.GOOS == "windows" {
-		return false, nil
-	}
-
-	cmd := exec.Command(Command, "version")
-	out, err := cmd.CombinedOutput()
-	logger.Debugf("snap version output: %#v", string(out[:]))
-	if err == nil {
-		return true, nil
-	}
-	if common.IsCmdNotFoundErr(err) {
-		return false, nil
-	}
-
-	return false, errors.Annotatef(err, "exec %q failed", Command)
->>>>>>> 0581aa39
 }
 
 // SetSnapConfig sets a snap's key to value.
@@ -233,11 +148,7 @@
 //
 // If no BackgroundServices are provided, Service will wrap all of the snap's
 // background services.
-<<<<<<< HEAD
-func NewService(mainSnap string, serviceName string, conf common.Conf, snapPath, configDir string, Channel string, ConfinementPolicy string, backgroundServices []BackgroundService, prerequisites []App) (Service, error) {
-=======
 func NewService(mainSnap string, serviceName string, conf common.Conf, snapPath string, channel string, confinementPolicy ConfinementPolicy, backgroundServices []BackgroundService, prerequisites []Installable) (Service, error) {
->>>>>>> 0581aa39
 	if serviceName == "" {
 		serviceName = mainSnap
 	}
@@ -264,23 +175,8 @@
 		executable:     snapPath,
 		app:            app,
 		conf:           conf,
-<<<<<<< HEAD
-		configDir:      configDir,
-	}
-
-	return svc, nil
-}
-
-func NewApp(name string) App {
-	return App{
-		Name:              name,
-		ConfinementPolicy: defaultConfinementPolicy,
-		Channel:           defaultChannel,
-	}
-=======
 		configDir:      systemd.EtcSystemdDir,
 	}, nil
->>>>>>> 0581aa39
 }
 
 // NewServiceFromName returns a service that manages all of a snap's
@@ -292,11 +188,7 @@
 	var prerequisites []Installable
 	var backgroundServices []BackgroundService
 
-<<<<<<< HEAD
-	return NewService(name, name, conf, Command, systemd.EtcSystemdDir, Channel, ConfinementPolicy, BackgroundServices, Prerequisites)
-=======
 	return NewService(name, name, conf, Command, "", "", backgroundServices, prerequisites)
->>>>>>> 0581aa39
 
 }
 
