--- conflicted
+++ resolved
@@ -601,16 +601,13 @@
 		PublicDNSAddress,
 		QueryTracingEnabled,
 		QueryTracingThreshold,
-<<<<<<< HEAD
 		ObjectStoreType,
 		ObjectStoreS3Endpoint,
 		ObjectStoreS3StaticKey,
 		ObjectStoreS3StaticSecret,
 		ObjectStoreS3StaticSession,
-=======
 		SSHMaxConcurrentConnections,
 		SSHServerPort,
->>>>>>> 206e39b3
 	)
 
 	methodNameRE = regexp.MustCompile(`[[:alpha:]][[:alnum:]]*\.[[:alpha:]][[:alnum:]]*`)
@@ -1093,7 +1090,6 @@
 	return c.durationOrDefault(QueryTracingThreshold, DefaultQueryTracingThreshold)
 }
 
-<<<<<<< HEAD
 // OpenTelemetryEnabled returns whether open telemetry tracing is enabled.
 func (c Config) OpenTelemetryEnabled() bool {
 	return c.boolOrDefault(OpenTelemetryEnabled, DefaultOpenTelemetryEnabled)
@@ -1157,7 +1153,8 @@
 // object stores.
 func (c Config) ObjectStoreS3StaticSession() string {
 	return c.asString(ObjectStoreS3StaticSession)
-=======
+}
+
 // SSHServerPort returns the port the SSH server listens on.
 func (c Config) SSHServerPort() int {
 	return c.intOrDefault(SSHServerPort, DefaultSSHServerPort)
@@ -1167,7 +1164,6 @@
 // SSH connections that the controller will allow.
 func (c Config) SSHMaxConcurrentConnections() int {
 	return c.intOrDefault(SSHMaxConcurrentConnections, DefaultSSHMaxConcurrentConnections)
->>>>>>> 206e39b3
 }
 
 // Validate ensures that config is a valid configuration.
