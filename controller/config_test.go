// Copyright 2016 Canonical Ltd.
// Licensed under the AGPLv3, see LICENCE file for details.

package controller_test

import (
	stdtesting "testing"
	"time"

	"github.com/juju/loggo"
	gitjujutesting "github.com/juju/testing"
	jc "github.com/juju/testing/checkers"
	utilscert "github.com/juju/utils/cert"
	gc "gopkg.in/check.v1"

	"github.com/juju/juju/cert"
	"github.com/juju/juju/controller"
	"github.com/juju/juju/testing"
)

func Test(t *stdtesting.T) {
	gc.TestingT(t)
}

type ConfigSuite struct {
	testing.FakeJujuXDGDataHomeSuite
	home string
}

var _ = gc.Suite(&ConfigSuite{})

func (s *ConfigSuite) SetUpTest(c *gc.C) {
	s.FakeJujuXDGDataHomeSuite.SetUpTest(c)
	// Make sure that the defaults are used, which
	// is <root>=WARNING
	loggo.DefaultContext().ResetLoggerLevels()
}

func (s *ConfigSuite) TestGenerateControllerCertAndKey(c *gc.C) {
	// Add a cert.
	s.FakeHomeSuite.Home.AddFiles(c, gitjujutesting.TestFile{Name: ".ssh/id_rsa.pub", Data: "rsa\n"})

	for _, test := range []struct {
		caCert    string
		caKey     string
		sanValues []string
	}{{
		caCert: testing.CACert,
		caKey:  testing.CAKey,
	}, {
		caCert:    testing.CACert,
		caKey:     testing.CAKey,
		sanValues: []string{"10.0.0.1", "192.168.1.1"},
	}} {
		certPEM, keyPEM, err := controller.GenerateControllerCertAndKey(test.caCert, test.caKey, test.sanValues)
		c.Assert(err, jc.ErrorIsNil)

		_, _, err = utilscert.ParseCertAndKey(certPEM, keyPEM)
		c.Check(err, jc.ErrorIsNil)

		err = cert.Verify(certPEM, testing.CACert, time.Now())
		c.Assert(err, jc.ErrorIsNil)
		err = cert.Verify(certPEM, testing.CACert, time.Now().AddDate(9, 0, 0))
		c.Assert(err, jc.ErrorIsNil)
		err = cert.Verify(certPEM, testing.CACert, time.Now().AddDate(10, 0, 1))
		c.Assert(err, gc.NotNil)
		srvCert, err := utilscert.ParseCert(certPEM)
		c.Assert(err, jc.ErrorIsNil)
		sanIPs := make([]string, len(srvCert.IPAddresses))
		for i, ip := range srvCert.IPAddresses {
			sanIPs[i] = ip.String()
		}
		c.Assert(sanIPs, jc.SameContents, test.sanValues)
	}
}

var validateTests = []struct {
	about       string
	config      controller.Config
	expectError string
}{{
	about:       "missing CA cert",
	expectError: `missing CA certificate`,
}, {
	about: "bad CA cert",
	config: controller.Config{
		controller.CACertKey: "xxx",
	},
	expectError: `bad CA certificate in configuration: no certificates found`,
}, {
	about: "bad controller UUID",
	config: controller.Config{
		controller.ControllerUUIDKey: "xxx",
		controller.CACertKey:         testing.CACert,
	},
	expectError: `controller-uuid: expected UUID, got string\("xxx"\)`,
}, {
	about: "HTTPS identity URL OK",
	config: controller.Config{
		controller.IdentityURL: "https://0.1.2.3/foo",
		controller.CACertKey:   testing.CACert,
	},
}, {
	about: "HTTP identity URL requires public key",
	config: controller.Config{
		controller.IdentityURL: "http://0.1.2.3/foo",
		controller.CACertKey:   testing.CACert,
	},
	expectError: `URL needs to be https when identity-public-key not provided`,
}, {
	about: "HTTP identity URL OK if public key is provided",
	config: controller.Config{
		controller.IdentityPublicKey: `o/yOqSNWncMo1GURWuez/dGR30TscmmuIxgjztpoHEY=`,
		controller.IdentityURL:       "http://0.1.2.3/foo",
		controller.CACertKey:         testing.CACert,
	},
}, {
	about: "invalid identity public key",
	config: controller.Config{
		controller.IdentityPublicKey: `xxxx`,
		controller.CACertKey:         testing.CACert,
	},
	expectError: `invalid identity public key: wrong length for base64 key, got 3 want 32`,
}, {
<<<<<<< HEAD
	about: "invalid management space name - whitespace",
	config: controller.Config{
		controller.CACertKey:           testing.CACert,
		controller.JujuManagementSpace: " ",
	},
	expectError: `juju mgmt space name " " not valid`,
}, {
	about: "invalid management space name - caps",
	config: controller.Config{
		controller.CACertKey:           testing.CACert,
		controller.JujuManagementSpace: "CAPS",
	},
	expectError: `juju mgmt space name "CAPS" not valid`,
}, {
	about: "invalid management space name - carriage return",
	config: controller.Config{
		controller.CACertKey:           testing.CACert,
		controller.JujuManagementSpace: "\n",
	},
	expectError: `juju mgmt space name "\\n" not valid`,
}, {
	about: "invalid HA space name - number",
	config: controller.Config{
		controller.CACertKey:   testing.CACert,
		controller.JujuHASpace: 666,
	},
	expectError: `type for juju HA space name 666 not valid`,
}, {
	about: "invalid HA space name - bool",
	config: controller.Config{
		controller.CACertKey:   testing.CACert,
		controller.JujuHASpace: true,
	},
	expectError: `type for juju HA space name true not valid`,
=======
	about: "invalid audit log max size",
	config: controller.Config{
		controller.CACertKey:       testing.CACert,
		controller.AuditLogMaxSize: "abcd",
	},
	expectError: `invalid audit log max size in configuration: expected a non-negative number, got "abcd"`,
}, {
	about: "zero audit log max size",
	config: controller.Config{
		controller.CACertKey:       testing.CACert,
		controller.AuditingEnabled: true,
		controller.AuditLogMaxSize: "0M",
	},
	expectError: `invalid audit log max size: can't be 0 if auditing is enabled`,
}, {
	about: "invalid audit log max backups",
	config: controller.Config{
		controller.CACertKey:          testing.CACert,
		controller.AuditLogMaxBackups: -10,
	},
	expectError: `invalid audit log max backups: should be a number of files \(or 0 to keep all\), got -10`,
>>>>>>> 71750c57
}}

func (s *ConfigSuite) TestValidate(c *gc.C) {
	for i, test := range validateTests {
		c.Logf("test %d: %v", i, test.about)
		err := test.config.Validate()
		if test.expectError != "" {
			c.Assert(err, gc.ErrorMatches, test.expectError)
		} else {
			c.Assert(err, jc.ErrorIsNil)
		}
	}
}

func (s *ConfigSuite) TestLogConfigDefaults(c *gc.C) {
	cfg, err := controller.NewConfig(testing.ControllerTag.Id(), testing.CACert, nil)
	c.Assert(err, jc.ErrorIsNil)
	c.Assert(cfg.MaxLogsAge(), gc.Equals, 72*time.Hour)
	c.Assert(cfg.MaxLogSizeMB(), gc.Equals, 4096)
}

func (s *ConfigSuite) TestLogConfigValues(c *gc.C) {
	cfg, err := controller.NewConfig(
		testing.ControllerTag.Id(),
		testing.CACert,
		map[string]interface{}{
			"max-logs-size": "8G",
			"max-logs-age":  "96h",
		},
	)
	c.Assert(err, jc.ErrorIsNil)
	c.Assert(cfg.MaxLogsAge(), gc.Equals, 96*time.Hour)
	c.Assert(cfg.MaxLogSizeMB(), gc.Equals, 8192)
}

func (s *ConfigSuite) TestTxnLogConfigDefault(c *gc.C) {
	cfg, err := controller.NewConfig(testing.ControllerTag.Id(), testing.CACert, nil)
	c.Assert(err, jc.ErrorIsNil)
	c.Assert(cfg.MaxTxnLogSizeMB(), gc.Equals, 10)
}

func (s *ConfigSuite) TestTxnLogConfigValue(c *gc.C) {
	cfg, err := controller.NewConfig(
		testing.ControllerTag.Id(),
		testing.CACert,
		map[string]interface{}{
			"max-txn-log-size": "8G",
		},
	)
	c.Assert(err, jc.ErrorIsNil)
	c.Assert(cfg.MaxTxnLogSizeMB(), gc.Equals, 8192)
}

<<<<<<< HEAD
func (s *ConfigSuite) TestNetworkSpaceConfigValues(c *gc.C) {
	haSpace := "space1"
	managementSpace := "space2"

	cfg, err := controller.NewConfig(
		testing.ControllerTag.Id(),
		testing.CACert,
		map[string]interface{}{
			controller.JujuHASpace:         haSpace,
			controller.JujuManagementSpace: managementSpace,
		},
	)
	c.Assert(err, jc.ErrorIsNil)
	c.Assert(cfg.JujuHASpace(), gc.Equals, haSpace)
	c.Assert(cfg.JujuManagementSpace(), gc.Equals, managementSpace)
}

func (s *ConfigSuite) TestNetworkSpaceConfigDefaults(c *gc.C) {
	cfg, err := controller.NewConfig(
		testing.ControllerTag.Id(),
		testing.CACert,
		map[string]interface{}{},
	)
	c.Assert(err, jc.ErrorIsNil)
	c.Assert(cfg.JujuHASpace(), gc.Equals, "")
	c.Assert(cfg.JujuManagementSpace(), gc.Equals, "")
=======
func (s *ConfigSuite) TestAuditLogDefaults(c *gc.C) {
	cfg, err := controller.NewConfig(testing.ControllerTag.Id(), testing.CACert, nil)
	c.Assert(err, jc.ErrorIsNil)
	c.Assert(cfg.AuditingEnabled(), gc.Equals, false)
	c.Assert(cfg.AuditLogCaptureArgs(), gc.Equals, false)
	c.Assert(cfg.AuditLogMaxSizeMB(), gc.Equals, 300)
	c.Assert(cfg.AuditLogMaxBackups(), gc.Equals, 10)
}

func (s *ConfigSuite) TestAuditLogValues(c *gc.C) {
	cfg, err := controller.NewConfig(
		testing.ControllerTag.Id(),
		testing.CACert,
		map[string]interface{}{
			"auditing-enabled":       true,
			"audit-log-capture-args": true,
			"audit-log-max-size":     "100M",
			"audit-log-max-backups":  10.0,
		},
	)
	c.Assert(err, jc.ErrorIsNil)
	c.Assert(cfg.AuditingEnabled(), gc.Equals, true)
	c.Assert(cfg.AuditLogCaptureArgs(), gc.Equals, true)
	c.Assert(cfg.AuditLogMaxSizeMB(), gc.Equals, 100)
	c.Assert(cfg.AuditLogMaxBackups(), gc.Equals, 10)
>>>>>>> 71750c57
}<|MERGE_RESOLUTION|>--- conflicted
+++ resolved
@@ -122,7 +122,6 @@
 	},
 	expectError: `invalid identity public key: wrong length for base64 key, got 3 want 32`,
 }, {
-<<<<<<< HEAD
 	about: "invalid management space name - whitespace",
 	config: controller.Config{
 		controller.CACertKey:           testing.CACert,
@@ -157,7 +156,7 @@
 		controller.JujuHASpace: true,
 	},
 	expectError: `type for juju HA space name true not valid`,
-=======
+}, {
 	about: "invalid audit log max size",
 	config: controller.Config{
 		controller.CACertKey:       testing.CACert,
@@ -179,7 +178,6 @@
 		controller.AuditLogMaxBackups: -10,
 	},
 	expectError: `invalid audit log max backups: should be a number of files \(or 0 to keep all\), got -10`,
->>>>>>> 71750c57
 }}
 
 func (s *ConfigSuite) TestValidate(c *gc.C) {
@@ -233,7 +231,6 @@
 	c.Assert(cfg.MaxTxnLogSizeMB(), gc.Equals, 8192)
 }
 
-<<<<<<< HEAD
 func (s *ConfigSuite) TestNetworkSpaceConfigValues(c *gc.C) {
 	haSpace := "space1"
 	managementSpace := "space2"
@@ -260,7 +257,8 @@
 	c.Assert(err, jc.ErrorIsNil)
 	c.Assert(cfg.JujuHASpace(), gc.Equals, "")
 	c.Assert(cfg.JujuManagementSpace(), gc.Equals, "")
-=======
+}
+
 func (s *ConfigSuite) TestAuditLogDefaults(c *gc.C) {
 	cfg, err := controller.NewConfig(testing.ControllerTag.Id(), testing.CACert, nil)
 	c.Assert(err, jc.ErrorIsNil)
@@ -286,5 +284,4 @@
 	c.Assert(cfg.AuditLogCaptureArgs(), gc.Equals, true)
 	c.Assert(cfg.AuditLogMaxSizeMB(), gc.Equals, 100)
 	c.Assert(cfg.AuditLogMaxBackups(), gc.Equals, 10)
->>>>>>> 71750c57
 }