// Copyright 2016 Canonical Ltd.
// Licensed under the AGPLv3, see LICENCE file for details.

package metricobserver

import (
	"context"
	"net/http"
	"strconv"
	"time"

	"github.com/juju/clock"
	"github.com/juju/errors"
	"github.com/juju/names/v6"
	"github.com/prometheus/client_golang/prometheus"

	"github.com/juju/juju/apiserver/observer"
	"github.com/juju/juju/core/model"
	"github.com/juju/juju/rpc"
)

// MetricLabels used for setting labels for the Counter and Summary vectors.
const (
	MetricLabelFacade    = "facade"
	MetricLabelVersion   = "version"
	MetricLabelMethod    = "method"
	MetricLabelErrorCode = "error_code"
)

// MetricLabelNames holds the names for reporting the names of the metric
// types when calling the observers.
var MetricLabelNames = []string{
	MetricLabelFacade,
	MetricLabelVersion,
	MetricLabelMethod,
	MetricLabelErrorCode,
}

// SummaryVec is a Collector that bundles a set of Summaries that all share the
// same description.
type SummaryVec interface {
	// With returns a Summary for a given labels slice
	With(prometheus.Labels) prometheus.Observer
}

// MetricsCollector represents a bundle of metrics that is used by the observer
// factory.
type MetricsCollector interface {
	// APIRequestDuration returns a SummaryVec for updating the duration of
	// api request duration.
	APIRequestDuration() SummaryVec
}

// Config contains the configuration for an Observer.
type Config struct {
	// Clock is the clock to use for all time-related operations.
	Clock clock.Clock

	// MetricsCollector defines .
	MetricsCollector MetricsCollector
}

// Validate validates the observer factory configuration.
func (cfg Config) Validate() error {
	if cfg.Clock == nil {
		return errors.NotValidf("nil Clock")
	}
	if cfg.MetricsCollector == nil {
		return errors.NotValidf("nil MetricsCollector")
	}
	return nil
}

// NewObserverFactory returns a function that, when called, returns a new
// Observer. NewObserverFactory registers the API request metrics, and
// each Observer updates those metrics.
func NewObserverFactory(config Config) (observer.ObserverFactory, error) {
	if err := config.Validate(); err != nil {
		return nil, errors.Annotate(err, "validating config")
	}

	// Observer is currently stateless, so we return the same one for each
	// API connection. Individual RPC requests still get their own RPC
	// observers.
	o := &Observer{
		clock: config.Clock,
		metrics: metrics{
			apiRequestDuration: config.MetricsCollector.APIRequestDuration(),
		},
	}
	return func() observer.Observer {
		return o
	}, nil
}

// Observer is an API server request observer that collects Prometheus metrics.
type Observer struct {
	clock   clock.Clock
	metrics metrics
}

type metrics struct {
	apiRequestDuration SummaryVec
}

// Login is part of the observer.Observer interface.
func (*Observer) Login(context.Context, names.Tag, names.ModelTag, model.UUID, bool, string) {}

// Join is part of the observer.Observer interface.
<<<<<<< HEAD
func (*Observer) Join(context.Context, *http.Request, uint64) {}
=======
func (*Observer) Join(req *http.Request, connectionID uint64, _ int) {}
>>>>>>> c913c2ca

// Leave is part of the observer.Observer interface.
func (*Observer) Leave(context.Context) {}

// RPCObserver is part of the observer.Observer interface.
func (o *Observer) RPCObserver() rpc.Observer {
	return &rpcObserver{
		clock:   o.clock,
		metrics: o.metrics,
	}
}

type rpcObserver struct {
	clock        clock.Clock
	metrics      metrics
	requestStart time.Time
}

// ServerRequest is part of the rpc.Observer interface.
func (o *rpcObserver) ServerRequest(ctx context.Context, hdr *rpc.Header, body interface{}) {
	o.requestStart = o.clock.Now()
}

// ServerReply is part of the rpc.Observer interface.
func (o *rpcObserver) ServerReply(ctx context.Context, req rpc.Request, hdr *rpc.Header, body interface{}) {
	// The following reduces the number permutations around the cardinality.
	// All errors will be reported as "error" to remove this issue of exploding
	// out of quantiles.
	//
	// error_code of "" rather than "success" is to keep backwards compatible
	// with the existing grafana implementations.
	errorCode := ""
	if hdr.ErrorCode != "" {
		errorCode = "error"
	}

	labels := prometheus.Labels{
		MetricLabelFacade:    req.Type,
		MetricLabelVersion:   strconv.Itoa(req.Version),
		MetricLabelMethod:    req.Action,
		MetricLabelErrorCode: errorCode,
	}
	duration := o.clock.Now().Sub(o.requestStart)
	o.metrics.apiRequestDuration.With(labels).Observe(duration.Seconds())
}<|MERGE_RESOLUTION|>--- conflicted
+++ resolved
@@ -107,11 +107,7 @@
 func (*Observer) Login(context.Context, names.Tag, names.ModelTag, model.UUID, bool, string) {}
 
 // Join is part of the observer.Observer interface.
-<<<<<<< HEAD
-func (*Observer) Join(context.Context, *http.Request, uint64) {}
-=======
-func (*Observer) Join(req *http.Request, connectionID uint64, _ int) {}
->>>>>>> c913c2ca
+func (*Observer) Join(context.Context, *http.Request, uint64, int) {}
 
 // Leave is part of the observer.Observer interface.
 func (*Observer) Leave(context.Context) {}
