--- conflicted
+++ resolved
@@ -69,15 +69,9 @@
 	u, err := url.Parse(srv.URL)
 	c.Assert(err, tc.ErrorIsNil)
 	u.Scheme = "ws"
-<<<<<<< HEAD
-	conn, _, err := websocket.DefaultDialer.Dial(u.String(), nil)
+	conn, _, err := websocket.DefaultDialer.Dial(u.String(), nil) //nolint:bodyclose // WebSocket library handles response body closure
 	c.Assert(err, tc.ErrorIsNil)
 	s.AddCleanup(func(*tc.C) { conn.Close() })
-=======
-	conn, _, err := websocket.DefaultDialer.Dial(u.String(), nil) //nolint:bodyclose // WebSocket library handles response body closure
-	c.Assert(err, jc.ErrorIsNil)
-	s.AddCleanup(func(*gc.C) { conn.Close() })
->>>>>>> 17876b91
 	return conn
 }
 
