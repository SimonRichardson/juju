--- conflicted
+++ resolved
@@ -1649,6 +1649,49 @@
 	c.Assert(obtained, gc.DeepEquals, cons)
 }
 
+func (s *serverSuite) setAgentPresence(c *gc.C, machineId string) *presence.Pinger {
+	m, err := s.State.Machine(machineId)
+	c.Assert(err, gc.IsNil)
+	pinger, err := m.SetAgentPresence()
+	c.Assert(err, gc.IsNil)
+	s.State.StartSync()
+	err = m.WaitAgentPresence(coretesting.LongWait)
+	c.Assert(err, gc.IsNil)
+	return pinger
+}
+
+func (s *serverSuite) TestEnsureAvailabilityDeprecated(c *gc.C) {
+	_, err := s.State.AddMachine("quantal", state.JobManageEnviron)
+	c.Assert(err, gc.IsNil)
+	// We have to ensure the agents are alive, or EnsureAvailability will
+	// create more to replace them.
+	pingerA := s.setAgentPresence(c, "0")
+	defer assertKill(c, pingerA)
+
+	machines, err := s.State.AllMachines()
+	c.Assert(err, gc.IsNil)
+	c.Assert(machines, gc.HasLen, 1)
+	c.Assert(machines[0].Series(), gc.Equals, "quantal")
+
+	arg := params.StateServersSpecs{[]params.StateServersSpec{NumStateServers: 3}}
+	results, err := s.client.EnsureAvailability(arg)
+	c.Assert(err, gc.IsNil)
+	c.Assert(results.Results, gc.HasLen, 1)
+	result := results.Results[0]
+	c.Assert(result.Error, gc.IsNil)
+	ensureAvailabilityResult := result.Result
+	c.Assert(ensureAvailabilityResult.Maintained, gc.DeepEquals, []string{"machine-0"})
+	c.Assert(ensureAvailabilityResult.Added, gc.DeepEquals, []string{"machine-1", "machine-2"})
+	c.Assert(ensureAvailabilityResult.Removed, gc.HasLen, 0)
+
+	machines, err = s.State.AllMachines()
+	c.Assert(err, gc.IsNil)
+	c.Assert(machines, gc.HasLen, 3)
+	c.Assert(machines[0].Series(), gc.Equals, "quantal")
+	c.Assert(machines[1].Series(), gc.Equals, "quantal")
+	c.Assert(machines[2].Series(), gc.Equals, "quantal")
+}
+
 func (s *clientSuite) TestClientSetEnvironmentConstraints(c *gc.C) {
 	// Set constraints for the environment.
 	cons, err := constraints.Parse("mem=4096", "cpu-cores=2")
@@ -1873,7 +1916,6 @@
 	c.Assert(found, jc.IsTrue)
 }
 
-<<<<<<< HEAD
 type serverSuite struct {
 	baseSuite
 	client *client.Client
@@ -2070,51 +2112,6 @@
 	c.Assert(result.Results[0].Error, gc.ErrorMatches, expectedErr)
 }
 
-func (s *serverSuite) setAgentPresence(c *gc.C, machineId string) *presence.Pinger {
-	m, err := s.State.Machine(machineId)
-	c.Assert(err, gc.IsNil)
-	pinger, err := m.SetAgentPresence()
-	c.Assert(err, gc.IsNil)
-	s.State.StartSync()
-	err = m.WaitAgentPresence(coretesting.LongWait)
-	c.Assert(err, gc.IsNil)
-	return pinger
-}
-
-func (s *serverSuite) TestEnsureAvailabilityDeprecated(c *gc.C) {
-	_, err := s.State.AddMachine("quantal", state.JobManageEnviron)
-	c.Assert(err, gc.IsNil)
-	// We have to ensure the agents are alive, or EnsureAvailability will
-	// create more to replace them.
-	pingerA := s.setAgentPresence(c, "0")
-	defer assertKill(c, pingerA)
-
-	machines, err := s.State.AllMachines()
-	c.Assert(err, gc.IsNil)
-	c.Assert(machines, gc.HasLen, 1)
-	c.Assert(machines[0].Series(), gc.Equals, "quantal")
-
-	arg := params.StateServersSpecs{[]params.StateServersSpec{NumStateServers: 3}}
-	results, err := s.client.EnsureAvailability(arg)
-	c.Assert(err, gc.IsNil)
-	c.Assert(results.Results, gc.HasLen, 1)
-	result := results.Results[0]
-	c.Assert(result.Error, gc.IsNil)
-	ensureAvailabilityResult := result.Result
-	c.Assert(ensureAvailabilityResult.Maintained, gc.DeepEquals, []string{"machine-0"})
-	c.Assert(ensureAvailabilityResult.Added, gc.DeepEquals, []string{"machine-1", "machine-2"})
-	c.Assert(ensureAvailabilityResult.Removed, gc.HasLen, 0)
-
-	machines, err = s.State.AllMachines()
-	c.Assert(err, gc.IsNil)
-	c.Assert(machines, gc.HasLen, 3)
-	c.Assert(machines[0].Series(), gc.Equals, "quantal")
-	c.Assert(machines[1].Series(), gc.Equals, "quantal")
-	c.Assert(machines[2].Series(), gc.Equals, "quantal")
-}
-
-=======
->>>>>>> dfbecf30
 func (s *clientSuite) TestClientFindTools(c *gc.C) {
 	result, err := s.APIState.Client().FindTools(2, -1, "", "")
 	c.Assert(err, gc.IsNil)
