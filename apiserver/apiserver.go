--- conflicted
+++ resolved
@@ -1087,11 +1087,14 @@
 }
 
 func (srv *Server) apiHandler(w http.ResponseWriter, req *http.Request) {
-<<<<<<< HEAD
 	connectionID := atomic.AddUint64(&srv.connectionID, 1)
+	fd := -1
+	if v, ok := req.Context().Value("raw-http-fd").(int); ok {
+		fd = v
+	}
 
 	apiObserver := srv.newObserver()
-	apiObserver.Join(req.Context(), req, connectionID)
+	apiObserver.Join(req.Context(), req, connectionID, fd)
 	defer apiObserver.Leave(req.Context())
 
 	// Create a new offer auth context. This will be used to bake new
@@ -1121,22 +1124,7 @@
 		// deferred to the facade methods.
 		ctx := coremodel.WithContextModelUUID(req.Context(), resolvedModelUUID)
 
-		logger.Tracef(ctx, "got a request for model %q", modelUUID)
-=======
-	connectionID := atomic.AddUint64(&srv.lastConnectionID, 1)
-	fd := -1
-	if v, ok := req.Context().Value("raw-http-fd").(int); ok {
-		fd = v
-	}
-
-	apiObserver := srv.newObserver()
-	apiObserver.Join(req, connectionID, fd)
-	defer apiObserver.Leave()
-
-	websocket.Serve(w, req, func(conn *websocket.Conn) {
-		modelUUID := httpcontext.RequestModelUUID(req)
-		logger.Tracef("got a request for model %q fd:%v", modelUUID)
->>>>>>> c913c2ca
+		logger.Tracef(ctx, "got a request for model %q fd:%v", modelUUID, fd)
 		if err := srv.serveConn(
 			srv.catacomb.Context(ctx),
 			conn,
