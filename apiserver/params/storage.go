// Copyright 2015 Canonical Ltd.
// Licensed under the AGPLv3, see LICENCE file for details.

package params

import "github.com/juju/juju/storage"

// MachineBlockDevices holds a machine tag and the block devices present
// on that machine.
type MachineBlockDevices struct {
	Machine      string                `json:"machine"`
	BlockDevices []storage.BlockDevice `json:"blockdevices,omitempty"`
}

// SetMachineBlockDevices holds the arguments for recording the block
// devices present on a set of machines.
type SetMachineBlockDevices struct {
	MachineBlockDevices []MachineBlockDevices `json:"machineblockdevices"`
}

// BlockDeviceResult holds the result of an API call to retrieve details
// of a block device.
type BlockDeviceResult struct {
	Result storage.BlockDevice `json:"result"`
	Error  *Error              `json:"error,omitempty"`
}

// BlockDeviceResults holds the result of an API call to retrieve details
// of multiple block devices.
type BlockDeviceResults struct {
	Results []BlockDeviceResult `json:"results,omitempty"`
}

// BlockDevicesResult holds the result of an API call to retrieve details
// of all block devices relating to some entity.
type BlockDevicesResult struct {
	Result []storage.BlockDevice `json:"result"`
	Error  *Error                `json:"error,omitempty"`
}

// BlockDevicseResults holds the result of an API call to retrieve details
// of all block devices relating to some entities.
type BlockDevicesResults struct {
	Results []BlockDevicesResult `json:"results,omitempty"`
}

// StorageInstance describes a storage instance.
type StorageInstance struct {
	StorageTag string
	OwnerTag   string
	Kind       StorageKind
}

// StorageKind is the kind of a storage instance.
type StorageKind int

const (
	StorageKindUnknown StorageKind = iota
	StorageKindBlock
	StorageKindFilesystem
)

// String returns representation of StorageKind for readability.
func (k *StorageKind) String() string {
	switch *k {
	case StorageKindBlock:
		return "block"
	case StorageKindFilesystem:
		return "filesystem"
	default:
		return "unknown"
	}
}

// StorageInstanceResult holds the result of an API call to retrieve details
// of a storage instance.
type StorageInstanceResult struct {
	Result StorageInstance `json:"result"`
	Error  *Error          `json:"error,omitempty"`
}

// StorageInstanceResults holds the result of an API call to retrieve details
// of multiple storage instances.
type StorageInstanceResults struct {
	Results []StorageInstanceResult `json:"results,omitempty"`
}

// StorageAttachment describes a unit's attached storage instance.
type StorageAttachment struct {
	StorageTag string
	OwnerTag   string
	UnitTag    string

	Kind     StorageKind
	Location string
	Life     Life
}

// StorageAttachmentId identifies a storage attachment by the tags of the
// related unit and storage instance.
type StorageAttachmentId struct {
	StorageTag string `json:"storagetag"`
	UnitTag    string `json:"unittag"`
}

// StorageAttachmentIds holds a set of storage attachment identifiers.
type StorageAttachmentIds struct {
	Ids []StorageAttachmentId `json:"ids"`
}

// StorageAttachmentsResult holds the result of an API call to retrieve details
// of a unit's attached storage instances.
type StorageAttachmentsResult struct {
	Result []StorageAttachment `json:"result"`
	Error  *Error              `json:"error,omitempty"`
}

// StorageAttachmentsResults holds the result of an API call to retrieve details
// of multiple units' attached storage instances.
type StorageAttachmentsResults struct {
	Results []StorageAttachmentsResult `json:"results,omitempty"`
}

// StorageAttachmentResult holds the result of an API call to retrieve details
// of a storage attachment.
type StorageAttachmentResult struct {
	Result StorageAttachment `json:"result"`
	Error  *Error            `json:"error,omitempty"`
}

// StorageAttachmentResults holds the result of an API call to retrieve details
// of multiple storage attachments.
type StorageAttachmentResults struct {
	Results []StorageAttachmentResult `json:"results,omitempty"`
}

// Volume describes a storage volume in the environment.
type Volume struct {
	VolumeTag string `json:"volumetag"`
	VolumeId  string `json:"volumeid"`
	Serial    string `json:"serial"`
	// Size is the size of the volume in MiB.
	Size       uint64 `json:"size"`
	Persistent bool   `json:"persistent"`
}

// Volumes describes a set of storage volumes in the environment.
type Volumes struct {
	Volumes []Volume `json:"volumes"`
}

// MachineStorageId identifies the attachment of a storage entity
// to a machine, by their tags.
type MachineStorageId struct {
	MachineTag string `json:"machinetag"`
	// AttachmentTag is the tag of the volume or filesystem whose
	// attachment to the machine is represented.
	AttachmentTag string `json:"attachmenttag"`
}

// MachineStorageIds holds a set of machine/storage-entity
// attachment identifiers.
type MachineStorageIds struct {
	Ids []MachineStorageId `json:"ids"`
}

// VolumeAttachment describes a volume attachment.
type VolumeAttachment struct {
	VolumeTag  string `json:"volumetag"`
	MachineTag string `json:"machinetag"`
	DeviceName string `json:"devicename,omitempty"`
	ReadOnly   bool   `json:"readonly"`
}

// VolumeAttachments describes a set of storage volume attachments.
type VolumeAttachments struct {
	VolumeAttachments []VolumeAttachment `json:"volumeattachments"`
}

// VolumeParams holds the parameters for creating a storage volume.
type VolumeParams struct {
	VolumeTag  string                  `json:"volumetag"`
	Size       uint64                  `json:"size"`
	Provider   string                  `json:"provider"`
	Attributes map[string]interface{}  `json:"attributes,omitempty"`
	Attachment *VolumeAttachmentParams `json:"attachment,omitempty"`
}

// VolumeAttachmentParams holds the parameters for creating a volume
// attachment.
type VolumeAttachmentParams struct {
	VolumeTag  string `json:"volumetag"`
	MachineTag string `json:"machinetag"`
	InstanceId string `json:"instanceid,omitempty"`
	VolumeId   string `json:"volumeid,omitempty"`
	Provider   string `json:"provider"`
}

// VolumeAttachmentParams holds the parameters for creating a volume
// attachment.
type VolumeAttachmentParams struct {
	VolumeTag  string `json:"volumetag"`
	MachineTag string `json:"machinetag"`
	InstanceId string `json:"instanceid,omitempty"`
	VolumeId   string `json:"volumeid,omitempty"`
	Provider   string `json:"provider"`
}

// VolumePreparationInfo holds the information regarding preparing
// a storage volume for use.
type VolumePreparationInfo struct {
	NeedsFilesystem bool   `json:"needsfilesystem"`
	DevicePath      string `json:"devicepath"`
}

// VolumePreparationInfoResult holds a singular VolumePreparationInfo
// result, or an error.
type VolumePreparationInfoResult struct {
	Result VolumePreparationInfo `json:"result"`
	Error  *Error                `json:"error,omitempty"`
}

// VolumePreparationInfoResult holds a set of VolumePreparationInfoResults.
type VolumePreparationInfoResults struct {
	Results []VolumePreparationInfoResult `json:"results,omitempty"`
}

// VolumeAttachmentsResult holds the volume attachments for a single
// machine, or an error.
type VolumeAttachmentsResult struct {
	Attachments []VolumeAttachment `json:"attachments,omitempty"`
	Error       *Error             `json:"error,omitempty"`
}

// VolumeAttachmentsResults holds a set of VolumeAttachmentsResults for
// a set of machines.
type VolumeAttachmentsResults struct {
	Results []VolumeAttachmentsResult `json:"results,omitempty"`
}

// VolumeAttachmentResult holds the details of a single volume attachment,
// or an error.
type VolumeAttachmentResult struct {
	Result VolumeAttachment `json:"result"`
	Error  *Error           `json:"error,omitempty"`
}

// VolumeAttachmentResults holds a set of VolumeAttachmentResults.
type VolumeAttachmentResults struct {
	Results []VolumeAttachmentResult `json:"results,omitempty"`
}

// VolumeResult holds information about a volume.
type VolumeResult struct {
	Result Volume `json:"result"`
	Error  *Error `json:"error,omitempty"`
}

// VolumeResults holds information about multiple volumes.
type VolumeResults struct {
	Results []VolumeResult `json:"results,omitempty"`
}

// VolumeParamsResults holds provisioning parameters for a volume.
type VolumeParamsResult struct {
	Result VolumeParams `json:"result"`
	Error  *Error       `json:"error,omitempty"`
}

// VolumeParamsResults holds provisioning parameters for multiple volumes.
type VolumeParamsResults struct {
	Results []VolumeParamsResult `json:"results,omitempty"`
}

// VolumeAttachmentParamsResults holds provisioning parameters for a volume
// attachment.
type VolumeAttachmentParamsResult struct {
	Result VolumeAttachmentParams `json:"result"`
	Error  *Error                 `json:"error,omitempty"`
}

// VolumeAttachmentParamsResults holds provisioning parameters for multiple
// volume attachments.
type VolumeAttachmentParamsResults struct {
	Results []VolumeAttachmentParamsResult `json:"results,omitempty"`
}

<<<<<<< HEAD
// StorageShowResult holds information about a storage instance
=======
// StorageDetails holds information about storage.
type StorageDetails struct {

	// StorageTag holds tag for this storage.
	StorageTag string `json:"storagetag"`

	// OwnerTag holds tag for the owner of this storage, unit or service.
	OwnerTag string `json:"ownertag"`

	// Kind holds what kind of storage this instance is.
	Kind StorageKind `json:"kind"`

	// Status indicates storage status, e.g. pending, provisioned, attached.
	Status string `json:"status,omitempty"`

	// UnitTag holds tag for unit for attached instances.
	UnitTag string `json:"unittag,omitempty"`

	// Location holds location for provisioned attached instances.
	Location string `json:"location,omitempty"`
}

// StorageDetailsResult holds information about a storage instance
>>>>>>> d393ce34
// or error related to its retrieval.
type StorageDetailsResult struct {
	Result StorageDetails `json:"result"`
	Error  *Error         `json:"error,omitempty"`
}

// StorageDetailsResults holds results for storage details or related storage error.
type StorageDetailsResults struct {
	Results []StorageDetailsResult `json:"results,omitempty"`
}

// StorageInfo contains information about a storage as well as
// potentially an error related to information retrieval.
type StorageInfo struct {
	StorageDetails `json:"result"`
	Error          *Error `json:"error,omitempty"`
}

// StorageInfosResult holds storage details.
type StorageInfosResult struct {
	Results []StorageInfo `json:"results,omitempty"`
}<|MERGE_RESOLUTION|>--- conflicted
+++ resolved
@@ -196,16 +196,6 @@
 	Provider   string `json:"provider"`
 }
 
-// VolumeAttachmentParams holds the parameters for creating a volume
-// attachment.
-type VolumeAttachmentParams struct {
-	VolumeTag  string `json:"volumetag"`
-	MachineTag string `json:"machinetag"`
-	InstanceId string `json:"instanceid,omitempty"`
-	VolumeId   string `json:"volumeid,omitempty"`
-	Provider   string `json:"provider"`
-}
-
 // VolumePreparationInfo holds the information regarding preparing
 // a storage volume for use.
 type VolumePreparationInfo struct {
@@ -285,9 +275,6 @@
 	Results []VolumeAttachmentParamsResult `json:"results,omitempty"`
 }
 
-<<<<<<< HEAD
-// StorageShowResult holds information about a storage instance
-=======
 // StorageDetails holds information about storage.
 type StorageDetails struct {
 
@@ -311,7 +298,6 @@
 }
 
 // StorageDetailsResult holds information about a storage instance
->>>>>>> d393ce34
 // or error related to its retrieval.
 type StorageDetailsResult struct {
 	Result StorageDetails `json:"result"`
