--- conflicted
+++ resolved
@@ -66,13 +66,15 @@
 // KubernetesFilesystemInfo describes a storage filesystem in the cloud
 // as reported to the model.
 type KubernetesFilesystemInfo struct {
-<<<<<<< HEAD
-	StorageName  string `json:"storagename"`
-	Pool         string `json:"pool"`
-	Size         uint64 `json:"size"`
-	MountPoint   string `json:"mount-point,omitempty"`
-	ReadOnly     bool   `json:"read-only,omitempty"`
-	FilesystemId string `json:"filesystem-id"`
+	StorageName  string                 `json:"storagename"`
+	Pool         string                 `json:"pool"`
+	Size         uint64                 `json:"size"`
+	MountPoint   string                 `json:"mount-point,omitempty"`
+	ReadOnly     bool                   `json:"read-only,omitempty"`
+	FilesystemId string                 `json:"filesystem-id"`
+	Status       string                 `json:"status"`
+	Info         string                 `json:"info"`
+	Data         map[string]interface{} `json:"data,omitempty"`
 }
 
 // DeviceType defines a device type.
@@ -83,15 +85,4 @@
 	Type       DeviceType        `bson:"type"`
 	Count      int64             `bson:"count"`
 	Attributes map[string]string `bson:"attributes,omitempty"`
-=======
-	StorageName  string                 `json:"storagename"`
-	Pool         string                 `json:"pool"`
-	Size         uint64                 `json:"size"`
-	MountPoint   string                 `json:"mount-point,omitempty"`
-	ReadOnly     bool                   `json:"read-only,omitempty"`
-	FilesystemId string                 `json:"filesystem-id"`
-	Status       string                 `json:"status"`
-	Info         string                 `json:"info"`
-	Data         map[string]interface{} `json:"data,omitempty"`
->>>>>>> 0bf952e6
 }