// Copyright 2023 Canonical Ltd.
// Licensed under the AGPLv3, see LICENCE file for details.

package jwt_test

import (
<<<<<<< HEAD
	"testing"
=======
	"context"
	"encoding/base64"
	. "testing"
>>>>>>> 648f9ea1
	"time"

	"github.com/google/uuid"
	"github.com/juju/errors"
	"github.com/lestrrat-go/jwx/v2/jwt"
	gc "gopkg.in/check.v1"
)

func TestPackage(t *testing.T) {
	gc.TestingT(t)
}

type testJWTParser struct {
	notReady bool
}

func (m *testJWTParser) Parse(ctx context.Context, tok string) (jwt.Token, error) {
	if m.notReady {
		return nil, errors.NotProvisioned
	}
	data, err := base64.StdEncoding.DecodeString(tok)
	if err != nil {
		return nil, err
	}
	return jwt.ParseInsecure(data)
}

// JWTParams are the necessary params to issue a ready-to-go JWT.
type JWTParams struct {
	Controller string
	User       string
	Access     map[string]string
}

// EncodedJWT returns jwt as bytes signed by the specified key.
func EncodedJWT(params JWTParams) ([]byte, error) {
	token, err := jwt.NewBuilder().
		Audience([]string{params.Controller}).
		Subject(params.User).
		Issuer("test").
		JwtID(uuid.NewString()).
		Claim("access", params.Access).
		Expiration(time.Now().Add(time.Hour)).
		Build()
	if err != nil {
		return nil, errors.Trace(err)
	}

	freshToken, err := jwt.NewSerializer().Serialize(token)
	return freshToken, errors.Trace(err)
}<|MERGE_RESOLUTION|>--- conflicted
+++ resolved
@@ -4,13 +4,9 @@
 package jwt_test
 
 import (
-<<<<<<< HEAD
-	"testing"
-=======
 	"context"
 	"encoding/base64"
-	. "testing"
->>>>>>> 648f9ea1
+	"testing"
 	"time"
 
 	"github.com/google/uuid"
