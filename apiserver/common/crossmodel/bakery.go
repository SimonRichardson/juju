--- conflicted
+++ resolved
@@ -119,11 +119,7 @@
 		return accessEndpoint, nil
 	}
 	o.currrentAccessEndpoint = accessEndpoint
-<<<<<<< HEAD
-	return accessEndpoint, errors.Trace(o.refreshBakery(ctx, accessEndpoint))
-=======
-	return accessEndpoint, errors.Trace(o.setupBakery(accessEndpoint))
->>>>>>> f33e45f1
+	return accessEndpoint, errors.Trace(o.setupBakery(ctx, accessEndpoint))
 }
 
 // cleanDischargeURL expects an address to JIMM's login-token-refresh-url,
@@ -147,20 +143,8 @@
 	return refreshURL.String(), nil
 }
 
-<<<<<<< HEAD
-func (o *JaaSOfferBakery) refreshBakery(ctx context.Context, accessEndpoint string) (err error) {
-	thirdPartyInfo, err := httpbakery.ThirdPartyInfoForLocation(
-		ctx, &http.Client{Transport: DefaultTransport}, accessEndpoint,
-	)
-	logger.Tracef(ctx, "got third party info %#v from %q", thirdPartyInfo, accessEndpoint)
-	if err != nil {
-		return errors.Trace(err)
-	}
+func (o *JaaSOfferBakery) setupBakery(ctx context.Context, accessEndpoint string) (err error) {
 	key, err := o.bakeryConfigService.GetExternalUsersThirdPartyKey(ctx)
-=======
-func (o *JaaSOfferBakery) setupBakery(accessEndpoint string) (err error) {
-	key, err := o.bakeryConfig.GetExternalUsersThirdPartyKey()
->>>>>>> f33e45f1
 	if err != nil {
 		return errors.Trace(err)
 	}
@@ -206,7 +190,7 @@
 	}
 	client := &http.Client{Transport: DefaultTransport}
 	info, err = httpbakery.ThirdPartyInfoForLocation(ctx, client, e.accessEndpoint)
-	logger.Tracef("got third party info %#v from %q", info, e.accessEndpoint)
+	logger.Tracef(ctx, "got third party info %#v from %q", info, e.accessEndpoint)
 	if err != nil {
 		return info, errors.Trace(err)
 	}
