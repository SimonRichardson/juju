// Copyright 2014 Canonical Ltd.
// Licensed under the AGPLv3, see LICENCE file for details.

package apiserver

import (
	"reflect"

	"github.com/juju/errors"
	"github.com/juju/names/v4"

	"github.com/juju/juju/apiserver/common"
	"github.com/juju/juju/apiserver/facade"
	"github.com/juju/juju/apiserver/facades/agent/agent"
	"github.com/juju/juju/apiserver/facades/agent/caasadmission"
	"github.com/juju/juju/apiserver/facades/agent/caasagent"
	"github.com/juju/juju/apiserver/facades/agent/caasoperator"
	"github.com/juju/juju/apiserver/facades/agent/credentialvalidator"
	"github.com/juju/juju/apiserver/facades/agent/deployer"
	"github.com/juju/juju/apiserver/facades/agent/diskmanager"
	"github.com/juju/juju/apiserver/facades/agent/fanconfigurer"
	"github.com/juju/juju/apiserver/facades/agent/hostkeyreporter"
	"github.com/juju/juju/apiserver/facades/agent/instancemutater"
	"github.com/juju/juju/apiserver/facades/agent/keyupdater"
	"github.com/juju/juju/apiserver/facades/agent/leadership"
	loggerapi "github.com/juju/juju/apiserver/facades/agent/logger"
	"github.com/juju/juju/apiserver/facades/agent/machine"
	"github.com/juju/juju/apiserver/facades/agent/machineactions"
	"github.com/juju/juju/apiserver/facades/agent/meterstatus"
	"github.com/juju/juju/apiserver/facades/agent/metricsadder"
	"github.com/juju/juju/apiserver/facades/agent/migrationflag"
	"github.com/juju/juju/apiserver/facades/agent/migrationminion"
	"github.com/juju/juju/apiserver/facades/agent/payloadshookcontext"
	"github.com/juju/juju/apiserver/facades/agent/provisioner"
	"github.com/juju/juju/apiserver/facades/agent/proxyupdater"
	"github.com/juju/juju/apiserver/facades/agent/reboot"
	"github.com/juju/juju/apiserver/facades/agent/resourceshookcontext"
	"github.com/juju/juju/apiserver/facades/agent/retrystrategy"
	"github.com/juju/juju/apiserver/facades/agent/storageprovisioner"
	"github.com/juju/juju/apiserver/facades/agent/unitassigner"
	"github.com/juju/juju/apiserver/facades/agent/uniter"
	"github.com/juju/juju/apiserver/facades/agent/upgrader"
	"github.com/juju/juju/apiserver/facades/agent/upgradeseries"
	"github.com/juju/juju/apiserver/facades/agent/upgradesteps"
	"github.com/juju/juju/apiserver/facades/client/action"
	"github.com/juju/juju/apiserver/facades/client/annotations" // ModelUser Write
	"github.com/juju/juju/apiserver/facades/client/application" // ModelUser Write
	"github.com/juju/juju/apiserver/facades/client/applicationoffers"
	"github.com/juju/juju/apiserver/facades/client/backups" // ModelUser Write
	"github.com/juju/juju/apiserver/facades/client/block"   // ModelUser Write
	"github.com/juju/juju/apiserver/facades/client/bundle"
	"github.com/juju/juju/apiserver/facades/client/charms"     // ModelUser Write
	"github.com/juju/juju/apiserver/facades/client/client"     // ModelUser Write
	"github.com/juju/juju/apiserver/facades/client/cloud"      // ModelUser Read
	"github.com/juju/juju/apiserver/facades/client/controller" // ModelUser Admin (although some methods check for read only)
	"github.com/juju/juju/apiserver/facades/client/credentialmanager"
	"github.com/juju/juju/apiserver/facades/client/firewallrules"
	"github.com/juju/juju/apiserver/facades/client/highavailability" // ModelUser Write
	"github.com/juju/juju/apiserver/facades/client/imagemanager"     // ModelUser Write
	"github.com/juju/juju/apiserver/facades/client/imagemetadatamanager"
	"github.com/juju/juju/apiserver/facades/client/keymanager"     // ModelUser Write
	"github.com/juju/juju/apiserver/facades/client/machinemanager" // ModelUser Write
	"github.com/juju/juju/apiserver/facades/client/metricsdebug"   // ModelUser Write
	"github.com/juju/juju/apiserver/facades/client/modelconfig"    // ModelUser Write
	"github.com/juju/juju/apiserver/facades/client/modelgeneration"
	"github.com/juju/juju/apiserver/facades/client/modelmanager" // ModelUser Write
	"github.com/juju/juju/apiserver/facades/client/payloads"
	"github.com/juju/juju/apiserver/facades/client/resources"
	"github.com/juju/juju/apiserver/facades/client/spaces"    // ModelUser Write
	"github.com/juju/juju/apiserver/facades/client/sshclient" // ModelUser Write
	"github.com/juju/juju/apiserver/facades/client/storage"
	"github.com/juju/juju/apiserver/facades/client/subnets"
	"github.com/juju/juju/apiserver/facades/client/usermanager"
	"github.com/juju/juju/apiserver/facades/controller/actionpruner"
	"github.com/juju/juju/apiserver/facades/controller/agenttools"
	"github.com/juju/juju/apiserver/facades/controller/applicationscaler"
	"github.com/juju/juju/apiserver/facades/controller/caasfirewaller"
	"github.com/juju/juju/apiserver/facades/controller/caasoperatorprovisioner"
	"github.com/juju/juju/apiserver/facades/controller/caasoperatorupgrader"
	"github.com/juju/juju/apiserver/facades/controller/caasunitprovisioner"
	"github.com/juju/juju/apiserver/facades/controller/charmrevisionupdater"
	"github.com/juju/juju/apiserver/facades/controller/cleaner"
	"github.com/juju/juju/apiserver/facades/controller/crosscontroller"
	"github.com/juju/juju/apiserver/facades/controller/crossmodelrelations"
	"github.com/juju/juju/apiserver/facades/controller/externalcontrollerupdater"
	"github.com/juju/juju/apiserver/facades/controller/firewaller"
	"github.com/juju/juju/apiserver/facades/controller/imagemetadata"
	"github.com/juju/juju/apiserver/facades/controller/instancepoller"
	"github.com/juju/juju/apiserver/facades/controller/lifeflag"
	"github.com/juju/juju/apiserver/facades/controller/logfwd"
	"github.com/juju/juju/apiserver/facades/controller/machineundertaker"
	"github.com/juju/juju/apiserver/facades/controller/metricsmanager"
	"github.com/juju/juju/apiserver/facades/controller/migrationmaster"
	"github.com/juju/juju/apiserver/facades/controller/migrationtarget"
	"github.com/juju/juju/apiserver/facades/controller/modelupgrader"
	"github.com/juju/juju/apiserver/facades/controller/remoterelations"
	"github.com/juju/juju/apiserver/facades/controller/resumer"
	"github.com/juju/juju/apiserver/facades/controller/singular"
	"github.com/juju/juju/apiserver/facades/controller/statushistory"
	"github.com/juju/juju/apiserver/facades/controller/undertaker"
	"github.com/juju/juju/state"
)

// AllFacades returns a registry containing all known API facades.
//
// This will panic if facade registration fails, but there is a unit
// test to guard against that.
func AllFacades() *facade.Registry {
	registry := new(facade.Registry)

	reg := func(name string, version int, newFunc interface{}) {
		err := registry.RegisterStandard(name, version, newFunc)
		if err != nil {
			panic(err)
		}
	}

	regRaw := func(name string, version int, factory facade.Factory, facadeType reflect.Type) {
		err := registry.Register(name, version, factory, facadeType)
		if err != nil {
			panic(err)
		}
	}

	regHookContext := func(name string, version int, newHookContextFacade hookContextFacadeFn, facadeType reflect.Type) {
		err := regHookContextFacade(registry, name, version, newHookContextFacade, facadeType)
		if err != nil {
			panic(err)
		}
	}

	reg("Action", 2, action.NewActionAPIV2)
	reg("Action", 3, action.NewActionAPIV3)
	reg("Action", 4, action.NewActionAPIV4)
	reg("Action", 5, action.NewActionAPIV5)
	reg("Action", 6, action.NewActionAPIV6)
	reg("ActionPruner", 1, actionpruner.NewAPI)
	reg("Agent", 2, agent.NewAgentAPIV2)
	reg("AgentTools", 1, agenttools.NewFacade)
	reg("Annotations", 2, annotations.NewAPI)

	// Application facade versions 1-4 share NewFacadeV4 as
	// the newer methodology for versioning wasn't started with
	// Application until version 5.
	reg("Application", 1, application.NewFacadeV4)
	reg("Application", 2, application.NewFacadeV4)
	reg("Application", 3, application.NewFacadeV4)
	reg("Application", 4, application.NewFacadeV4)
	reg("Application", 5, application.NewFacadeV5) // adds AttachStorage & UpdateApplicationSeries & SetRelationStatus
	reg("Application", 6, application.NewFacadeV6)
	reg("Application", 7, application.NewFacadeV7)
	reg("Application", 8, application.NewFacadeV8)
	reg("Application", 9, application.NewFacadeV9)   // ApplicationInfo; generational config; Force on App, Relation and Unit Removal.
	reg("Application", 10, application.NewFacadeV10) // --force and --no-wait parameters
	reg("Application", 11, application.NewFacadeV11) // Get call returns the endpoint bindings

	reg("ApplicationOffers", 1, applicationoffers.NewOffersAPI)
	reg("ApplicationOffers", 2, applicationoffers.NewOffersAPIV2)
	reg("ApplicationScaler", 1, applicationscaler.NewAPI)
	reg("Backups", 1, backups.NewFacade)
	reg("Backups", 2, backups.NewFacadeV2)
	reg("Block", 2, block.NewAPI)
	reg("Bundle", 1, bundle.NewFacadeV1)
	reg("Bundle", 2, bundle.NewFacadeV2)
	reg("Bundle", 3, bundle.NewFacadeV3)
	reg("Bundle", 4, bundle.NewFacadeV4)
	reg("CharmRevisionUpdater", 2, charmrevisionupdater.NewCharmRevisionUpdaterAPI)
	reg("Charms", 2, charms.NewFacade)
	reg("Cleaner", 2, cleaner.NewCleanerAPI)
	reg("Client", 1, client.NewFacadeV1)
	reg("Client", 2, client.NewFacade)
	reg("Cloud", 1, cloud.NewFacadeV1)
	reg("Cloud", 2, cloud.NewFacadeV2) // adds AddCloud, AddCredentials, CredentialContents, RemoveClouds
	reg("Cloud", 3, cloud.NewFacadeV3) // changes signature of UpdateCredentials, adds ModifyCloudAccess
	reg("Cloud", 4, cloud.NewFacadeV4) // adds UpdateCloud
	reg("Cloud", 5, cloud.NewFacadeV5) // Removes DefaultCloud, handles config in AddCloud
	reg("Cloud", 6, cloud.NewFacadeV6) // Adds validity to CredentialContent, force for AddCloud
	reg("Cloud", 7, cloud.NewFacadeV7) // Do not set error if forcing credential update.

	// CAAS related facades.
	// Move these to the correct place above once the feature flag disappears.
	reg("CAASFirewaller", 1, caasfirewaller.NewStateFacade)
	reg("CAASOperator", 1, caasoperator.NewStateFacade)
	reg("CAASAdmission", 1, caasadmission.NewStateFacade)
	reg("CAASAgent", 1, caasagent.NewStateFacade)
	reg("CAASOperatorProvisioner", 1, caasoperatorprovisioner.NewStateCAASOperatorProvisionerAPI)
	reg("CAASOperatorUpgrader", 1, caasoperatorupgrader.NewStateCAASOperatorUpgraderAPI)
	reg("CAASUnitProvisioner", 1, caasunitprovisioner.NewStateFacade)

	reg("Controller", 3, controller.NewControllerAPIv3)
	reg("Controller", 4, controller.NewControllerAPIv4)
	reg("Controller", 5, controller.NewControllerAPIv5)
	reg("Controller", 6, controller.NewControllerAPIv6)
	reg("Controller", 7, controller.NewControllerAPIv7)
	reg("Controller", 8, controller.NewControllerAPIv8)
	reg("Controller", 9, controller.NewControllerAPIv9)
	reg("CrossModelRelations", 1, crossmodelrelations.NewStateCrossModelRelationsAPIV1)
	reg("CrossModelRelations", 2, crossmodelrelations.NewStateCrossModelRelationsAPI) // Adds WatchRelationChanges, removes WatchRelationUnits
	reg("CrossController", 1, crosscontroller.NewStateCrossControllerAPI)
	reg("CredentialManager", 1, credentialmanager.NewCredentialManagerAPI)
	reg("CredentialValidator", 1, credentialvalidator.NewCredentialValidatorAPIv1)
	reg("CredentialValidator", 2, credentialvalidator.NewCredentialValidatorAPI) // adds WatchModelCredential
	reg("ExternalControllerUpdater", 1, externalcontrollerupdater.NewStateAPI)

	reg("Deployer", 1, deployer.NewDeployerAPI)
	reg("DiskManager", 2, diskmanager.NewDiskManagerAPI)
	reg("FanConfigurer", 1, fanconfigurer.NewFanConfigurerAPI)
	reg("Firewaller", 3, firewaller.NewStateFirewallerAPIV3)
	reg("Firewaller", 4, firewaller.NewStateFirewallerAPIV4)
	reg("Firewaller", 5, firewaller.NewStateFirewallerAPIV5)
	reg("FirewallRules", 1, firewallrules.NewFacade)
	reg("HighAvailability", 2, highavailability.NewHighAvailabilityAPI)
	reg("HostKeyReporter", 1, hostkeyreporter.NewFacade)
	reg("ImageManager", 2, imagemanager.NewImageManagerAPI)
	reg("ImageMetadata", 3, imagemetadata.NewAPI)

	reg("ImageMetadataManager", 1, imagemetadatamanager.NewAPI)

	reg("InstanceMutater", 1, instancemutater.NewFacadeV1)
	reg("InstanceMutater", 2, instancemutater.NewFacadeV2)

	reg("InstancePoller", 3, instancepoller.NewFacadeV3)
	reg("InstancePoller", 4, instancepoller.NewFacade)
	reg("KeyManager", 1, keymanager.NewKeyManagerAPI)
	reg("KeyUpdater", 1, keyupdater.NewKeyUpdaterAPI)

	reg("LeadershipService", 2, leadership.NewLeadershipServiceFacade)

	reg("LifeFlag", 1, lifeflag.NewExternalFacade)
	reg("Logger", 1, loggerapi.NewLoggerAPI)
	reg("LogForwarding", 1, logfwd.NewFacade)
	reg("MachineActions", 1, machineactions.NewExternalFacade)

	reg("MachineManager", 2, machinemanager.NewFacade)
	reg("MachineManager", 3, machinemanager.NewFacade)   // Adds DestroyMachine and ForceDestroyMachine.
	reg("MachineManager", 4, machinemanager.NewFacadeV4) // Adds DestroyMachineWithParams.
	reg("MachineManager", 5, machinemanager.NewFacadeV5) // Adds UpgradeSeriesPrepare, removes UpdateMachineSeries.
	reg("MachineManager", 6, machinemanager.NewFacadeV6) // DestroyMachinesWithParams gains maxWait.

	reg("MachineUndertaker", 1, machineundertaker.NewFacade)
	reg("Machiner", 1, machine.NewMachinerAPIV1)
<<<<<<< HEAD
	reg("Machiner", 2, machine.NewMachinerAPI)
=======
	reg("Machiner", 2, machine.NewMachinerAPIV2) // Adds RecordAgentStartTime.
	reg("Machiner", 3, machine.NewMachinerAPI)   // Relies on agent-set origin in SetObservedNetworkConfig.
>>>>>>> 1e3b7464

	reg("MeterStatus", 1, meterstatus.NewMeterStatusFacadeV1)
	reg("MeterStatus", 2, meterstatus.NewMeterStatusFacade)
	reg("MetricsAdder", 2, metricsadder.NewMetricsAdderAPI)
	reg("MetricsDebug", 2, metricsdebug.NewMetricsDebugAPI)
	reg("MetricsManager", 1, metricsmanager.NewFacade)

	reg("MigrationFlag", 1, migrationflag.NewFacade)
	reg("MigrationMaster", 1, migrationmaster.NewMigrationMasterFacade)
	reg("MigrationMaster", 2, migrationmaster.NewMigrationMasterFacadeV2)
	reg("MigrationMinion", 1, migrationminion.NewFacade)
	reg("MigrationTarget", 1, migrationtarget.NewFacade)

	reg("ModelConfig", 1, modelconfig.NewFacadeV1)
	reg("ModelConfig", 2, modelconfig.NewFacadeV2)
	reg("ModelGeneration", 1, modelgeneration.NewModelGenerationFacade)
	reg("ModelGeneration", 2, modelgeneration.NewModelGenerationFacadeV2)
	reg("ModelGeneration", 3, modelgeneration.NewModelGenerationFacadeV3)
	reg("ModelGeneration", 4, modelgeneration.NewModelGenerationFacadeV4)
	reg("ModelManager", 2, modelmanager.NewFacadeV2)
	reg("ModelManager", 3, modelmanager.NewFacadeV3)
	reg("ModelManager", 4, modelmanager.NewFacadeV4)
	reg("ModelManager", 5, modelmanager.NewFacadeV5) // Adds ChangeModelCredential
	reg("ModelManager", 6, modelmanager.NewFacadeV6) // Adds cloud specific default config
	reg("ModelManager", 7, modelmanager.NewFacadeV7) // DestroyModels gains 'force' and max-wait' parameters.
	reg("ModelManager", 8, modelmanager.NewFacadeV8) // ModelInfo gains credential validity in return.
	reg("ModelUpgrader", 1, modelupgrader.NewStateFacade)

	reg("Payloads", 1, payloads.NewFacade)
	regHookContext(
		"PayloadsHookContext", 1,
		payloadshookcontext.NewHookContextFacade,
		reflect.TypeOf(&payloadshookcontext.UnitFacade{}),
	)

	reg("Pinger", 1, NewPinger)
	reg("Provisioner", 3, provisioner.NewProvisionerAPIV4) // Yes this is weird.
	reg("Provisioner", 4, provisioner.NewProvisionerAPIV4)
<<<<<<< HEAD
	reg("Provisioner", 5, provisioner.NewProvisionerAPIV5)   // v5 adds DistributionGroupByMachineId()
	reg("Provisioner", 6, provisioner.NewProvisionerAPIV6)   // v6 adds more proxy settings
	reg("Provisioner", 7, provisioner.NewProvisionerAPIV7)   // v7 adds charm profile watcher
	reg("Provisioner", 8, provisioner.NewProvisionerAPIV8)   // v8 adds changes charm profile and modification status
	reg("Provisioner", 9, provisioner.NewProvisionerAPIV9)   // v9 adds supported containers
	reg("Provisioner", 10, provisioner.NewProvisionerAPIV10) // v10 adds support for multiple space constraints.
=======
	reg("Provisioner", 5, provisioner.NewProvisionerAPIV5)   // Adds DistributionGroupByMachineId()
	reg("Provisioner", 6, provisioner.NewProvisionerAPIV6)   // Adds more proxy settings
	reg("Provisioner", 7, provisioner.NewProvisionerAPIV7)   // Adds charm profile watcher
	reg("Provisioner", 8, provisioner.NewProvisionerAPIV8)   // Adds changes charm profile and modification status
	reg("Provisioner", 9, provisioner.NewProvisionerAPIV9)   // Adds supported containers
	reg("Provisioner", 10, provisioner.NewProvisionerAPIV10) // Adds support for multiple space constraints.
	reg("Provisioner", 11, provisioner.NewProvisionerAPIV11) // Relies on agent-set origin in SetHostMachineNetworkConfig.
>>>>>>> 1e3b7464

	reg("ProxyUpdater", 1, proxyupdater.NewFacadeV1)
	reg("ProxyUpdater", 2, proxyupdater.NewFacadeV2)
	reg("Reboot", 2, reboot.NewRebootAPI)
	reg("RemoteRelations", 1, remoterelations.NewAPIv1)
	reg("RemoteRelations", 2, remoterelations.NewAPI) // Adds UpdateControllersForModels and WatchLocalRelationChanges.

	reg("Resources", 1, resources.NewPublicFacade)
	reg("ResourcesHookContext", 1, resourceshookcontext.NewStateFacade)

	reg("Resumer", 2, resumer.NewResumerAPI)
	reg("RetryStrategy", 1, retrystrategy.NewRetryStrategyAPI)
	reg("Singular", 2, singular.NewExternalFacade)

	reg("SSHClient", 1, sshclient.NewFacade)
	reg("SSHClient", 2, sshclient.NewFacade) // v2 adds AllAddresses() method.

	reg("Spaces", 2, spaces.NewAPIv2)
	reg("Spaces", 3, spaces.NewAPIv3)
	reg("Spaces", 4, spaces.NewAPIv4)
	reg("Spaces", 5, spaces.NewAPIv5)
	reg("Spaces", 6, spaces.NewAPI)

	reg("StatusHistory", 2, statushistory.NewAPI)

	reg("Storage", 3, storage.NewStorageAPIV3)
	reg("Storage", 4, storage.NewStorageAPIV4) // changes Destroy() method signature.
	reg("Storage", 5, storage.NewStorageAPIV5) // Update and Delete storage pools and CreatePool bulk calls.
	reg("Storage", 6, storage.NewStorageAPI)   // modify Remove to support force and maxWait; add DetachStorage to support force and maxWait.

	reg("StorageProvisioner", 3, storageprovisioner.NewFacadeV3)
	reg("StorageProvisioner", 4, storageprovisioner.NewFacadeV4)
	reg("Subnets", 2, subnets.NewAPIv2)
	reg("Subnets", 3, subnets.NewAPIv3)
	reg("Subnets", 4, subnets.NewAPI) // Adds SubnetsByCIDR; removes AllSpaces.
	reg("Undertaker", 1, undertaker.NewUndertakerAPI)
	reg("UnitAssigner", 1, unitassigner.New)

	reg("Uniter", 4, uniter.NewUniterAPIV4)
	reg("Uniter", 5, uniter.NewUniterAPIV5)
	reg("Uniter", 6, uniter.NewUniterAPIV6)
	reg("Uniter", 7, uniter.NewUniterAPIV7)
	reg("Uniter", 8, uniter.NewUniterAPIV8)
	reg("Uniter", 9, uniter.NewUniterAPIV9)
	reg("Uniter", 10, uniter.NewUniterAPIV10)
	reg("Uniter", 11, uniter.NewUniterAPIV11)
	reg("Uniter", 12, uniter.NewUniterAPIV12)
	reg("Uniter", 13, uniter.NewUniterAPIV13)
	reg("Uniter", 14, uniter.NewUniterAPIV14)
	reg("Uniter", 15, uniter.NewUniterAPI)

	reg("Upgrader", 1, upgrader.NewUpgraderFacade)
	reg("UpgradeSeries", 1, upgradeseries.NewAPI)
	reg("UpgradeSteps", 1, upgradesteps.NewFacadeV1)
	reg("UpgradeSteps", 2, upgradesteps.NewFacadeV2)
	reg("UserManager", 1, usermanager.NewUserManagerAPI)
	reg("UserManager", 2, usermanager.NewUserManagerAPI) // Adds ResetPassword

	regRaw("AllWatcher", 1, NewAllWatcher, reflect.TypeOf((*SrvAllWatcher)(nil)))
	// Note: AllModelWatcher uses the same infrastructure as AllWatcher
	// but they are get under separate names as it possible the may
	// diverge in the future (especially in terms of authorisation
	// checks).
	regRaw("AllModelWatcher", 2, NewAllWatcher, reflect.TypeOf((*SrvAllWatcher)(nil)))
	regRaw("NotifyWatcher", 1, newNotifyWatcher, reflect.TypeOf((*srvNotifyWatcher)(nil)))
	regRaw("StringsWatcher", 1, newStringsWatcher, reflect.TypeOf((*srvStringsWatcher)(nil)))
	regRaw("OfferStatusWatcher", 1, newOfferStatusWatcher, reflect.TypeOf((*srvOfferStatusWatcher)(nil)))
	regRaw("RelationStatusWatcher", 1, newRelationStatusWatcher, reflect.TypeOf((*srvRelationStatusWatcher)(nil)))
	regRaw("RelationUnitsWatcher", 1, newRelationUnitsWatcher, reflect.TypeOf((*srvRelationUnitsWatcher)(nil)))
	regRaw("RemoteRelationWatcher", 1, newRemoteRelationWatcher, reflect.TypeOf((*srvRemoteRelationWatcher)(nil)))
	regRaw("VolumeAttachmentsWatcher", 2, newVolumeAttachmentsWatcher, reflect.TypeOf((*srvMachineStorageIdsWatcher)(nil)))
	regRaw("VolumeAttachmentPlansWatcher", 1, newVolumeAttachmentPlansWatcher, reflect.TypeOf((*srvMachineStorageIdsWatcher)(nil)))
	regRaw("FilesystemAttachmentsWatcher", 2, newFilesystemAttachmentsWatcher, reflect.TypeOf((*srvMachineStorageIdsWatcher)(nil)))
	regRaw("EntityWatcher", 2, newEntitiesWatcher, reflect.TypeOf((*srvEntitiesWatcher)(nil)))
	regRaw("MigrationStatusWatcher", 1, newMigrationStatusWatcher, reflect.TypeOf((*srvMigrationStatusWatcher)(nil)))
	regRaw("ModelSummaryWatcher", 1, newModelSummaryWatcher, reflect.TypeOf((*SrvModelSummaryWatcher)(nil)))

	return registry
}

// adminAPIFactories holds methods used to create
// admin APIs with specific versions.
var adminAPIFactories = map[int]adminAPIFactory{
	3: newAdminAPIV3,
}

// AdminFacadeDetails returns information on the Admin facade provided
// at login time. The Facade field of the returned slice elements will
// be nil.
func AdminFacadeDetails() []facade.Details {
	var fs []facade.Details
	for v, f := range adminAPIFactories {
		api := f(nil, nil, nil)
		t := reflect.TypeOf(api)
		fs = append(fs, facade.Details{
			Name:    "Admin",
			Version: v,
			Type:    t,
		})
	}
	return fs
}

type hookContextFacadeFn func(*state.State, *state.Unit) (interface{}, error)

// regHookContextFacade registers facades for use within a hook
// context. This function handles the translation from a
// hook-context-facade to a standard facade so the caller's factory
// method can elide unnecessary arguments. This function also handles
// any necessary authorization for the client.
//
// XXX(fwereade): this is fundamentally broken, because it (1)
// arbitrarily creates a new facade for a tiny fragment of a specific
// client worker's reponsibilities and (2) actively conceals necessary
// auth information from the facade. Don't call it; actively work to
// delete code that uses it, and rewrite it properly.
func regHookContextFacade(
	reg *facade.Registry,
	name string,
	version int,
	newHookContextFacade hookContextFacadeFn,
	facadeType reflect.Type,
) error {
	newFacade := func(context facade.Context) (facade.Facade, error) {
		authorizer := context.Auth()
		st := context.State()

		if !authorizer.AuthUnitAgent() {
			return nil, common.ErrPerm
		}
		// Verify that the unit's ID matches a unit that we know about.
		tag := authorizer.GetAuthTag()
		if _, ok := tag.(names.UnitTag); !ok {
			return nil, errors.Errorf("expected names.UnitTag, got %T", tag)
		}
		unit, err := st.Unit(tag.Id())
		if err != nil {
			return nil, errors.Trace(err)
		}
		return newHookContextFacade(st, unit)
	}
	err := reg.Register(name, version, newFacade, facadeType)
	return errors.Trace(err)
}<|MERGE_RESOLUTION|>--- conflicted
+++ resolved
@@ -239,12 +239,8 @@
 
 	reg("MachineUndertaker", 1, machineundertaker.NewFacade)
 	reg("Machiner", 1, machine.NewMachinerAPIV1)
-<<<<<<< HEAD
-	reg("Machiner", 2, machine.NewMachinerAPI)
-=======
 	reg("Machiner", 2, machine.NewMachinerAPIV2) // Adds RecordAgentStartTime.
 	reg("Machiner", 3, machine.NewMachinerAPI)   // Relies on agent-set origin in SetObservedNetworkConfig.
->>>>>>> 1e3b7464
 
 	reg("MeterStatus", 1, meterstatus.NewMeterStatusFacadeV1)
 	reg("MeterStatus", 2, meterstatus.NewMeterStatusFacade)
@@ -283,14 +279,6 @@
 	reg("Pinger", 1, NewPinger)
 	reg("Provisioner", 3, provisioner.NewProvisionerAPIV4) // Yes this is weird.
 	reg("Provisioner", 4, provisioner.NewProvisionerAPIV4)
-<<<<<<< HEAD
-	reg("Provisioner", 5, provisioner.NewProvisionerAPIV5)   // v5 adds DistributionGroupByMachineId()
-	reg("Provisioner", 6, provisioner.NewProvisionerAPIV6)   // v6 adds more proxy settings
-	reg("Provisioner", 7, provisioner.NewProvisionerAPIV7)   // v7 adds charm profile watcher
-	reg("Provisioner", 8, provisioner.NewProvisionerAPIV8)   // v8 adds changes charm profile and modification status
-	reg("Provisioner", 9, provisioner.NewProvisionerAPIV9)   // v9 adds supported containers
-	reg("Provisioner", 10, provisioner.NewProvisionerAPIV10) // v10 adds support for multiple space constraints.
-=======
 	reg("Provisioner", 5, provisioner.NewProvisionerAPIV5)   // Adds DistributionGroupByMachineId()
 	reg("Provisioner", 6, provisioner.NewProvisionerAPIV6)   // Adds more proxy settings
 	reg("Provisioner", 7, provisioner.NewProvisionerAPIV7)   // Adds charm profile watcher
@@ -298,7 +286,6 @@
 	reg("Provisioner", 9, provisioner.NewProvisionerAPIV9)   // Adds supported containers
 	reg("Provisioner", 10, provisioner.NewProvisionerAPIV10) // Adds support for multiple space constraints.
 	reg("Provisioner", 11, provisioner.NewProvisionerAPIV11) // Relies on agent-set origin in SetHostMachineNetworkConfig.
->>>>>>> 1e3b7464
 
 	reg("ProxyUpdater", 1, proxyupdater.NewFacadeV1)
 	reg("ProxyUpdater", 2, proxyupdater.NewFacadeV2)
