--- conflicted
+++ resolved
@@ -169,7 +169,10 @@
 
 	// TODO (storage): get volumes and volume attachments from the model
 
-	if result.CharmLXDProfiles, err = api.machineService.UpdateLXDProfiles(ctx, modelInfo.Name, machineName.String()); err != nil {
+	if result.CharmLXDProfiles, err =
+		api.machineService.UpdateLXDProfiles(
+			ctx, modelInfo.Name, modelInfo.UUID, machineName.String(),
+		); err != nil {
 		return result, errors.Errorf("cannot write lxd profiles: %w", err)
 	}
 
@@ -378,33 +381,7 @@
 	for _, unitName := range unitNames {
 		_, isPrincipal, err := api.applicationService.GetUnitPrincipal(ctx, unitName)
 		if err != nil {
-<<<<<<< HEAD
 			return nil, errors.Errorf("checking principal for unit %q: %w", unitName, err)
-=======
-			return nil, errors.Trace(err)
-		}
-
-		ch, _, err := app.Charm()
-		if err != nil {
-			return nil, errors.Trace(err)
-		}
-
-		profile := ch.LXDProfile()
-		if profile == nil || profile.Empty() {
-			continue
-		}
-
-		pName := lxdprofile.Name(api.m.Name(), api.m.ModelTag().ShortId(), app.Name(), ch.Revision())
-		// Lock here, we get a new env for every call to ProvisioningInfo().
-		api.mu.Lock()
-		if err := profileEnv.MaybeWriteLXDProfile(pName, lxdprofile.Profile{
-			Description: profile.Description,
-			Config:      profile.Config,
-			Devices:     profile.Devices,
-		}); err != nil {
-			api.mu.Unlock()
-			return nil, errors.Trace(err)
->>>>>>> 54eaefd3
 		}
 		if !isPrincipal {
 			continue
