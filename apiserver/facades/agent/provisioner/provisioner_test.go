--- conflicted
+++ resolved
@@ -303,6 +303,7 @@
 		result:             res,
 		modelName:          "testme",
 		logger:             loggertesting.WrapCheckLog(c),
+		modelTag:           coretesting.ModelTag,
 	}
 	err := ctx.ProcessOneContainer(c.Context(), 0, "0/lxd/0")
 	c.Assert(err, tc.ErrorIsNil)
@@ -310,7 +311,7 @@
 	c.Assert(res.Results[0].Error, tc.IsNil)
 	c.Assert(res.Results[0].LXDProfiles, tc.HasLen, 1)
 	profile := res.Results[0].LXDProfiles[0]
-	c.Check(profile.Name, tc.Equals, "juju-testme-application-3")
+	c.Check(profile.Name, tc.Equals, "juju-testme-deadbe-application-3")
 	c.Check(profile.Profile.Config, tc.DeepEquals,
 		map[string]string{
 			"security.nesting":    "true",
@@ -792,183 +793,7 @@
 	})
 }
 
-<<<<<<< HEAD
 func (s *withControllerSuite) setupMocks(c *tc.C) *gomock.Controller {
-=======
-// TODO(jam): 2017-02-15 We seem to be lacking most of direct unit tests around ProcessOneContainer
-// Some of the use cases we need to be testing are:
-// 1) Provider can allocate addresses, should result in a container with
-//    addresses requested from the provider, and 'static' configuration on those
-//    devices.
-// 2) Provider cannot allocate addresses, currently this should make us use
-//    'lxdbr0' and DHCP allocated addresses.
-// 3) Provider could allocate DHCP based addresses on the host device, which would let us
-//    use a bridge on the device and DHCP. (Currently not supported, but desirable for
-//    vSphere and Manual and probably LXD providers.)
-// Addition (manadart 2018-10-09): To begin accommodating the deficiencies noted
-// above, the new suite below uses mocks for tests ill-suited to the dummy
-// provider. We could reasonably re-write the tests above over time to use the
-// new suite.
-
-type provisionerMockSuite struct {
-	coretesting.BaseSuite
-
-	environ      *environtesting.MockNetworkingEnviron
-	policy       *mocks.MockBridgePolicy
-	host         *mocks.MockMachine
-	container    *mocks.MockMachine
-	device       *mocks.MockLinkLayerDevice
-	parentDevice *mocks.MockLinkLayerDevice
-
-	unit        *mocks.MockUnit
-	application *mocks.MockApplication
-	charm       *mocks.MockCharm
-}
-
-var _ = gc.Suite(&provisionerMockSuite{})
-
-// Even when the provider supports container addresses, manually provisioned
-// machines should fall back to DHCP.
-func (s *provisionerMockSuite) TestManuallyProvisionedHostsUseDHCPForContainers(c *gc.C) {
-	defer s.setup(c).Finish()
-
-	s.expectManuallyProvisionedHostsUseDHCPForContainers()
-
-	res := params.MachineNetworkConfigResults{
-		Results: []params.MachineNetworkConfigResult{{}},
-	}
-	ctx := provisioner.NewPrepareOrGetContext(res, false)
-
-	// ProviderCallContext is not required by this logical path and can be nil
-	err := ctx.ProcessOneContainer(s.environ, nil, s.policy, 0, s.host, s.container)
-	c.Assert(err, jc.ErrorIsNil)
-	c.Assert(res.Results[0].Config, gc.HasLen, 1)
-
-	cfg := res.Results[0].Config[0]
-	c.Check(cfg.ConfigType, gc.Equals, "dhcp")
-	c.Check(cfg.ProviderSubnetId, gc.Equals, "")
-	c.Check(cfg.VLANTag, gc.Equals, 0)
-}
-
-func (s *provisionerMockSuite) expectManuallyProvisionedHostsUseDHCPForContainers() {
-	s.expectNetworkingEnviron()
-
-	cExp := s.container.EXPECT()
-	cExp.InstanceId().Return(instance.UnknownId, errors.NotProvisionedf("idk-lol"))
-
-	s.policy.EXPECT().PopulateContainerLinkLayerDevices(s.host, s.container, false).Return(
-		network.InterfaceInfos{
-			{
-				InterfaceName: "eth0",
-				ConfigType:    network.ConfigDHCP,
-			},
-		}, nil)
-
-	cExp.Id().Return("lxd/0").AnyTimes()
-
-	hExp := s.host.EXPECT()
-	// Crucial behavioural trait. Set false to test failure, whereupon the
-	// PopulateContainerLinkLayerDevices expectation will not be satisfied.
-	hExp.IsManual().Return(true, nil)
-	hExp.InstanceId().Return(instance.Id("manual:10.0.0.66"), nil)
-}
-
-// expectNetworkingEnviron stubs an environ that supports container networking.
-func (s *provisionerMockSuite) expectNetworkingEnviron() {
-	eExp := s.environ.EXPECT()
-	eExp.Config().Return(&config.Config{}).AnyTimes()
-	eExp.SupportsContainerAddresses(gomock.Any()).Return(true, nil).AnyTimes()
-}
-
-func (s *provisionerMockSuite) TestContainerAlreadyProvisionedError(c *gc.C) {
-	defer s.setup(c).Finish()
-
-	exp := s.container.EXPECT()
-	exp.InstanceId().Return(instance.Id("juju-8ebd6c-0"), nil)
-	exp.Id().Return("0/lxd/0")
-
-	res := params.MachineNetworkConfigResults{
-		Results: []params.MachineNetworkConfigResult{{}},
-	}
-	ctx := provisioner.NewPrepareOrGetContext(res, true)
-
-	// ProviderCallContext and BridgePolicy are not
-	// required by this logical path and can be nil.
-	err := ctx.ProcessOneContainer(s.environ, nil, nil, 0, s.host, s.container)
-	c.Assert(err, gc.ErrorMatches, `container "0/lxd/0" already provisioned as "juju-8ebd6c-0"`)
-}
-
-func (s *provisionerMockSuite) TestGetContainerProfileInfo(c *gc.C) {
-	ctrl := s.setup(c)
-	defer ctrl.Finish()
-	s.expectCharmLXDProfiles(ctrl)
-
-	s.application.EXPECT().Name().Return("application")
-	s.charm.EXPECT().Revision().Return(3)
-	s.charm.EXPECT().LXDProfile().Return(
-		&charm.LXDProfile{
-			Config: map[string]string{
-				"security.nesting":    "true",
-				"security.privileged": "true",
-			},
-		})
-
-	res := params.ContainerProfileResults{
-		Results: []params.ContainerProfileResult{{}},
-	}
-	ctx := provisioner.NewContainerProfileContext(res, "testme", coretesting.ModelTag)
-
-	// ProviderCallContext and BridgePolicy are not
-	// required by this logical path and can be nil.
-	err := ctx.ProcessOneContainer(s.environ, nil, nil, 0, s.host, s.container)
-	c.Assert(err, jc.ErrorIsNil)
-	c.Assert(res.Results, gc.HasLen, 1)
-	c.Assert(res.Results[0].Error, gc.IsNil)
-	c.Assert(res.Results[0].LXDProfiles, gc.HasLen, 1)
-	profile := res.Results[0].LXDProfiles[0]
-	c.Check(profile.Name, gc.Equals, "juju-testme-deadbe-application-3")
-	c.Check(profile.Profile.Config, gc.DeepEquals,
-		map[string]string{
-			"security.nesting":    "true",
-			"security.privileged": "true",
-		},
-	)
-}
-
-func (s *provisionerMockSuite) TestGetContainerProfileInfoNoProfile(c *gc.C) {
-	ctrl := s.setup(c)
-	defer ctrl.Finish()
-	s.expectCharmLXDProfiles(ctrl)
-
-	s.charm.EXPECT().LXDProfile().Return(nil)
-	s.unit.EXPECT().Name().Return("application/0")
-
-	res := params.ContainerProfileResults{
-		Results: []params.ContainerProfileResult{{}},
-	}
-	ctx := provisioner.NewContainerProfileContext(res, "testme", coretesting.ModelTag)
-
-	// ProviderCallContext and BridgePolicy are not
-	// required by this logical path and can be nil.
-	err := ctx.ProcessOneContainer(s.environ, nil, nil, 0, s.host, s.container)
-	c.Assert(err, jc.ErrorIsNil)
-	c.Assert(res.Results, gc.HasLen, 1)
-	c.Assert(res.Results[0].Error, gc.IsNil)
-	c.Assert(res.Results[0].LXDProfiles, gc.HasLen, 0)
-}
-
-func (s *provisionerMockSuite) expectCharmLXDProfiles(ctrl *gomock.Controller) {
-	s.unit = mocks.NewMockUnit(ctrl)
-	s.application = mocks.NewMockApplication(ctrl)
-	s.charm = mocks.NewMockCharm(ctrl)
-
-	s.container.EXPECT().Units().Return([]provisioner.Unit{s.unit}, nil)
-	s.unit.EXPECT().Application().Return(s.application, nil)
-	s.application.EXPECT().Charm().Return(s.charm, false, nil)
-}
-
-func (s *provisionerMockSuite) setup(c *gc.C) *gomock.Controller {
->>>>>>> 54eaefd3
 	ctrl := gomock.NewController(c)
 
 	s.apiAddressAccessor = NewMockAPIAddressAccessor(ctrl)
