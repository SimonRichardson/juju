--- conflicted
+++ resolved
@@ -2982,12 +2982,8 @@
 		}
 	}
 	if len(changes.SecretDeletes) > 0 {
-<<<<<<< HEAD
 		result, err := u.removeSecrets(ctx, params.DeleteSecretArgs{Args: changes.SecretDeletes})
-=======
-		result, err := u.SecretsManagerAPI.RemoveSecrets(params.DeleteSecretArgs{Args: changes.SecretDeletes})
 		nilOrNotFound := err == nil
->>>>>>> 17876b91
 		if err == nil {
 			for _, r := range result.Results {
 				if r.Error != nil && !params.IsCodeNotFound(r.Error) {
