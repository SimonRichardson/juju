// Copyright 2021 Canonical Ltd.
// Licensed under the AGPLv3, see LICENCE file for details.

package secretsmanager

import (
	"context"

	"github.com/juju/clock"
	"github.com/juju/collections/set"
	"github.com/juju/errors"
	"github.com/juju/names/v6"
	"gopkg.in/macaroon.v2"

	commonsecrets "github.com/juju/juju/apiserver/common/secrets"
	apiservererrors "github.com/juju/juju/apiserver/errors"
	"github.com/juju/juju/apiserver/facade"
	"github.com/juju/juju/apiserver/internal"
	"github.com/juju/juju/core/leadership"
	"github.com/juju/juju/core/logger"
	"github.com/juju/juju/core/model"
	coresecrets "github.com/juju/juju/core/secrets"
	"github.com/juju/juju/core/unit"
	corewatcher "github.com/juju/juju/core/watcher"
	secretservice "github.com/juju/juju/domain/secret/service"
	secretbackendservice "github.com/juju/juju/domain/secretbackend/service"
	"github.com/juju/juju/internal/secrets"
	secretsprovider "github.com/juju/juju/internal/secrets/provider"
	"github.com/juju/juju/rpc/params"
)

// CrossModelSecretsClient gets secret content from a cross model controller.
type CrossModelSecretsClient interface {
	GetRemoteSecretContentInfo(ctx context.Context, uri *coresecrets.URI, revision int, refresh, peek bool, sourceControllerUUID, appToken string, unitId int, macs macaroon.Slice) (*secrets.ContentParams, *secretsprovider.ModelBackendConfig, int, bool, error)
	GetSecretAccessScope(ctx context.Context, uri *coresecrets.URI, appToken string, unitId int) (string, error)
	Close() error
}

// SecretsManagerAPI is the implementation for the SecretsManager facade.
type SecretsManagerAPI struct {
<<<<<<< HEAD
	authorizer           facade.Authorizer
	leadershipChecker    leadership.Checker
	secretBackendService SecretBackendService
	secretService        SecretService
	watcherRegistry      facade.WatcherRegistry
	secretsTriggers      SecretTriggers
	secretsConsumer      SecretsConsumer
	authTag              names.Tag
	clock                clock.Clock
	controllerUUID       string
	modelUUID            string
=======
	authorizer        facade.Authorizer
	leadershipChecker leadership.Checker
	secretsState      SecretsState
	resources         facade.Resources
	secretsTriggers   SecretTriggers
	secretsConsumer   SecretsConsumer
	authTag           names.Tag
	clock             clock.Clock
	controllerUUID    string
	modelUUID         string

	backendConfigGetter commonsecrets.BackendConfigGetter
	adminConfigGetter   commonsecrets.BackendAdminConfigGetter
	drainConfigGetter   commonsecrets.BackendDrainConfigGetter
	remoteClientGetter  func(uri *coresecrets.URI) (CrossModelSecretsClient, error)

	crossModelState CrossModelState
}

// SecretsManagerAPIV1 the secrets manager facade v1.
// TODO - drop when we no longer support juju 3.1.0
type SecretsManagerAPIV1 struct {
	*SecretsManagerAPIV2
}

// SecretsManagerAPIV2 the secrets manager facade v2.
type SecretsManagerAPIV2 struct {
	*SecretsManagerAPIV3
}

// SecretsManagerAPIV3 the secrets manager facade v3.
type SecretsManagerAPIV3 struct {
	*SecretsManagerAPI
}

func (s *SecretsManagerAPI) canRead(uri *coresecrets.URI, entity names.Tag) (bool, error) {
	return commonsecrets.CanRead(s.secretsConsumer, s.authTag, uri, entity)
}

func (s *SecretsManagerAPI) canManage(uri *coresecrets.URI) (leadership.Token, error) {
	return commonsecrets.CanManage(s.secretsConsumer, s.leadershipChecker, s.authTag, uri)
}

// GetSecretStoreConfig is for 3.0.x agents.
// TODO - drop when we no longer support juju 3.0.x
func (s *SecretsManagerAPIV1) GetSecretStoreConfig() (params.SecretBackendConfig, error) {
	cfgInfo, err := s.GetSecretBackendConfig()
	if err != nil {
		return params.SecretBackendConfig{}, errors.Trace(err)
	}
	return cfgInfo.Configs[cfgInfo.ActiveID], nil
}

// GetSecretBackendConfig gets the config needed to create a client to secret backends.
// TODO - drop when we no longer support juju 3.1.x
func (s *SecretsManagerAPIV1) GetSecretBackendConfig() (params.SecretBackendConfigResultsV1, error) {
	cfgInfo, err := s.backendConfigGetter(nil, true)
	if err != nil {
		return params.SecretBackendConfigResultsV1{}, errors.Trace(err)
	}
	result := params.SecretBackendConfigResultsV1{
		ActiveID: cfgInfo.ActiveID,
		Configs:  make(map[string]params.SecretBackendConfig),
	}
	for id, cfg := range cfgInfo.Configs {
		result.ControllerUUID = cfg.ControllerUUID
		result.ModelUUID = cfg.ModelUUID
		result.ModelName = cfg.ModelName
		result.Configs[id] = params.SecretBackendConfig{
			BackendType: cfg.BackendType,
			Params:      cfg.Config,
		}
	}
	for _, cfg := range result.Configs {
		if err := commonsecrets.MarshallLegacyBackendConfig(cfg); err != nil {
			return params.SecretBackendConfigResultsV1{}, errors.Annotatef(err, "marshalling legacy backend config")
		}
	}
	return result, nil
}
>>>>>>> 17876b91

	remoteClientGetter func(ctx context.Context, uri *coresecrets.URI) (CrossModelSecretsClient, error)

	logger logger.Logger
}

// GetSecretBackendConfigs gets the config needed to create a client to secret backends.
func (s *SecretsManagerAPI) GetSecretBackendConfigs(ctx context.Context, arg params.SecretBackendArgs) (params.SecretBackendConfigResults, error) {
	if arg.ForDrain {
		return s.getBackendConfigForDrain(ctx, arg)
	}
	results := params.SecretBackendConfigResults{
		Results: make(map[string]params.SecretBackendConfigResult, len(arg.BackendIDs)),
	}
	result, activeID, err := s.getSecretBackendConfig(ctx, arg.BackendIDs)
	if err != nil {
		return results, errors.Trace(err)
	}
	results.ActiveID = activeID
	results.Results = result
	return results, nil
}

// GetBackendConfigForDrain fetches the config needed to make a secret backend client for the drain worker.
func (s *SecretsManagerAPI) getBackendConfigForDrain(ctx context.Context, arg params.SecretBackendArgs) (params.SecretBackendConfigResults, error) {
	if len(arg.BackendIDs) > 1 {
		return params.SecretBackendConfigResults{}, errors.Errorf("Maximumly only one backend ID can be specified for drain")
	}
	var backendID string
	if len(arg.BackendIDs) == 1 {
		backendID = arg.BackendIDs[0]
	}
	results := params.SecretBackendConfigResults{
		Results: make(map[string]params.SecretBackendConfigResult, 1),
	}
	appName, _ := names.UnitApplication(s.authTag.Id())
	token := s.leadershipChecker.LeadershipCheck(appName, s.authTag.Id())
	cfgInfo, err := s.secretBackendService.DrainBackendConfigInfo(ctx, secretbackendservice.DrainBackendConfigParams{
		GrantedSecretsGetter: s.secretService.ListGrantedSecretsForBackend,
		LeaderToken:          token,
		Accessor: secretservice.SecretAccessor{
			Kind: secretservice.UnitAccessor,
			ID:   s.authTag.Id(),
		},
		ModelUUID: model.UUID(s.modelUUID),
		BackendID: backendID,
	})
	if err != nil {
		return results, errors.Trace(err)
	}
	if len(cfgInfo.Configs) == 0 {
		return results, errors.NotFoundf("no secret backends available")
	}
	results.ActiveID = cfgInfo.ActiveID
	for id, cfg := range cfgInfo.Configs {
		results.Results[id] = params.SecretBackendConfigResult{
			ControllerUUID: cfg.ControllerUUID,
			ModelUUID:      cfg.ModelUUID,
			ModelName:      cfg.ModelName,
			Draining:       true,
			Config: params.SecretBackendConfig{
				BackendType: cfg.BackendType,
				Params:      cfg.Config,
			},
		}
	}
	return results, nil
}

// GetSecretBackendConfig gets the config needed to create a client to secret backends.
func (s *SecretsManagerAPI) getSecretBackendConfig(ctx context.Context, backendIDs []string) (map[string]params.SecretBackendConfigResult, string, error) {
	appName, _ := names.UnitApplication(s.authTag.Id())
	token := s.leadershipChecker.LeadershipCheck(appName, s.authTag.Id())
	cfgInfo, err := s.secretBackendService.BackendConfigInfo(ctx, secretbackendservice.BackendConfigParams{
		GrantedSecretsGetter: s.secretService.ListGrantedSecretsForBackend,
		LeaderToken:          token,
		Accessor: secretservice.SecretAccessor{
			Kind: secretservice.UnitAccessor,
			ID:   s.authTag.Id(),
		},
		ModelUUID:      model.UUID(s.modelUUID),
		BackendIDs:     backendIDs,
		SameController: true,
	})
	if err != nil {
		return nil, "", errors.Trace(err)
	}
	result := make(map[string]params.SecretBackendConfigResult)
	wanted := set.NewStrings(backendIDs...)
	for id, cfg := range cfgInfo.Configs {
		if len(wanted) > 0 {
			if !wanted.Contains(id) {
				continue
			}
		} else if id != cfgInfo.ActiveID {
			continue
		}
		result[id] = params.SecretBackendConfigResult{
			ControllerUUID: cfg.ControllerUUID,
			ModelUUID:      cfg.ModelUUID,
			ModelName:      cfg.ModelName,
			Draining:       id != cfgInfo.ActiveID,
			Config: params.SecretBackendConfig{
				BackendType: cfg.BackendType,
				Params:      cfg.Config,
			},
		}
	}
	return result, cfgInfo.ActiveID, nil
}

func (s *SecretsManagerAPI) getBackend(ctx context.Context, backendID string, accessor secretservice.SecretAccessor, token leadership.Token) (*secretsprovider.ModelBackendConfig, bool, error) {
	cfgInfo, err := s.secretBackendService.BackendConfigInfo(ctx, secretbackendservice.BackendConfigParams{
		GrantedSecretsGetter: s.secretService.ListGrantedSecretsForBackend,
		LeaderToken:          token,
		Accessor:             accessor,
		ModelUUID:            model.UUID(s.modelUUID),
		BackendIDs:           []string{backendID},
		SameController:       true,
	})
	if err != nil {
		return nil, false, errors.Trace(err)
	}
	cfg, ok := cfgInfo.Configs[backendID]
	if ok {
		return &secretsprovider.ModelBackendConfig{
			ControllerUUID: cfg.ControllerUUID,
			ModelUUID:      cfg.ModelUUID,
			ModelName:      cfg.ModelName,
			BackendConfig: secretsprovider.BackendConfig{
				BackendType: cfg.BackendType,
				Config:      cfg.Config,
			},
		}, backendID != cfgInfo.ActiveID, nil
	}
	return nil, false, errors.NotFoundf("secret backend %q", backendID)
}

// CreateSecretURIs creates new secret URIs.
func (s *SecretsManagerAPI) CreateSecretURIs(ctx context.Context, arg params.CreateSecretURIsArg) (params.StringResults, error) {
	if arg.Count <= 0 {
		return params.StringResults{}, errors.NotValidf("secret URi count %d", arg.Count)
	}
	result := params.StringResults{
		Results: make([]params.StringResult, arg.Count),
	}
	uris, err := s.secretService.CreateSecretURIs(ctx, arg.Count)
	if err != nil {
		return params.StringResults{}, errors.Trace(err)
	}
	for i, uri := range uris {
		result.Results[i] = params.StringResult{Result: uri.String()}
	}
	return result, nil
}

// GetConsumerSecretsRevisionInfo returns the latest secret revisions for the specified secrets.
// This facade method is used for remote watcher to get the latest secret revisions and labels for a secret changed hook.
func (s *SecretsManagerAPI) GetConsumerSecretsRevisionInfo(ctx context.Context, args params.GetSecretConsumerInfoArgs) (params.SecretConsumerInfoResults, error) {
	result := params.SecretConsumerInfoResults{
		Results: make([]params.SecretConsumerInfoResult, len(args.URIs)),
	}
	consumerTag, err := names.ParseTag(args.ConsumerTag)
	if err != nil {
		return params.SecretConsumerInfoResults{}, errors.Trace(err)
	}
	unitConsumer, ok := consumerTag.(names.UnitTag)
	if !ok {
		return params.SecretConsumerInfoResults{}, errors.Errorf("expected unit tag for consumer %q, got %T", consumerTag, consumerTag)
	}
	for i, uri := range args.URIs {
		data, latestRevision, err := s.getSecretConsumerInfo(ctx, unitConsumer, uri)
		if err != nil {
			result.Results[i].Error = apiservererrors.ServerError(err)
			continue
		}
		result.Results[i] = params.SecretConsumerInfoResult{
			Revision: latestRevision,
			Label:    data.Label,
		}
	}
	return result, nil
}

func (s *SecretsManagerAPI) getSecretConsumerInfo(ctx context.Context, unitTag names.UnitTag, uriStr string) (*coresecrets.SecretConsumerMetadata, int, error) {
	uri, err := coresecrets.ParseURI(uriStr)
	if err != nil {
		return nil, 0, errors.Trace(err)
	}
	unitName, err := unit.NewName(unitTag.Id())
	if err != nil {
		return nil, 0, errors.Trace(err)
	}
	return s.secretsConsumer.GetSecretConsumerAndLatest(ctx, uri, unitName)
}

func secretOwnersFromAuthTag(authTag names.Tag, leadershipChecker leadership.Checker) ([]secretservice.CharmSecretOwner, error) {
	owners := []secretservice.CharmSecretOwner{{
		Kind: secretservice.UnitOwner,
		ID:   authTag.Id(),
	}}
	// Unit leaders can also get metadata for secrets owned by the app.
	appName, _ := names.UnitApplication(authTag.Id())
	token := leadershipChecker.LeadershipCheck(appName, authTag.Id())
	err := token.Check()
	if err != nil && !leadership.IsNotLeaderError(err) {
		return nil, errors.Trace(err)
	}
	if err == nil {
		appName, _ := names.UnitApplication(authTag.Id())
		owners = append(owners, secretservice.CharmSecretOwner{
			Kind: secretservice.ApplicationOwner,
			ID:   appName,
		})
	}
	return owners, nil
}

// GetSecretMetadata returns metadata with revisions for the caller's secrets.
func (s *SecretsManagerAPIV3) GetSecretMetadata() (params.ListSecretResults, error) {
	return commonsecrets.GetSecretMetadataWithRevisions(s.authTag, s.secretsState, s.leadershipChecker, nil)
}

// GetSecretMetadata returns metadata for the caller's secrets.
<<<<<<< HEAD
func (s *SecretsManagerAPI) GetSecretMetadata(ctx context.Context) (params.ListSecretResults, error) {
	var result params.ListSecretResults
	owners, err := secretOwnersFromAuthTag(s.authTag, s.leadershipChecker)
=======
func (s *SecretsManagerAPI) GetSecretMetadata() (params.ListSecretMetadataResults, error) {
	return commonsecrets.GetSecretMetadata(s.authTag, s.secretsState, s.leadershipChecker)
}

// GetSecretContentInfo returns the secret values for the specified secrets.
func (s *SecretsManagerAPIV2) GetSecretContentInfo(args params.GetSecretContentArgs) (params.SecretContentResults, error) {
	results, err := s.SecretsManagerAPI.GetSecretContentInfo(args)
>>>>>>> 17876b91
	if err != nil {
		return result, errors.Trace(err)
	}
	metadata, revisionMetadata, err := s.secretService.ListCharmSecrets(ctx, owners...)
	if err != nil {
		return result, errors.Trace(err)
	}
	for i, md := range metadata {
		ownerTag, err := commonsecrets.OwnerTagFromOwner(md.Owner)
		if err != nil {
			// This should never happen.
			return params.ListSecretResults{}, errors.Trace(err)
		}
		secretResult := params.ListSecretResult{
			URI:                    md.URI.String(),
			Version:                md.Version,
			OwnerTag:               ownerTag.String(),
			RotatePolicy:           md.RotatePolicy.String(),
			NextRotateTime:         md.NextRotateTime,
			Description:            md.Description,
			Label:                  md.Label,
			LatestRevision:         md.LatestRevision,
			LatestRevisionChecksum: md.LatestRevisionChecksum,
			LatestExpireTime:       md.LatestExpireTime,
			CreateTime:             md.CreateTime,
			UpdateTime:             md.UpdateTime,
		}
		grants, err := s.secretService.GetSecretGrants(ctx, md.URI, coresecrets.RoleView)
		if err != nil {
			return result, errors.Trace(err)
		}
		for _, g := range grants {
			accessorTag, err := tagFromSubject(g.Subject)
			if err != nil {
				return result, errors.Trace(err)
			}
			scopeTag, err := tagFromAccessScope(g.Scope)
			if err != nil {
				return result, errors.Trace(err)
			}
			secretResult.Access = append(secretResult.Access, params.AccessInfo{
				TargetTag: accessorTag.String(), ScopeTag: scopeTag.String(), Role: g.Role,
			})
		}

		for _, r := range revisionMetadata[i] {
			var valueRef *params.SecretValueRef
			if r.ValueRef != nil {
				valueRef = &params.SecretValueRef{
					BackendID:  r.ValueRef.BackendID,
					RevisionID: r.ValueRef.RevisionID,
				}
			}
			secretResult.Revisions = append(secretResult.Revisions, params.SecretRevision{
				Revision: r.Revision,
				ValueRef: valueRef,
			})
		}
		if len(secretResult.Revisions) == 0 {
			continue
		}
		result.Results = append(result.Results, secretResult)
	}
	return result, nil
}

func tagFromSubject(access secretservice.SecretAccessor) (names.Tag, error) {
	switch kind := access.Kind; kind {
	case secretservice.UnitAccessor:
		return names.NewUnitTag(access.ID), nil
	case secretservice.ApplicationAccessor:
		return names.NewApplicationTag(access.ID), nil
	case secretservice.ModelAccessor:
		return names.NewModelTag(access.ID), nil
	default:
		return nil, errors.NotValidf("subject kind %q", kind)
	}
}

func tagFromAccessScope(access secretservice.SecretAccessScope) (names.Tag, error) {
	switch kind := access.Kind; kind {
	case secretservice.UnitAccessScope:
		return names.NewUnitTag(access.ID), nil
	case secretservice.ApplicationAccessScope:
		return names.NewApplicationTag(access.ID), nil
	case secretservice.ModelAccessScope:
		return names.NewModelTag(access.ID), nil
	case secretservice.RelationAccessScope:
		return names.NewRelationTag(access.ID), nil
	default:
		return nil, errors.NotValidf("access scope kind %q", kind)
	}
}

// GetSecretContentInfo returns the secret values for the specified secrets.
func (s *SecretsManagerAPI) GetSecretContentInfo(ctx context.Context, args params.GetSecretContentArgs) (params.SecretContentResults, error) {
	result := params.SecretContentResults{
		Results: make([]params.SecretContentResult, len(args.Args)),
	}
	for i, arg := range args.Args {
		content, backend, draining, err := s.getSecretContent(ctx, arg)
		if err != nil {
			result.Results[i].Error = apiservererrors.ServerError(err)
			continue
		}
		contentParams := params.SecretContentParams{}
		if content.ValueRef != nil {
			contentParams.ValueRef = &params.SecretValueRef{
				BackendID:  content.ValueRef.BackendID,
				RevisionID: content.ValueRef.RevisionID,
			}
		}
		if content.SecretValue != nil {
			contentParams.Data = content.EncodedValues()
		}
		result.Results[i].Content = contentParams
		if backend != nil {
			result.Results[i].BackendConfig = &params.SecretBackendConfigResult{
				ControllerUUID: backend.ControllerUUID,
				ModelUUID:      backend.ModelUUID,
				ModelName:      backend.ModelName,
				Draining:       draining,
				Config: params.SecretBackendConfig{
					BackendType: backend.BackendType,
					Params:      backend.Config,
				},
			}
		}
	}
	return result, nil
}

// GetSecretRevisionContentInfo returns the secret values for the specified secret revisions.
func (s *SecretsManagerAPI) GetSecretRevisionContentInfo(ctx context.Context, arg params.SecretRevisionArg) (params.SecretContentResults, error) {
	result := params.SecretContentResults{
		Results: make([]params.SecretContentResult, len(arg.Revisions)),
	}
	uri, err := coresecrets.ParseURI(arg.URI)
	if err != nil {
		return params.SecretContentResults{}, errors.Trace(err)
	}
	accessor := secretservice.SecretAccessor{
		Kind: secretservice.UnitAccessor,
		ID:   s.authTag.Id(),
	}
	appName, _ := names.UnitApplication(s.authTag.Id())
	token := s.leadershipChecker.LeadershipCheck(appName, s.authTag.Id())
	for i, rev := range arg.Revisions {
		// TODO(wallworld) - if pendingDelete is true, mark the revision for deletion
		val, valueRef, err := s.secretService.GetSecretValue(ctx, uri, rev, accessor)
		if err != nil {
			result.Results[i].Error = apiservererrors.ServerError(err)
			continue
		}
		contentParams := params.SecretContentParams{}
		if valueRef != nil {
			contentParams.ValueRef = &params.SecretValueRef{
				BackendID:  valueRef.BackendID,
				RevisionID: valueRef.RevisionID,
			}
			backend, draining, err := s.getBackend(ctx, valueRef.BackendID, accessor, token)
			if err != nil {
				result.Results[i].Error = apiservererrors.ServerError(err)
				continue
			}
			result.Results[i].BackendConfig = &params.SecretBackendConfigResult{
				ControllerUUID: backend.ControllerUUID,
				ModelUUID:      backend.ModelUUID,
				ModelName:      backend.ModelName,
				Draining:       draining,
				Config: params.SecretBackendConfig{
					BackendType: backend.BackendType,
					Params:      backend.Config,
				},
			}
		}
		if val != nil {
			contentParams.Data = val.EncodedValues()
		}
		result.Results[i].Content = contentParams
	}
	return result, nil
}

<<<<<<< HEAD
func (s *SecretsManagerAPI) getSecretContent(ctx context.Context, arg params.GetSecretContentArg) (
=======
func (s *SecretsManagerAPI) canUpdateAppOwnedOrUnitOwnedSecretLabel(owner string) (bool, error) {
	if owner != s.authTag.String() {
		isLeaderUnit, err := commonsecrets.IsLeaderUnit(s.authTag, s.leadershipChecker)
		if err != nil {
			return false, errors.Trace(err)
		}
		// Only unit leaders can update app owned secret labels.
		if !isLeaderUnit {
			return false, nil
		}
	}
	return true, nil
}

func (s *SecretsManagerAPI) updateAppOwnedOrUnitOwnedSecretLabel(uri *coresecrets.URI, label, owner string) error {
	if uri == nil || label == "" {
		// We have done this check before, but it doesn't hurt to do it again.
		return errors.New("uri and label cannot be nil")
	}
	ownerTag, err := names.ParseTag(owner)
	if err != nil {
		return errors.Trace(err)
	}
	token, err := commonsecrets.OwnerToken(s.authTag, ownerTag, s.leadershipChecker)
	if err != nil {
		return errors.Trace(err)
	}
	// Update the label.
	_, err = s.secretsState.UpdateSecret(uri, state.UpdateSecretParams{
		LeaderToken: token,
		Label:       &label,
	})
	return errors.Trace(err)
}

func (s *SecretsManagerAPI) getAppOwnedOrUnitOwnedSecretMetadata(
	uri *coresecrets.URI, label string,
) (*coresecrets.SecretMetadataOwnerIdent, error) {
	notFoundErr := errors.NotFoundf("secret %q", uri)
	if label != "" {
		notFoundErr = errors.NotFoundf("secret with label %q", label)
	}

	if uri != nil {
		switch tag := s.authTag.(type) {
		case names.UnitTag:
			md, err := s.secretsState.GetOwnedSecretMetadataAsUnit(tag, uri)
			if errors.Is(err, errors.NotFound) {
				err = notFoundErr
			}
			return md, errors.Trace(err)
		case names.ApplicationTag:
			md, err := s.secretsState.GetOwnedSecretMetadataAsApp(tag, uri)
			if errors.Is(err, errors.NotFound) {
				err = notFoundErr
			}
			return md, errors.Trace(err)
		}
	}

	if label != "" {
		switch tag := s.authTag.(type) {
		case names.UnitTag:
			md, err := s.secretsState.GetOwnedSecretMetadataByLabelAsUnit(
				tag, label)
			if errors.Is(err, errors.NotFound) {
				err = notFoundErr
			}
			return md, errors.Trace(err)
		case names.ApplicationTag:
			md, err := s.secretsState.GetOwnedSecretMetadataByLabelAsApp(
				tag, label)
			if errors.Is(err, errors.NotFound) {
				err = notFoundErr
			}
			return md, errors.Trace(err)
		}
	}

	return nil, notFoundErr
}

func (s *SecretsManagerAPI) getSecretContent(arg params.GetSecretContentArg) (
>>>>>>> 17876b91
	*secrets.ContentParams, *secretsprovider.ModelBackendConfig, bool, error,
) {
	// Only the owner can access secrets via the secret metadata label added by the owner.
	// (Note: the leader unit is not the owner of the application secrets).
	// Consumers get to use their own label.
	// Both owners and consumers can also just use the secret URI.

	if arg.URI == "" && arg.Label == "" {
		return nil, nil, false, errors.NewNotValid(nil, "both uri and label are empty")
	}

	var uri *coresecrets.URI
	var err error

	if arg.URI != "" {
		uri, err = coresecrets.ParseURI(arg.URI)
		if err != nil {
			return nil, nil, false, errors.Trace(err)
		}
	}

	unitName, err := unit.NewName(s.authTag.Id())
	if err != nil {
		return nil, nil, false, errors.Trace(err)
	}
	uri, labelToUpdate, err := s.secretService.ProcessCharmSecretConsumerLabel(ctx, unitName, uri, arg.Label)
	if err != nil {
		return nil, nil, false, errors.Trace(err)
	}

	s.logger.Debugf(ctx, "getting secret content for: %s", uri)

	if !uri.IsLocal(s.modelUUID) {
		return nil, nil, false, errors.Errorf("cannot get secret content for remote secrets")
	}

	// labelToUpdate is the consumer label for consumers.
	consumedRevision, err := s.secretsConsumer.GetConsumedRevision(ctx, uri, unitName, arg.Refresh, arg.Peek, labelToUpdate)
	if err != nil {
		return nil, nil, false, errors.Annotate(err, "getting latest secret revision")
	}

	accessor := secretservice.SecretAccessor{
		Kind: secretservice.UnitAccessor,
		ID:   s.authTag.Id(),
	}
	val, valueRef, err := s.secretService.GetSecretValue(ctx, uri, consumedRevision, accessor)
	content := &secrets.ContentParams{SecretValue: val, ValueRef: valueRef}
	if err != nil || content.ValueRef == nil {
		return content, nil, false, errors.Trace(err)
	}

	appName := unitName.Application()
	token := s.leadershipChecker.LeadershipCheck(appName, unitName.String())
	backend, draining, err := s.getBackend(ctx, content.ValueRef.BackendID, accessor, token)
	return content, backend, draining, errors.Trace(err)
}

// isSameApplication returns true if the authenticated entity and the specified entity are in the same application.
func isSameApplication(authTag names.Tag, tag names.Tag) bool {
	return appFromTag(authTag) == appFromTag(tag)
}

func appFromTag(tag names.Tag) string {
	switch tag.Kind() {
	case names.ApplicationTagKind:
		return tag.Id()
	case names.UnitTagKind:
		authAppName, _ := names.UnitApplication(tag.Id())
		return authAppName
	}
	return ""
}

func (s *SecretsManagerAPI) charmSecretOwnersFromArgs(authTag names.Tag, args params.Entities) ([]secretservice.CharmSecretOwner, error) {
	var result []secretservice.CharmSecretOwner
	for _, arg := range args.Entities {
		ownerTag, err := names.ParseTag(arg.Tag)
		if err != nil {
			return result, errors.Trace(err)
		}
		if !isSameApplication(authTag, ownerTag) {
			return result, apiservererrors.ErrPerm
		}
		owner := secretservice.CharmSecretOwner{
			Kind: secretservice.UnitOwner,
			ID:   ownerTag.Id(),
		}
		// Only unit leaders can watch application secrets.
		if ownerTag.Kind() == names.ApplicationTagKind {
			appName, _ := names.UnitApplication(authTag.Id())
			token := s.leadershipChecker.LeadershipCheck(appName, authTag.Id())
			if err := token.Check(); err != nil {
				return result, errors.Trace(err)
			}
			owner.Kind = secretservice.ApplicationOwner
		}
		result = append(result, owner)
	}

	return result, nil
}

// WatchConsumedSecretsChanges sets up a watcher to notify of changes to secret revisions for the specified consumers.
func (s *SecretsManagerAPI) WatchConsumedSecretsChanges(ctx context.Context, args params.Entities) (params.StringsWatchResults, error) {
	results := params.StringsWatchResults{
		Results: make([]params.StringsWatchResult, len(args.Entities)),
	}
	one := func(arg params.Entity) (string, []string, error) {
		tag, err := names.ParseUnitTag(arg.Tag)
		if err != nil {
			return "", nil, errors.Trace(err)
		}
		if !isSameApplication(s.authTag, tag) {
			return "", nil, apiservererrors.ErrPerm
		}
		unitName, err := unit.NewName(tag.Id())
		if err != nil {
			return "", nil, errors.Trace(err)
		}
		w, err := s.secretsConsumer.WatchConsumedSecretsChanges(ctx, unitName)
		if err != nil {
			return "", nil, errors.Trace(err)
		}
		id, changes, err := internal.EnsureRegisterWatcher[[]string](ctx, s.watcherRegistry, w)
		if err != nil {
			return "", nil, errors.Trace(err)
		}
		return id, changes, nil
	}
	for i, arg := range args.Entities {
		var result params.StringsWatchResult
		id, changes, err := one(arg)
		if err != nil {
			result.Error = apiservererrors.ServerError(err)
		} else {
			result.StringsWatcherId = id
			result.Changes = changes
		}
		results.Results[i] = result
	}
	return results, nil
}

// WatchObsolete returns a watcher for notifying when:
//   - a secret owned by the entity is deleted
//   - a secret revision owed by the entity no longer
//     has any consumers
//
// Obsolete revisions results are "uri/revno" and deleted
// secret results are "uri".
<<<<<<< HEAD
func (s *SecretsManagerAPI) WatchObsolete(ctx context.Context, args params.Entities) (params.StringsWatchResult, error) {
=======
func (s *SecretsManagerAPIV3) WatchObsolete(args params.Entities) (params.StringsWatchResult, error) {
	return s.watchObsolete(args, true)
}

// WatchObsolete returns a watcher for notifying when:
//   - a secret revision owed by the entity no longer
//     has any consumers
//
// Obsolete revisions results are "uri/revno".
func (s *SecretsManagerAPI) WatchObsolete(args params.Entities) (params.StringsWatchResult, error) {
	return s.watchObsolete(args, false)
}

func (s *SecretsManagerAPI) watchObsolete(args params.Entities, legacy bool) (params.StringsWatchResult, error) {
	result := params.StringsWatchResult{}
	owners := make([]names.Tag, len(args.Entities))
	for i, arg := range args.Entities {
		ownerTag, err := names.ParseTag(arg.Tag)
		if err != nil {
			return result, errors.Trace(err)
		}
		if !commonsecrets.IsSameApplication(s.authTag, ownerTag) {
			return result, apiservererrors.ErrPerm
		}
		// Only unit leaders can watch application secrets.
		// TODO(wallyworld) - temp fix for old podspec charms
		if ownerTag.Kind() == names.ApplicationTagKind && s.authTag.Kind() != names.ApplicationTagKind {
			_, err := commonsecrets.LeadershipToken(s.authTag, s.leadershipChecker)
			if err != nil {
				return result, errors.Trace(err)
			}
		}
		owners[i] = ownerTag
	}
	w, err := s.secretsState.WatchObsolete(owners, legacy)
	if err != nil {
		return result, errors.Trace(err)
	}
	if changes, ok := <-w.Changes(); ok {
		result.StringsWatcherId = s.resources.Register(w)
		result.Changes = changes
	} else {
		err = watcher.EnsureErr(w)
		result.Error = apiservererrors.ServerError(err)
	}
	return result, nil
}

// WatchDeleted is not implemented on version 3.
func (s *SecretsManagerAPIV3) WatchDeleted(_ struct{}) {}

// WatchDeleted returns a watcher for notifying when:
//   - a secret owned by the entity is deleted
//   - a secret revision owed by the entity is deleted
//
// Deleted revisions results are "uri/revno" and deleted
// secret results are "uri".
func (s *SecretsManagerAPI) WatchDeleted(args params.Entities) (params.StringsWatchResult, error) {
>>>>>>> 17876b91
	result := params.StringsWatchResult{}

	owners, err := s.charmSecretOwnersFromArgs(s.authTag, args)
	if err != nil {
		return result, errors.Trace(err)
	}
<<<<<<< HEAD

	w, err := s.secretsTriggers.WatchObsolete(ctx, owners...)
=======
	w, err := s.secretsState.WatchDeleted(owners)
>>>>>>> 17876b91
	if err != nil {
		return result, errors.Trace(err)
	}
	id, changes, err := internal.EnsureRegisterWatcher[[]string](ctx, s.watcherRegistry, w)
	if err != nil {
		result.Error = apiservererrors.ServerError(err)
		return result, nil
	}

	result.StringsWatcherId = id
	result.Changes = changes
	return result, nil
}

// WatchSecretsRotationChanges sets up a watcher to notify of changes to secret rotation config.
func (s *SecretsManagerAPI) WatchSecretsRotationChanges(ctx context.Context, args params.Entities) (params.SecretTriggerWatchResult, error) {
	result := params.SecretTriggerWatchResult{}

	owners, err := s.charmSecretOwnersFromArgs(s.authTag, args)
	if err != nil {
		return result, errors.Trace(err)
	}

	w, err := s.secretsTriggers.WatchSecretsRotationChanges(ctx, owners...)
	if err != nil {
		return result, errors.Trace(err)
	}

	id, secretChanges, err := internal.EnsureRegisterWatcher[[]corewatcher.SecretTriggerChange](ctx, s.watcherRegistry, w)
	if err != nil {
		result.Error = apiservererrors.ServerError(err)
		return result, nil
	}
	changes := make([]params.SecretTriggerChange, len(secretChanges))
	for i, c := range secretChanges {
		changes[i] = params.SecretTriggerChange{
			URI:             c.URI.ID,
			NextTriggerTime: c.NextTriggerTime,
		}
	}
	result.WatcherId = id
	result.Changes = changes
	return result, nil
}

// SecretsRotated records when secrets were last rotated.
func (s *SecretsManagerAPI) SecretsRotated(ctx context.Context, args params.SecretRotatedArgs) (params.ErrorResults, error) {
	results := params.ErrorResults{
		Results: make([]params.ErrorResult, len(args.Args)),
	}
	one := func(arg params.SecretRotatedArg) error {
		uri, err := coresecrets.ParseURI(arg.URI)
		if err != nil {
			return errors.Trace(err)
		}
		accessor := secretservice.SecretAccessor{
			Kind: secretservice.UnitAccessor,
			ID:   s.authTag.Id(),
		}
		return s.secretsTriggers.SecretRotated(ctx, uri, secretservice.SecretRotatedParams{
			Accessor:         accessor,
			OriginalRevision: arg.OriginalRevision,
			Skip:             arg.Skip,
		})
	}
	for i, arg := range args.Args {
		var result params.ErrorResult
		result.Error = apiservererrors.ServerError(one(arg))
		results.Results[i] = result
	}
	return results, nil
}

// WatchSecretRevisionsExpiryChanges sets up a watcher to notify of changes to secret revision expiry config.
func (s *SecretsManagerAPI) WatchSecretRevisionsExpiryChanges(ctx context.Context, args params.Entities) (params.SecretTriggerWatchResult, error) {
	result := params.SecretTriggerWatchResult{}

	owners, err := s.charmSecretOwnersFromArgs(s.authTag, args)
	if err != nil {
		return result, errors.Trace(err)
	}

	w, err := s.secretsTriggers.WatchSecretRevisionsExpiryChanges(ctx, owners...)
	if err != nil {
		return result, errors.Trace(err)
	}
	id, secretChanges, err := internal.EnsureRegisterWatcher[[]corewatcher.SecretTriggerChange](ctx, s.watcherRegistry, w)
	if err != nil {
		result.Error = apiservererrors.ServerError(err)
		return result, nil
	}

	changes := make([]params.SecretTriggerChange, len(secretChanges))
	for i, c := range secretChanges {
		changes[i] = params.SecretTriggerChange{
			URI:             c.URI.ID,
			Revision:        c.Revision,
			NextTriggerTime: c.NextTriggerTime,
		}
	}
<<<<<<< HEAD
	result.WatcherId = id
	result.Changes = changes
	return result, nil
=======
	for i, arg := range args.Args {
		var result params.ErrorResult
		result.Error = apiservererrors.ServerError(one(arg))
		results.Results[i] = result
	}
	return results, nil
}

// UnitOwnedSecretsAndRevisions is not implemented on version 3.
func (s *SecretsManagerAPIV3) UnitOwnedSecretsAndRevisions(_ struct{}) {}

// UnitOwnedSecretsAndRevisions returns all secret URIs and revision IDs for all
// secrets owned by the given unit.
func (s *SecretsManagerAPI) UnitOwnedSecretsAndRevisions(arg params.Entity) (params.SecretRevisionIDsResults, error) {
	var results params.SecretRevisionIDsResults
	if !s.authorizer.AuthUnitAgent() && !s.authorizer.AuthApplicationAgent() {
		return results, apiservererrors.ErrPerm
	}
	unitTag, err := names.ParseUnitTag(arg.Tag)
	if err != nil {
		return results, apiservererrors.ErrPerm
	}
	if !commonsecrets.IsSameApplication(s.authTag, unitTag) {
		return results, apiservererrors.ErrPerm
	}

	info, err := s.secretsState.GetOwnedSecretRevisionsAsUnit(unitTag)
	if err != nil {
		return results, apiservererrors.ServerError(err)
	}

	results.Results = make([]params.SecretRevisionIDsResult, 0, len(info))
	for id, revs := range info {
		result := params.SecretRevisionIDsResult{
			URI:       id.String(),
			Revisions: revs,
		}
		results.Results = append(results.Results, result)
	}

	return results, nil
}

// OwnedSecretRevisions is not implemented on version 3.
func (s *SecretsManagerAPIV3) OwnedSecretRevisions(_ struct{}) {}

// OwnedSecretRevisions returns all the revision IDs for the given secret that
// is owned by either the unit or the unit's application.
func (s *SecretsManagerAPI) OwnedSecretRevisions(args params.SecretRevisionArgs) (params.SecretRevisionIDsResults, error) {
	if !s.authorizer.AuthUnitAgent() && !s.authorizer.AuthApplicationAgent() {
		return params.SecretRevisionIDsResults{}, apiservererrors.ErrPerm
	}
	unitTag, err := names.ParseUnitTag(args.Unit.Tag)
	if err != nil {
		return params.SecretRevisionIDsResults{}, apiservererrors.ErrPerm
	}
	if !commonsecrets.IsSameApplication(s.authTag, unitTag) {
		return params.SecretRevisionIDsResults{}, apiservererrors.ErrPerm
	}
	// Unit leaders can also get metadata for secrets owned by the app.
	// TODO(wallyworld) - temp fix for old podspec charms
	isLeader, err := commonsecrets.IsLeaderUnit(unitTag, s.leadershipChecker)
	if err != nil {
		return params.SecretRevisionIDsResults{}, errors.Trace(err)
	}

	results := params.SecretRevisionIDsResults{
		Results: make([]params.SecretRevisionIDsResult, len(args.SecretURIs)),
	}
	for i, secretID := range args.SecretURIs {
		uri, err := coresecrets.ParseURI(secretID)
		if err != nil {
			results.Results[i].Error = apiservererrors.ServerError(err)
			continue
		}
		var revs []int
		if isLeader {
			revs, err = s.secretsState.GetOwnedSecretRevisionsByIDAsLeaderUnit(
				unitTag, uri)
		} else {
			revs, err = s.secretsState.GetOwnedSecretRevisionsByIDAsUnit(
				unitTag, uri)
		}
		if err != nil {
			results.Results[i].Error = apiservererrors.ServerError(err)
			continue
		}
		results.Results[i] = params.SecretRevisionIDsResult{
			URI:       secretID,
			Revisions: revs,
		}
	}

	return results, nil
>>>>>>> 17876b91
}<|MERGE_RESOLUTION|>--- conflicted
+++ resolved
@@ -38,7 +38,6 @@
 
 // SecretsManagerAPI is the implementation for the SecretsManager facade.
 type SecretsManagerAPI struct {
-<<<<<<< HEAD
 	authorizer           facade.Authorizer
 	leadershipChecker    leadership.Checker
 	secretBackendService SecretBackendService
@@ -50,88 +49,6 @@
 	clock                clock.Clock
 	controllerUUID       string
 	modelUUID            string
-=======
-	authorizer        facade.Authorizer
-	leadershipChecker leadership.Checker
-	secretsState      SecretsState
-	resources         facade.Resources
-	secretsTriggers   SecretTriggers
-	secretsConsumer   SecretsConsumer
-	authTag           names.Tag
-	clock             clock.Clock
-	controllerUUID    string
-	modelUUID         string
-
-	backendConfigGetter commonsecrets.BackendConfigGetter
-	adminConfigGetter   commonsecrets.BackendAdminConfigGetter
-	drainConfigGetter   commonsecrets.BackendDrainConfigGetter
-	remoteClientGetter  func(uri *coresecrets.URI) (CrossModelSecretsClient, error)
-
-	crossModelState CrossModelState
-}
-
-// SecretsManagerAPIV1 the secrets manager facade v1.
-// TODO - drop when we no longer support juju 3.1.0
-type SecretsManagerAPIV1 struct {
-	*SecretsManagerAPIV2
-}
-
-// SecretsManagerAPIV2 the secrets manager facade v2.
-type SecretsManagerAPIV2 struct {
-	*SecretsManagerAPIV3
-}
-
-// SecretsManagerAPIV3 the secrets manager facade v3.
-type SecretsManagerAPIV3 struct {
-	*SecretsManagerAPI
-}
-
-func (s *SecretsManagerAPI) canRead(uri *coresecrets.URI, entity names.Tag) (bool, error) {
-	return commonsecrets.CanRead(s.secretsConsumer, s.authTag, uri, entity)
-}
-
-func (s *SecretsManagerAPI) canManage(uri *coresecrets.URI) (leadership.Token, error) {
-	return commonsecrets.CanManage(s.secretsConsumer, s.leadershipChecker, s.authTag, uri)
-}
-
-// GetSecretStoreConfig is for 3.0.x agents.
-// TODO - drop when we no longer support juju 3.0.x
-func (s *SecretsManagerAPIV1) GetSecretStoreConfig() (params.SecretBackendConfig, error) {
-	cfgInfo, err := s.GetSecretBackendConfig()
-	if err != nil {
-		return params.SecretBackendConfig{}, errors.Trace(err)
-	}
-	return cfgInfo.Configs[cfgInfo.ActiveID], nil
-}
-
-// GetSecretBackendConfig gets the config needed to create a client to secret backends.
-// TODO - drop when we no longer support juju 3.1.x
-func (s *SecretsManagerAPIV1) GetSecretBackendConfig() (params.SecretBackendConfigResultsV1, error) {
-	cfgInfo, err := s.backendConfigGetter(nil, true)
-	if err != nil {
-		return params.SecretBackendConfigResultsV1{}, errors.Trace(err)
-	}
-	result := params.SecretBackendConfigResultsV1{
-		ActiveID: cfgInfo.ActiveID,
-		Configs:  make(map[string]params.SecretBackendConfig),
-	}
-	for id, cfg := range cfgInfo.Configs {
-		result.ControllerUUID = cfg.ControllerUUID
-		result.ModelUUID = cfg.ModelUUID
-		result.ModelName = cfg.ModelName
-		result.Configs[id] = params.SecretBackendConfig{
-			BackendType: cfg.BackendType,
-			Params:      cfg.Config,
-		}
-	}
-	for _, cfg := range result.Configs {
-		if err := commonsecrets.MarshallLegacyBackendConfig(cfg); err != nil {
-			return params.SecretBackendConfigResultsV1{}, errors.Annotatef(err, "marshalling legacy backend config")
-		}
-	}
-	return result, nil
-}
->>>>>>> 17876b91
 
 	remoteClientGetter func(ctx context.Context, uri *coresecrets.URI) (CrossModelSecretsClient, error)
 
@@ -350,39 +267,26 @@
 	return owners, nil
 }
 
-// GetSecretMetadata returns metadata with revisions for the caller's secrets.
-func (s *SecretsManagerAPIV3) GetSecretMetadata() (params.ListSecretResults, error) {
-	return commonsecrets.GetSecretMetadataWithRevisions(s.authTag, s.secretsState, s.leadershipChecker, nil)
-}
-
 // GetSecretMetadata returns metadata for the caller's secrets.
-<<<<<<< HEAD
-func (s *SecretsManagerAPI) GetSecretMetadata(ctx context.Context) (params.ListSecretResults, error) {
-	var result params.ListSecretResults
+func (s *SecretsManagerAPI) GetSecretMetadata(ctx context.Context) (params.ListSecretMetadataResults, error) {
+	var result params.ListSecretMetadataResults
 	owners, err := secretOwnersFromAuthTag(s.authTag, s.leadershipChecker)
-=======
-func (s *SecretsManagerAPI) GetSecretMetadata() (params.ListSecretMetadataResults, error) {
-	return commonsecrets.GetSecretMetadata(s.authTag, s.secretsState, s.leadershipChecker)
-}
-
-// GetSecretContentInfo returns the secret values for the specified secrets.
-func (s *SecretsManagerAPIV2) GetSecretContentInfo(args params.GetSecretContentArgs) (params.SecretContentResults, error) {
-	results, err := s.SecretsManagerAPI.GetSecretContentInfo(args)
->>>>>>> 17876b91
-	if err != nil {
-		return result, errors.Trace(err)
-	}
-	metadata, revisionMetadata, err := s.secretService.ListCharmSecrets(ctx, owners...)
-	if err != nil {
-		return result, errors.Trace(err)
-	}
-	for i, md := range metadata {
+	if err != nil {
+		return result, errors.Trace(err)
+	}
+	// TODO - use new service method to get metadata without revisions
+	//  The facade API now returns params.ListSecretMetadataResults
+	metadata, _, err := s.secretService.ListCharmSecrets(ctx, owners...)
+	if err != nil {
+		return result, errors.Trace(err)
+	}
+	for _, md := range metadata {
 		ownerTag, err := commonsecrets.OwnerTagFromOwner(md.Owner)
 		if err != nil {
 			// This should never happen.
-			return params.ListSecretResults{}, errors.Trace(err)
-		}
-		secretResult := params.ListSecretResult{
+			return params.ListSecretMetadataResults{}, errors.Trace(err)
+		}
+		secretResult := params.ListSecretMetadataResult{
 			URI:                    md.URI.String(),
 			Version:                md.Version,
 			OwnerTag:               ownerTag.String(),
@@ -413,23 +317,6 @@
 				TargetTag: accessorTag.String(), ScopeTag: scopeTag.String(), Role: g.Role,
 			})
 		}
-
-		for _, r := range revisionMetadata[i] {
-			var valueRef *params.SecretValueRef
-			if r.ValueRef != nil {
-				valueRef = &params.SecretValueRef{
-					BackendID:  r.ValueRef.BackendID,
-					RevisionID: r.ValueRef.RevisionID,
-				}
-			}
-			secretResult.Revisions = append(secretResult.Revisions, params.SecretRevision{
-				Revision: r.Revision,
-				ValueRef: valueRef,
-			})
-		}
-		if len(secretResult.Revisions) == 0 {
-			continue
-		}
 		result.Results = append(result.Results, secretResult)
 	}
 	return result, nil
@@ -553,93 +440,7 @@
 	return result, nil
 }
 
-<<<<<<< HEAD
 func (s *SecretsManagerAPI) getSecretContent(ctx context.Context, arg params.GetSecretContentArg) (
-=======
-func (s *SecretsManagerAPI) canUpdateAppOwnedOrUnitOwnedSecretLabel(owner string) (bool, error) {
-	if owner != s.authTag.String() {
-		isLeaderUnit, err := commonsecrets.IsLeaderUnit(s.authTag, s.leadershipChecker)
-		if err != nil {
-			return false, errors.Trace(err)
-		}
-		// Only unit leaders can update app owned secret labels.
-		if !isLeaderUnit {
-			return false, nil
-		}
-	}
-	return true, nil
-}
-
-func (s *SecretsManagerAPI) updateAppOwnedOrUnitOwnedSecretLabel(uri *coresecrets.URI, label, owner string) error {
-	if uri == nil || label == "" {
-		// We have done this check before, but it doesn't hurt to do it again.
-		return errors.New("uri and label cannot be nil")
-	}
-	ownerTag, err := names.ParseTag(owner)
-	if err != nil {
-		return errors.Trace(err)
-	}
-	token, err := commonsecrets.OwnerToken(s.authTag, ownerTag, s.leadershipChecker)
-	if err != nil {
-		return errors.Trace(err)
-	}
-	// Update the label.
-	_, err = s.secretsState.UpdateSecret(uri, state.UpdateSecretParams{
-		LeaderToken: token,
-		Label:       &label,
-	})
-	return errors.Trace(err)
-}
-
-func (s *SecretsManagerAPI) getAppOwnedOrUnitOwnedSecretMetadata(
-	uri *coresecrets.URI, label string,
-) (*coresecrets.SecretMetadataOwnerIdent, error) {
-	notFoundErr := errors.NotFoundf("secret %q", uri)
-	if label != "" {
-		notFoundErr = errors.NotFoundf("secret with label %q", label)
-	}
-
-	if uri != nil {
-		switch tag := s.authTag.(type) {
-		case names.UnitTag:
-			md, err := s.secretsState.GetOwnedSecretMetadataAsUnit(tag, uri)
-			if errors.Is(err, errors.NotFound) {
-				err = notFoundErr
-			}
-			return md, errors.Trace(err)
-		case names.ApplicationTag:
-			md, err := s.secretsState.GetOwnedSecretMetadataAsApp(tag, uri)
-			if errors.Is(err, errors.NotFound) {
-				err = notFoundErr
-			}
-			return md, errors.Trace(err)
-		}
-	}
-
-	if label != "" {
-		switch tag := s.authTag.(type) {
-		case names.UnitTag:
-			md, err := s.secretsState.GetOwnedSecretMetadataByLabelAsUnit(
-				tag, label)
-			if errors.Is(err, errors.NotFound) {
-				err = notFoundErr
-			}
-			return md, errors.Trace(err)
-		case names.ApplicationTag:
-			md, err := s.secretsState.GetOwnedSecretMetadataByLabelAsApp(
-				tag, label)
-			if errors.Is(err, errors.NotFound) {
-				err = notFoundErr
-			}
-			return md, errors.Trace(err)
-		}
-	}
-
-	return nil, notFoundErr
-}
-
-func (s *SecretsManagerAPI) getSecretContent(arg params.GetSecretContentArg) (
->>>>>>> 17876b91
 	*secrets.ContentParams, *secretsprovider.ModelBackendConfig, bool, error,
 ) {
 	// Only the owner can access secrets via the secret metadata label added by the owner.
@@ -785,65 +586,32 @@
 }
 
 // WatchObsolete returns a watcher for notifying when:
-//   - a secret owned by the entity is deleted
-//   - a secret revision owed by the entity no longer
-//     has any consumers
-//
-// Obsolete revisions results are "uri/revno" and deleted
-// secret results are "uri".
-<<<<<<< HEAD
-func (s *SecretsManagerAPI) WatchObsolete(ctx context.Context, args params.Entities) (params.StringsWatchResult, error) {
-=======
-func (s *SecretsManagerAPIV3) WatchObsolete(args params.Entities) (params.StringsWatchResult, error) {
-	return s.watchObsolete(args, true)
-}
-
-// WatchObsolete returns a watcher for notifying when:
 //   - a secret revision owed by the entity no longer
 //     has any consumers
 //
 // Obsolete revisions results are "uri/revno".
-func (s *SecretsManagerAPI) WatchObsolete(args params.Entities) (params.StringsWatchResult, error) {
-	return s.watchObsolete(args, false)
-}
-
-func (s *SecretsManagerAPI) watchObsolete(args params.Entities, legacy bool) (params.StringsWatchResult, error) {
+func (s *SecretsManagerAPI) WatchObsolete(ctx context.Context, args params.Entities) (params.StringsWatchResult, error) {
 	result := params.StringsWatchResult{}
-	owners := make([]names.Tag, len(args.Entities))
-	for i, arg := range args.Entities {
-		ownerTag, err := names.ParseTag(arg.Tag)
-		if err != nil {
-			return result, errors.Trace(err)
-		}
-		if !commonsecrets.IsSameApplication(s.authTag, ownerTag) {
-			return result, apiservererrors.ErrPerm
-		}
-		// Only unit leaders can watch application secrets.
-		// TODO(wallyworld) - temp fix for old podspec charms
-		if ownerTag.Kind() == names.ApplicationTagKind && s.authTag.Kind() != names.ApplicationTagKind {
-			_, err := commonsecrets.LeadershipToken(s.authTag, s.leadershipChecker)
-			if err != nil {
-				return result, errors.Trace(err)
-			}
-		}
-		owners[i] = ownerTag
-	}
-	w, err := s.secretsState.WatchObsolete(owners, legacy)
-	if err != nil {
-		return result, errors.Trace(err)
-	}
-	if changes, ok := <-w.Changes(); ok {
-		result.StringsWatcherId = s.resources.Register(w)
-		result.Changes = changes
-	} else {
-		err = watcher.EnsureErr(w)
+
+	owners, err := s.charmSecretOwnersFromArgs(s.authTag, args)
+	if err != nil {
+		return result, errors.Trace(err)
+	}
+
+	w, err := s.secretsTriggers.WatchObsolete(ctx, owners...)
+	if err != nil {
+		return result, errors.Trace(err)
+	}
+	id, changes, err := internal.EnsureRegisterWatcher[[]string](ctx, s.watcherRegistry, w)
+	if err != nil {
 		result.Error = apiservererrors.ServerError(err)
-	}
-	return result, nil
-}
-
-// WatchDeleted is not implemented on version 3.
-func (s *SecretsManagerAPIV3) WatchDeleted(_ struct{}) {}
+		return result, nil
+	}
+
+	result.StringsWatcherId = id
+	result.Changes = changes
+	return result, nil
+}
 
 // WatchDeleted returns a watcher for notifying when:
 //   - a secret owned by the entity is deleted
@@ -851,23 +619,21 @@
 //
 // Deleted revisions results are "uri/revno" and deleted
 // secret results are "uri".
-func (s *SecretsManagerAPI) WatchDeleted(args params.Entities) (params.StringsWatchResult, error) {
->>>>>>> 17876b91
+func (s *SecretsManagerAPI) WatchDeleted(ctx context.Context, args params.Entities) (params.StringsWatchResult, error) {
 	result := params.StringsWatchResult{}
 
 	owners, err := s.charmSecretOwnersFromArgs(s.authTag, args)
 	if err != nil {
 		return result, errors.Trace(err)
 	}
-<<<<<<< HEAD
-
-	w, err := s.secretsTriggers.WatchObsolete(ctx, owners...)
-=======
-	w, err := s.secretsState.WatchDeleted(owners)
->>>>>>> 17876b91
-	if err != nil {
-		return result, errors.Trace(err)
-	}
+
+	// TODO - implement me.
+	_ = owners
+	w := corewatcher.TODO[[]string]()
+	//w, err := s.secretsTriggers.WatchDeleted(ctx, owners...)
+	//if err != nil {
+	//	return result, errors.Trace(err)
+	//}
 	id, changes, err := internal.EnsureRegisterWatcher[[]string](ctx, s.watcherRegistry, w)
 	if err != nil {
 		result.Error = apiservererrors.ServerError(err)
@@ -965,42 +731,24 @@
 			NextTriggerTime: c.NextTriggerTime,
 		}
 	}
-<<<<<<< HEAD
 	result.WatcherId = id
 	result.Changes = changes
 	return result, nil
-=======
-	for i, arg := range args.Args {
-		var result params.ErrorResult
-		result.Error = apiservererrors.ServerError(one(arg))
-		results.Results[i] = result
-	}
-	return results, nil
-}
-
-// UnitOwnedSecretsAndRevisions is not implemented on version 3.
-func (s *SecretsManagerAPIV3) UnitOwnedSecretsAndRevisions(_ struct{}) {}
+}
 
 // UnitOwnedSecretsAndRevisions returns all secret URIs and revision IDs for all
 // secrets owned by the given unit.
 func (s *SecretsManagerAPI) UnitOwnedSecretsAndRevisions(arg params.Entity) (params.SecretRevisionIDsResults, error) {
 	var results params.SecretRevisionIDsResults
-	if !s.authorizer.AuthUnitAgent() && !s.authorizer.AuthApplicationAgent() {
+	unitTag, err := names.ParseUnitTag(arg.Tag)
+	if err != nil {
 		return results, apiservererrors.ErrPerm
 	}
-	unitTag, err := names.ParseUnitTag(arg.Tag)
-	if err != nil {
-		return results, apiservererrors.ErrPerm
-	}
-	if !commonsecrets.IsSameApplication(s.authTag, unitTag) {
-		return results, apiservererrors.ErrPerm
-	}
-
-	info, err := s.secretsState.GetOwnedSecretRevisionsAsUnit(unitTag)
-	if err != nil {
-		return results, apiservererrors.ServerError(err)
-	}
-
+
+	// TOOO - implement me.
+	_ = unitTag
+
+	var info map[coresecrets.URI][]int
 	results.Results = make([]params.SecretRevisionIDsResult, 0, len(info))
 	for id, revs := range info {
 		result := params.SecretRevisionIDsResult{
@@ -1013,29 +761,13 @@
 	return results, nil
 }
 
-// OwnedSecretRevisions is not implemented on version 3.
-func (s *SecretsManagerAPIV3) OwnedSecretRevisions(_ struct{}) {}
-
 // OwnedSecretRevisions returns all the revision IDs for the given secret that
 // is owned by either the unit or the unit's application.
 func (s *SecretsManagerAPI) OwnedSecretRevisions(args params.SecretRevisionArgs) (params.SecretRevisionIDsResults, error) {
-	if !s.authorizer.AuthUnitAgent() && !s.authorizer.AuthApplicationAgent() {
+	unitTag, err := names.ParseUnitTag(args.Unit.Tag)
+	if err != nil {
 		return params.SecretRevisionIDsResults{}, apiservererrors.ErrPerm
 	}
-	unitTag, err := names.ParseUnitTag(args.Unit.Tag)
-	if err != nil {
-		return params.SecretRevisionIDsResults{}, apiservererrors.ErrPerm
-	}
-	if !commonsecrets.IsSameApplication(s.authTag, unitTag) {
-		return params.SecretRevisionIDsResults{}, apiservererrors.ErrPerm
-	}
-	// Unit leaders can also get metadata for secrets owned by the app.
-	// TODO(wallyworld) - temp fix for old podspec charms
-	isLeader, err := commonsecrets.IsLeaderUnit(unitTag, s.leadershipChecker)
-	if err != nil {
-		return params.SecretRevisionIDsResults{}, errors.Trace(err)
-	}
-
 	results := params.SecretRevisionIDsResults{
 		Results: make([]params.SecretRevisionIDsResult, len(args.SecretURIs)),
 	}
@@ -1045,18 +777,10 @@
 			results.Results[i].Error = apiservererrors.ServerError(err)
 			continue
 		}
+		// TODO - implement me.
+		_ = unitTag
+		_ = uri
 		var revs []int
-		if isLeader {
-			revs, err = s.secretsState.GetOwnedSecretRevisionsByIDAsLeaderUnit(
-				unitTag, uri)
-		} else {
-			revs, err = s.secretsState.GetOwnedSecretRevisionsByIDAsUnit(
-				unitTag, uri)
-		}
-		if err != nil {
-			results.Results[i].Error = apiservererrors.ServerError(err)
-			continue
-		}
 		results.Results[i] = params.SecretRevisionIDsResult{
 			URI:       secretID,
 			Revisions: revs,
@@ -1064,5 +788,4 @@
 	}
 
 	return results, nil
->>>>>>> 17876b91
 }