--- conflicted
+++ resolved
@@ -23,56 +23,11 @@
 
 // Register is called to expose a package of facades onto a given registry.
 func Register(registry facade.FacadeRegistry) {
-<<<<<<< HEAD
-	registry.MustRegister("SecretsManager", 3, func(stdCtx context.Context, ctx facade.ModelContext) (facade.Facade, error) {
+	registry.MustRegister("SecretsManager", 4, func(stdCtx context.Context, ctx facade.ModelContext) (facade.Facade, error) {
 		return NewSecretManagerAPI(stdCtx, ctx)
 	}, reflect.TypeOf((*SecretsManagerAPI)(nil)))
 }
 
-=======
-	registry.MustRegister("SecretsManager", 1, func(ctx facade.Context) (facade.Facade, error) {
-		return NewSecretManagerAPIV1(ctx)
-	}, reflect.TypeOf((*SecretsManagerAPIV1)(nil)))
-	registry.MustRegister("SecretsManager", 2, func(ctx facade.Context) (facade.Facade, error) {
-		return NewSecretManagerAPIV2(ctx)
-	}, reflect.TypeOf((*SecretsManagerAPIV2)(nil)))
-	registry.MustRegister("SecretsManager", 3, func(ctx facade.Context) (facade.Facade, error) {
-		return NewSecretManagerAPIV3(ctx)
-	}, reflect.TypeOf((*SecretsManagerAPIV3)(nil)))
-	registry.MustRegister("SecretsManager", 4, func(ctx facade.Context) (facade.Facade, error) {
-		return NewSecretManagerAPI(ctx)
-	}, reflect.TypeOf((*SecretsManagerAPI)(nil)))
-}
-
-// NewSecretManagerAPIV1 creates a SecretsManagerAPIV1.
-// TODO - drop when we no longer support juju 3.1.x
-func NewSecretManagerAPIV1(context facade.Context) (*SecretsManagerAPIV1, error) {
-	api, err := NewSecretManagerAPIV2(context)
-	if err != nil {
-		return nil, errors.Trace(err)
-	}
-	return &SecretsManagerAPIV1{SecretsManagerAPIV2: api}, nil
-}
-
-// NewSecretManagerAPIV2 creates a SecretsManagerAPIV2.
-func NewSecretManagerAPIV2(context facade.Context) (*SecretsManagerAPIV2, error) {
-	api, err := NewSecretManagerAPIV3(context)
-	if err != nil {
-		return nil, errors.Trace(err)
-	}
-	return &SecretsManagerAPIV2{SecretsManagerAPIV3: api}, nil
-}
-
-// NewSecretManagerAPIV3 creates a SecretsManagerAPIV3.
-func NewSecretManagerAPIV3(context facade.Context) (*SecretsManagerAPIV3, error) {
-	api, err := NewSecretManagerAPI(context)
-	if err != nil {
-		return nil, errors.Trace(err)
-	}
-	return &SecretsManagerAPIV3{SecretsManagerAPI: api}, nil
-}
-
->>>>>>> 17876b91
 // NewSecretManagerAPI creates a SecretsManagerAPI.
 func NewSecretManagerAPI(_ context.Context, ctx facade.ModelContext) (*SecretsManagerAPI, error) {
 	if !ctx.Auth().AuthUnitAgent() {
