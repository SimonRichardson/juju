// Copyright 2021 Canonical Ltd.
// Licensed under the AGPLv3, see LICENCE file for details.

package secretsmanager_test

import (
	"testing"
	"time"

	"github.com/juju/clock"
	"github.com/juju/clock/testclock"
	"github.com/juju/errors"
	"github.com/juju/names/v6"
	"github.com/juju/tc"
	"go.uber.org/mock/gomock"

	facademocks "github.com/juju/juju/apiserver/facade/mocks"
	"github.com/juju/juju/apiserver/facades/agent/secretsmanager"
	"github.com/juju/juju/apiserver/facades/agent/secretsmanager/mocks"
	"github.com/juju/juju/core/model"
	coresecrets "github.com/juju/juju/core/secrets"
	unittesting "github.com/juju/juju/core/unit/testing"
	corewatcher "github.com/juju/juju/core/watcher"
	secretservice "github.com/juju/juju/domain/secret/service"
	secretbackendservice "github.com/juju/juju/domain/secretbackend/service"
	"github.com/juju/juju/internal/secrets/provider"
	"github.com/juju/juju/internal/testhelpers"
	coretesting "github.com/juju/juju/internal/testing"
	"github.com/juju/juju/rpc/params"
)

type SecretsManagerSuite struct {
	testhelpers.IsolationSuite

	authorizer      *facademocks.MockAuthorizer
	watcherRegistry *facademocks.MockWatcherRegistry

	leadership            *mocks.MockChecker
	token                 *mocks.MockToken
	secretBackendService  *mocks.MockSecretBackendService
	secretService         *mocks.MockSecretService
	secretsConsumer       *mocks.MockSecretsConsumer
	secretsWatcher        *mocks.MockStringsWatcher
	secretTriggers        *mocks.MockSecretTriggers
	secretsTriggerWatcher *mocks.MockSecretTriggerWatcher
	authTag               names.Tag
	clock                 clock.Clock

	facade *secretsmanager.SecretsManagerAPI
}

func TestSecretsManagerSuite(t *testing.T) {
	tc.Run(t, &SecretsManagerSuite{})
}

func (*SecretsManagerSuite) TestStub(c *tc.C) {
	c.Skip(`This test suite is missing tests for the following cases:

- TestGetSecretContentCrossModelExistingConsumerNoRefresh
- TestGetSecretContentCrossModelExistingConsumerNoRefreshUpdateLabel
- TestGetSecretContentCrossModelExistingConsumerRefresh
- TestGetSecretContentCrossModelNewConsumer
- TestGetSecretContentCrossModelNewConsumerAndSecret
`)
}

func (s *SecretsManagerSuite) SetUpTest(c *tc.C) {
	s.IsolationSuite.SetUpTest(c)

	s.authTag = names.NewUnitTag("mariadb/0")
}

func (s *SecretsManagerSuite) setup(c *tc.C) *gomock.Controller {
	ctrl := gomock.NewController(c)

	s.authorizer = facademocks.NewMockAuthorizer(ctrl)
	s.watcherRegistry = facademocks.NewMockWatcherRegistry(ctrl)

	s.leadership = mocks.NewMockChecker(ctrl)
	s.token = mocks.NewMockToken(ctrl)
	s.secretService = mocks.NewMockSecretService(ctrl)
	s.secretBackendService = mocks.NewMockSecretBackendService(ctrl)
	s.secretsConsumer = mocks.NewMockSecretsConsumer(ctrl)
	s.secretsWatcher = mocks.NewMockStringsWatcher(ctrl)
	s.secretTriggers = mocks.NewMockSecretTriggers(ctrl)
	s.secretsTriggerWatcher = mocks.NewMockSecretTriggerWatcher(ctrl)
	s.expectAuthUnitAgent()

	s.clock = testclock.NewClock(time.Now())

	var err error
	s.facade, err = secretsmanager.NewTestAPI(
		c,
		s.authorizer, s.watcherRegistry, s.leadership, s.secretService, s.secretsConsumer,
		s.secretTriggers, s.secretBackendService,
		s.authTag, s.clock,
	)
	c.Assert(err, tc.ErrorIsNil)

	return ctrl
}

func (s *SecretsManagerSuite) expectAuthUnitAgent() {
	s.authorizer.EXPECT().AuthUnitAgent().Return(true)
}

func ptr[T any](v T) *T {
	return &v
}

type backendConfigParamsMatcher struct {
	c        *tc.C
	expected any
}

func (m backendConfigParamsMatcher) Matches(x interface{}) bool {
	if obtained, ok := x.(secretbackendservice.BackendConfigParams); ok {
		m.c.Assert(obtained.GrantedSecretsGetter, tc.NotNil)
		obtained.GrantedSecretsGetter = nil
		m.c.Assert(obtained, tc.DeepEquals, m.expected)
		return true
	}
	obtained, ok := x.(secretbackendservice.DrainBackendConfigParams)
	if !ok {
		return false
	}
	m.c.Assert(obtained.GrantedSecretsGetter, tc.NotNil)
	obtained.GrantedSecretsGetter = nil
	m.c.Assert(obtained, tc.DeepEquals, m.expected)
	return true
}

func (m backendConfigParamsMatcher) String() string {
	return "Match the contents of BackendConfigParams"
}

func (s *SecretsManagerSuite) TestGetSecretBackendConfigs(c *tc.C) {
	defer s.setup(c).Finish()

	s.leadership.EXPECT().LeadershipCheck("mariadb", "mariadb/0").Return(s.token)
	s.secretBackendService.EXPECT().BackendConfigInfo(gomock.Any(), backendConfigParamsMatcher{c: c,
		expected: secretbackendservice.BackendConfigParams{
			LeaderToken: s.token,
			Accessor: secretservice.SecretAccessor{
				Kind: secretservice.UnitAccessor,
				ID:   "mariadb/0",
			},
			ModelUUID:      model.UUID(coretesting.ModelTag.Id()),
			BackendIDs:     []string{"backend-id"},
			SameController: true,
		}}).Return(&provider.ModelBackendConfigInfo{
		ActiveID: "backend-id",
		Configs: map[string]provider.ModelBackendConfig{
			"backend-id": {
				ControllerUUID: coretesting.ControllerTag.Id(),
				ModelUUID:      coretesting.ModelTag.Id(),
				ModelName:      "fred",
				BackendConfig: provider.BackendConfig{
					BackendType: "some-backend",
					Config:      map[string]interface{}{"foo": "bar"},
				},
			},
		},
	}, nil)

	result, err := s.facade.GetSecretBackendConfigs(c.Context(), params.SecretBackendArgs{
		BackendIDs: []string{"backend-id"},
	})
	c.Assert(err, tc.ErrorIsNil)
	c.Assert(result, tc.DeepEquals, params.SecretBackendConfigResults{
		ActiveID: "backend-id",
		Results: map[string]params.SecretBackendConfigResult{
			"backend-id": {
				ControllerUUID: coretesting.ControllerTag.Id(),
				ModelUUID:      coretesting.ModelTag.Id(),
				ModelName:      "fred",
				Draining:       false,
				Config: params.SecretBackendConfig{
					BackendType: "some-backend",
					Params:      map[string]interface{}{"foo": "bar"},
				},
			},
		},
	})
}

func (s *SecretsManagerSuite) TestGetSecretBackendConfigsForDrain(c *tc.C) {
	defer s.setup(c).Finish()

	s.leadership.EXPECT().LeadershipCheck("mariadb", "mariadb/0").Return(s.token)
	s.secretBackendService.EXPECT().DrainBackendConfigInfo(gomock.Any(), backendConfigParamsMatcher{c: c,
		expected: secretbackendservice.DrainBackendConfigParams{
			LeaderToken: s.token,
			Accessor: secretservice.SecretAccessor{
				Kind: secretservice.UnitAccessor,
				ID:   "mariadb/0",
			},
			ModelUUID: model.UUID(coretesting.ModelTag.Id()),
			BackendID: "backend-id",
		}}).Return(&provider.ModelBackendConfigInfo{
		ActiveID: "backend-id",
		Configs: map[string]provider.ModelBackendConfig{
			"backend-id": {
				ControllerUUID: coretesting.ControllerTag.Id(),
				ModelUUID:      coretesting.ModelTag.Id(),
				ModelName:      "fred",
				BackendConfig: provider.BackendConfig{
					BackendType: "some-backend",
					Config:      map[string]interface{}{"foo": "admin"},
				},
			},
		},
	}, nil)

	result, err := s.facade.GetSecretBackendConfigs(c.Context(), params.SecretBackendArgs{
		ForDrain:   true,
		BackendIDs: []string{"backend-id"},
	})
	c.Assert(err, tc.ErrorIsNil)
	c.Assert(result, tc.DeepEquals, params.SecretBackendConfigResults{
		ActiveID: "backend-id",
		Results: map[string]params.SecretBackendConfigResult{
			"backend-id": {
				ControllerUUID: coretesting.ControllerTag.Id(),
				ModelUUID:      coretesting.ModelTag.Id(),
				ModelName:      "fred",
				Draining:       true,
				Config: params.SecretBackendConfig{
					BackendType: "some-backend",
					Params:      map[string]interface{}{"foo": "admin"},
				},
			},
		},
	})
}

func (s *SecretsManagerSuite) TestCreateSecretURIs(c *tc.C) {
	defer s.setup(c).Finish()

	uri1 := coresecrets.NewURI()
	uri2 := coresecrets.NewURI()
	s.secretService.EXPECT().CreateSecretURIs(gomock.Any(), 2).Return([]*coresecrets.URI{uri1, uri2}, nil)

	results, err := s.facade.CreateSecretURIs(c.Context(), params.CreateSecretURIsArg{
		Count: 2,
	})
	c.Assert(err, tc.ErrorIsNil)
	c.Assert(results.Results, tc.HasLen, 2)
	for _, r := range results.Results {
		_, err := coresecrets.ParseURI(r.Result)
		c.Assert(err, tc.ErrorIsNil)
	}
}

func (s *SecretsManagerSuite) TestGetConsumerSecretsRevisionInfoHavingConsumerLabel(c *tc.C) {
	defer s.setup(c).Finish()

	uri := coresecrets.NewURI()
	s.secretsConsumer.EXPECT().GetSecretConsumerAndLatest(gomock.Any(), uri, unittesting.GenNewName(c, "mariadb/0")).Return(
		&coresecrets.SecretConsumerMetadata{
			Label: "label",
		}, 666, nil)

	results, err := s.facade.GetConsumerSecretsRevisionInfo(c.Context(), params.GetSecretConsumerInfoArgs{
		ConsumerTag: "unit-mariadb/0",
		URIs:        []string{uri.String()},
	})
	c.Assert(err, tc.ErrorIsNil)
	c.Assert(results, tc.DeepEquals, params.SecretConsumerInfoResults{
		Results: []params.SecretConsumerInfoResult{{
			Label:    "label",
			Revision: 666,
		}},
	})
}

func (s *SecretsManagerSuite) TestGetConsumerSecretsRevisionInfoHavingNoConsumerLabel(c *tc.C) {
	defer s.setup(c).Finish()

	uri := coresecrets.NewURI()
	s.secretsConsumer.EXPECT().GetSecretConsumerAndLatest(gomock.Any(), uri, unittesting.GenNewName(c, "mariadb/0")).Return(
		&coresecrets.SecretConsumerMetadata{
<<<<<<< HEAD
			CurrentRevision: 665,
		}, 666, nil)

	results, err := s.facade.GetConsumerSecretsRevisionInfo(c.Context(), params.GetSecretConsumerInfoArgs{
		ConsumerTag: "unit-mariadb/0",
=======
			LatestRevision: 666,
		}, nil)
	s.secretsState.EXPECT().GetOwnedSecretMetadataAsUnit(
		names.NewUnitTag("mariadb/0"), uri,
	).Return(nil, errors.NotFound)

	results, err := s.facade.GetConsumerSecretsRevisionInfo(params.GetSecretConsumerInfoArgs{
		ConsumerTag: "application-mariadb",
>>>>>>> 17876b91
		URIs:        []string{uri.String()},
	})
	c.Assert(err, tc.ErrorIsNil)
	c.Assert(results, tc.DeepEquals, params.SecretConsumerInfoResults{
		Results: []params.SecretConsumerInfoResult{{
			Revision: 666,
		}},
	})
}

func (s *SecretsManagerSuite) TestGetConsumerSecretsRevisionInfoForPeerUnitsAccessingAppOwnedSecrets(c *tc.C) {
	defer s.setup(c).Finish()

	uri := coresecrets.NewURI()
	s.secretsConsumer.EXPECT().GetSecretConsumerAndLatest(gomock.Any(), uri, unittesting.GenNewName(c, "mariadb/0")).Return(
		&coresecrets.SecretConsumerMetadata{
<<<<<<< HEAD
			CurrentRevision: 665,
			Label:           "owner-label",
		}, 666, nil)
=======
			LatestRevision: 666,
		}, nil)
	s.secretsState.EXPECT().GetOwnedSecretMetadataAsUnit(
		names.NewUnitTag("mariadb/0"), uri,
	).Return(&coresecrets.SecretMetadataOwnerIdent{
		URI:      uri,
		OwnerTag: "application-mariadb",
		Label:    "owner-label",
	}, nil)
>>>>>>> 17876b91

	results, err := s.facade.GetConsumerSecretsRevisionInfo(c.Context(), params.GetSecretConsumerInfoArgs{
		ConsumerTag: "unit-mariadb/0",
		URIs:        []string{uri.String()},
	})
	c.Assert(err, tc.ErrorIsNil)
	c.Assert(results, tc.DeepEquals, params.SecretConsumerInfoResults{
		Results: []params.SecretConsumerInfoResult{{
			Label:    "owner-label",
			Revision: 666,
		}},
	})
}

func (s *SecretsManagerSuite) TestGetSecretMetadata(c *tc.C) {
	defer s.setup(c).Finish()

	s.leadership.EXPECT().LeadershipCheck("mariadb", "mariadb/0").Return(s.token)
	s.token.EXPECT().Check().Return(nil)

	now := time.Now()
	uri := coresecrets.NewURI()
	s.secretService.EXPECT().ListCharmSecrets(gomock.Any(), []secretservice.CharmSecretOwner{{
		Kind: secretservice.UnitOwner,
		ID:   "mariadb/0",
	}, {
		Kind: secretservice.ApplicationOwner,
		ID:   "mariadb",
	}}).Return([]*coresecrets.SecretMetadata{{
		URI:                    uri,
		Owner:                  coresecrets.Owner{Kind: coresecrets.ApplicationOwner, ID: "mariadb"},
		Description:            "description",
		Label:                  "label",
		RotatePolicy:           coresecrets.RotateHourly,
		LatestRevision:         666,
		LatestRevisionChecksum: "deadbeef",
		LatestExpireTime:       &now,
		NextRotateTime:         &now,
	}}, [][]*coresecrets.SecretRevisionMetadata{{
		{
			Revision: 666,
			ValueRef: &coresecrets.ValueRef{
				BackendID:  "backend-id",
				RevisionID: "rev-id",
			},
		}, {
			Revision: 667,
		},
	}}, nil)
	s.secretService.EXPECT().GetSecretGrants(gomock.Any(), uri, coresecrets.RoleView).Return([]secretservice.SecretAccess{
		{
			Scope: secretservice.SecretAccessScope{
				Kind: secretservice.RelationAccessScope,
				ID:   "gitlab:server mysql:db",
			},
			Subject: secretservice.SecretAccessor{
				Kind: secretservice.ApplicationAccessor,
				ID:   "gitlab",
			},
			Role: coresecrets.RoleView,
		},
	}, nil)

<<<<<<< HEAD
	results, err := s.facade.GetSecretMetadata(c.Context())
	c.Assert(err, tc.ErrorIsNil)
	c.Assert(results, tc.DeepEquals, params.ListSecretResults{
		Results: []params.ListSecretResult{{
			URI:                    uri.String(),
			OwnerTag:               "application-mariadb",
			Description:            "description",
			Label:                  "label",
			RotatePolicy:           coresecrets.RotateHourly.String(),
			LatestRevision:         666,
			LatestRevisionChecksum: "deadbeef",
			LatestExpireTime:       &now,
			NextRotateTime:         &now,
			Revisions: []params.SecretRevision{{
				Revision: 666,
				ValueRef: &params.SecretValueRef{
					BackendID:  "backend-id",
					RevisionID: "rev-id",
				},
			}, {
				Revision: 667,
			}},
=======
	results, err := s.facade.GetSecretMetadata()
	c.Assert(err, jc.ErrorIsNil)
	c.Assert(results, jc.DeepEquals, params.ListSecretMetadataResults{
		Results: []params.ListSecretMetadataResult{{
			URI:              uri.String(),
			OwnerTag:         "application-mariadb",
			Description:      "description",
			Label:            "label",
			RotatePolicy:     coresecrets.RotateHourly.String(),
			LatestRevision:   666,
			LatestExpireTime: &now,
			NextRotateTime:   &now,
>>>>>>> 17876b91
			Access: []params.AccessInfo{
				{TargetTag: "application-gitlab", ScopeTag: "relation-gitlab.server#mysql.db", Role: "view"},
			},
		}},
	})
}

func (s *SecretsManagerSuite) TestGetSecretContentInvalidArg(c *tc.C) {
	defer s.setup(c).Finish()

	results, err := s.facade.GetSecretContentInfo(c.Context(), params.GetSecretContentArgs{
		Args: []params.GetSecretContentArg{{}},
	})
<<<<<<< HEAD
	c.Assert(err, tc.ErrorIsNil)
	c.Assert(results.Results[0].Error, tc.ErrorMatches, `both uri and label are empty`)
=======
	c.Assert(err, jc.ErrorIsNil)
	c.Assert(results.Results[0].Error, gc.ErrorMatches, `both uri and label are empty`)
}

func (s *SecretsManagerSuite) TestGetSecretContentForOwnerSecretURIArg(c *gc.C) {
	defer s.setup(c).Finish()

	data := map[string]string{"foo": "bar"}
	val := coresecrets.NewSecretValue(data)
	uri := coresecrets.NewURI()
	md := coresecrets.SecretMetadata{
		URI:            uri,
		LatestRevision: 668,
		OwnerTag:       s.authTag.String(),
	}

	s.expectSecretAccessQuery(1)

	s.secretsState.EXPECT().GetOwnedSecretMetadataAsUnit(
		names.NewUnitTag("mariadb/0"), uri,
	).Return(&coresecrets.SecretMetadataOwnerIdent{
		URI:      md.URI,
		OwnerTag: md.OwnerTag,
		Label:    md.Label,
	}, nil)

	s.secretsState.EXPECT().GetSecret(uri).Return(&md, nil)
	s.secretsConsumer.EXPECT().GetSecretConsumer(uri, s.authTag).
		Return(nil, errors.NotFoundf("secret consumer"))
	s.secretsConsumer.EXPECT().SaveSecretConsumer(
		uri, s.authTag, &coresecrets.SecretConsumerMetadata{LatestRevision: 668, CurrentRevision: 668}).Return(nil)

	s.secretsState.EXPECT().GetSecretValue(uri, 668).Return(
		val, nil, nil,
	)

	results, err := s.facade.GetSecretContentInfo(params.GetSecretContentArgs{
		Args: []params.GetSecretContentArg{
			{URI: uri.String()},
		},
	})
	c.Assert(err, jc.ErrorIsNil)
	c.Assert(results, jc.DeepEquals, params.SecretContentResults{
		Results: []params.SecretContentResult{{
			Content: params.SecretContentParams{Data: data},
		}},
	})
}

func (s *SecretsManagerSuite) TestGetSecretContentForOwnerSecretLabelArg(c *gc.C) {
	defer s.setup(c).Finish()

	data := map[string]string{"foo": "bar"}
	val := coresecrets.NewSecretValue(data)
	uri := coresecrets.NewURI()
	md := coresecrets.SecretMetadata{
		URI:            uri,
		LatestRevision: 668,
		Label:          "foo",
		OwnerTag:       s.authTag.String(),
	}

	s.expectSecretAccessQuery(1)

	s.secretsState.EXPECT().GetOwnedSecretMetadataByLabelAsUnit(
		names.NewUnitTag("mariadb/0"), "foo",
	).Return(&coresecrets.SecretMetadataOwnerIdent{
		URI:      md.URI,
		OwnerTag: md.OwnerTag,
		Label:    md.Label,
	}, nil)

	s.secretsState.EXPECT().GetSecret(uri).Return(&md, nil)
	s.secretsConsumer.EXPECT().GetSecretConsumer(uri, s.authTag).
		Return(nil, errors.NotFoundf("secret consumer"))
	s.secretsConsumer.EXPECT().SaveSecretConsumer(
		uri, s.authTag, &coresecrets.SecretConsumerMetadata{LatestRevision: 668, CurrentRevision: 668}).Return(nil)

	s.secretsState.EXPECT().GetSecretValue(uri, 668).Return(
		val, nil, nil,
	)

	results, err := s.facade.GetSecretContentInfo(params.GetSecretContentArgs{
		Args: []params.GetSecretContentArg{
			{Label: "foo"},
		},
	})
	c.Assert(err, jc.ErrorIsNil)
	c.Assert(results, jc.DeepEquals, params.SecretContentResults{
		Results: []params.SecretContentResult{{
			Content: params.SecretContentParams{Data: data},
		}},
	})
}

func (s *SecretsManagerSuite) TestGetSecretContentForUnitOwnedSecretUpdateLabel(c *gc.C) {
	defer s.setup(c).Finish()

	data := map[string]string{"foo": "bar"}
	val := coresecrets.NewSecretValue(data)
	uri := coresecrets.NewURI()
	md := coresecrets.SecretMetadata{
		URI:            uri,
		LatestRevision: 668,
		Label:          "foz",
		OwnerTag:       s.authTag.String(),
	}

	s.expectSecretAccessQuery(1)

	s.secretsState.EXPECT().GetOwnedSecretMetadataAsUnit(
		names.NewUnitTag("mariadb/0"), uri,
	).Return(&coresecrets.SecretMetadataOwnerIdent{
		URI:      uri,
		OwnerTag: s.authTag.String(),
		Label:    "foz",
	}, nil)

	// Label is updated on owner metadata, not consumer metadata since it is a secret owned by the caller.
	s.secretsState.EXPECT().UpdateSecret(uri, gomock.Any()).DoAndReturn(
		func(uri *coresecrets.URI, p state.UpdateSecretParams) (*coresecrets.SecretMetadata, error) {
			c.Assert(p.LeaderToken, gc.NotNil)
			c.Assert(p.LeaderToken.Check(), jc.ErrorIsNil)
			c.Assert(p.Label, gc.NotNil)
			c.Assert(*p.Label, gc.Equals, "foo")
			return nil, nil
		},
	)

	s.secretsConsumer.EXPECT().GetSecretConsumer(uri, s.authTag).
		Return(nil, errors.NotFoundf("secret consumer"))
	s.secretsState.EXPECT().GetSecret(uri).Return(&md, nil)
	s.secretsConsumer.EXPECT().SaveSecretConsumer(
		uri, s.authTag, &coresecrets.SecretConsumerMetadata{LatestRevision: 668, CurrentRevision: 668}).Return(nil)

	s.secretsState.EXPECT().GetSecretValue(uri, 668).Return(
		val, nil, nil,
	)

	results, err := s.facade.GetSecretContentInfo(params.GetSecretContentArgs{
		Args: []params.GetSecretContentArg{
			{URI: uri.String(), Label: "foo"},
		},
	})
	c.Assert(err, jc.ErrorIsNil)
	c.Assert(results, jc.DeepEquals, params.SecretContentResults{
		Results: []params.SecretContentResult{{
			Content: params.SecretContentParams{Data: data},
		}},
	})
}

func (s *SecretsManagerSuite) TestGetSecretContentForAppSecretUpdateLabel(c *gc.C) {
	defer s.setup(c).Finish()

	data := map[string]string{"foo": "bar"}
	val := coresecrets.NewSecretValue(data)
	uri := coresecrets.NewURI()

	s.expectSecretAccessQuery(1)

	s.secretsState.EXPECT().GetOwnedSecretMetadataAsUnit(
		names.NewUnitTag("mariadb/0"), uri,
	).Return(&coresecrets.SecretMetadataOwnerIdent{
		URI:      uri,
		Label:    "foz",
		OwnerTag: names.NewApplicationTag("mariadb").String(),
	}, nil)
	s.leadership.EXPECT().LeadershipCheck("mariadb", "mariadb/0").Return(s.token).Times(2)
	s.token.EXPECT().Check().Return(nil).Times(2)
	s.secretsState.EXPECT().UpdateSecret(uri, state.UpdateSecretParams{
		LeaderToken: s.token,
		Label:       ptr("foo"),
	}).Return(nil, nil)

	s.secretsConsumer.EXPECT().GetSecretConsumer(uri, s.authTag).
		Return(nil, errors.NotFoundf("secret consumer"))
	s.secretsState.EXPECT().GetSecret(uri).Return(&coresecrets.SecretMetadata{LatestRevision: 668}, nil)
	s.secretsConsumer.EXPECT().SaveSecretConsumer(
		uri, names.NewUnitTag("mariadb/0"), &coresecrets.SecretConsumerMetadata{LatestRevision: 668, CurrentRevision: 668}).Return(nil)
	s.secretsState.EXPECT().GetSecretValue(uri, 668).Return(
		val, nil, nil,
	)

	results, err := s.facade.GetSecretContentInfo(params.GetSecretContentArgs{
		Args: []params.GetSecretContentArg{
			{URI: uri.String(), Label: "foo"},
		},
	})
	c.Assert(err, jc.ErrorIsNil)
	c.Assert(results, jc.DeepEquals, params.SecretContentResults{
		Results: []params.SecretContentResult{{
			Content: params.SecretContentParams{Data: data},
		}},
	})
}

func (s *SecretsManagerSuite) TestGetSecretContentForAppSecretUpdateLabelNotLeader(c *gc.C) {
	defer s.setup(c).Finish()

	data := map[string]string{"foo": "bar"}
	val := coresecrets.NewSecretValue(data)
	uri := coresecrets.NewURI()

	s.expectSecretAccessQuery(1)

	s.secretsState.EXPECT().GetOwnedSecretMetadataAsUnit(
		names.NewUnitTag("mariadb/0"), uri,
	).Return(&coresecrets.SecretMetadataOwnerIdent{
		URI:      uri,
		Label:    "foz",
		OwnerTag: names.NewApplicationTag("mariadb").String(),
	}, nil)
	s.leadership.EXPECT().LeadershipCheck("mariadb", "mariadb/0").Return(s.token)
	s.token.EXPECT().Check().Return(leadership.NewNotLeaderError("mariadb/0", "mariadb"))

	s.secretsConsumer.EXPECT().GetSecretConsumer(uri, s.authTag).
		Return(nil, errors.NotFoundf("secret consumer"))
	s.secretsState.EXPECT().GetSecret(uri).Return(&coresecrets.SecretMetadata{LatestRevision: 668}, nil)
	s.secretsConsumer.EXPECT().SaveSecretConsumer(
		uri, names.NewUnitTag("mariadb/0"), &coresecrets.SecretConsumerMetadata{LatestRevision: 668, CurrentRevision: 668}).Return(nil)
	s.secretsState.EXPECT().GetSecretValue(uri, 668).Return(
		val, nil, nil,
	)

	results, err := s.facade.GetSecretContentInfo(params.GetSecretContentArgs{
		Args: []params.GetSecretContentArg{
			{URI: uri.String(), Label: "foo"},
		},
	})
	c.Assert(err, jc.ErrorIsNil)
	c.Assert(results, jc.DeepEquals, params.SecretContentResults{
		Results: []params.SecretContentResult{{
			Content: params.SecretContentParams{Data: data},
		}},
	})
}

func (s *SecretsManagerSuite) TestGetSecretContentForAppSecretSameLabel(c *gc.C) {
	defer s.setup(c).Finish()

	data := map[string]string{"foo": "bar"}
	val := coresecrets.NewSecretValue(data)
	uri := coresecrets.NewURI()

	s.expectSecretAccessQuery(1)

	s.secretsState.EXPECT().GetOwnedSecretMetadataAsUnit(
		names.NewUnitTag("mariadb/0"), uri,
	).Return(&coresecrets.SecretMetadataOwnerIdent{
		URI:      uri,
		Label:    "foo",
		OwnerTag: names.NewApplicationTag("mariadb").String(),
	}, nil)

	s.secretsConsumer.EXPECT().GetSecretConsumer(uri, s.authTag).
		Return(nil, errors.NotFoundf("secret consumer"))
	s.secretsState.EXPECT().GetSecret(uri).Return(&coresecrets.SecretMetadata{LatestRevision: 668}, nil)
	s.secretsConsumer.EXPECT().SaveSecretConsumer(
		uri, names.NewUnitTag("mariadb/0"), &coresecrets.SecretConsumerMetadata{LatestRevision: 668, CurrentRevision: 668}).Return(nil)
	s.secretsState.EXPECT().GetSecretValue(uri, 668).Return(
		val, nil, nil,
	)

	results, err := s.facade.GetSecretContentInfo(params.GetSecretContentArgs{
		Args: []params.GetSecretContentArg{
			{URI: uri.String(), Label: "foo"},
		},
	})
	c.Assert(err, jc.ErrorIsNil)
	c.Assert(results, jc.DeepEquals, params.SecretContentResults{
		Results: []params.SecretContentResult{{
			Content: params.SecretContentParams{Data: data},
		}},
	})
}

func (s *SecretsManagerSuite) TestGetSecretContentForUnitAccessApplicationOwnedSecretByLabel(c *gc.C) {
	defer s.setup(c).Finish()

	data := map[string]string{"foo": "bar"}
	val := coresecrets.NewSecretValue(data)
	uri := coresecrets.NewURI()
	md := coresecrets.SecretMetadata{
		URI:            uri,
		LatestRevision: 668,
		Label:          "foo",
		OwnerTag:       names.NewApplicationTag("mariadb").String(),
	}

	s.expectSecretAccessQuery(1)

	s.secretsState.EXPECT().GetOwnedSecretMetadataByLabelAsUnit(
		names.NewUnitTag("mariadb/0"), "foo",
	).Return(&coresecrets.SecretMetadataOwnerIdent{
		URI:      md.URI,
		OwnerTag: md.OwnerTag,
		Label:    md.Label,
	}, nil)

	s.secretsState.EXPECT().GetSecret(uri).Return(&md, nil)
	s.secretsConsumer.EXPECT().GetSecretConsumer(uri, s.authTag).
		Return(nil, errors.NotFoundf("secret consumer"))
	s.secretsConsumer.EXPECT().SaveSecretConsumer(
		uri, names.NewUnitTag("mariadb/0"), &coresecrets.SecretConsumerMetadata{LatestRevision: 668, CurrentRevision: 668}).Return(nil)

	s.secretsState.EXPECT().GetSecretValue(uri, 668).Return(
		val, nil, nil,
	)

	results, err := s.facade.GetSecretContentInfo(params.GetSecretContentArgs{
		Args: []params.GetSecretContentArg{
			{Label: "foo"},
		},
	})
	c.Assert(err, jc.ErrorIsNil)
	c.Assert(results, jc.DeepEquals, params.SecretContentResults{
		Results: []params.SecretContentResult{{
			Content: params.SecretContentParams{Data: data},
		}},
	})
}

func (s *SecretsManagerSuite) TestGetSecretContentConsumerUnitAgent(c *gc.C) {
	s.authTag = names.NewUnitTag("mariadb/0")
	defer s.setup(c).Finish()

	data := map[string]string{"foo": "bar"}
	val := coresecrets.NewSecretValue(data)
	uri := coresecrets.NewURI()
	s.expectSecretAccessQuery(1)

	s.secretsState.EXPECT().GetOwnedSecretMetadataAsUnit(
		names.NewUnitTag("mariadb/0"), uri,
	).Return(nil, errors.NotFound)

	s.secretsConsumer.EXPECT().GetSecretConsumer(uri, s.authTag).
		Return(&coresecrets.SecretConsumerMetadata{CurrentRevision: 666}, nil)
	s.secretsState.EXPECT().GetSecretValue(uri, 666).Return(
		val, nil, nil,
	)

	results, err := s.facade.GetSecretContentInfo(params.GetSecretContentArgs{
		Args: []params.GetSecretContentArg{
			{URI: uri.String()},
		},
	})
	c.Assert(err, jc.ErrorIsNil)
	c.Assert(results, jc.DeepEquals, params.SecretContentResults{
		Results: []params.SecretContentResult{{
			Content: params.SecretContentParams{Data: data},
		}},
	})
}

func (s *SecretsManagerSuite) TestGetSecretContentConsumerApplicationAgent(c *gc.C) {
	s.authTag = names.NewApplicationTag("mariadb")
	defer s.setup(c).Finish()

	data := map[string]string{"foo": "bar"}
	val := coresecrets.NewSecretValue(data)
	uri := coresecrets.NewURI()
	s.expectSecretAccessQuery(1)

	s.secretsState.EXPECT().GetOwnedSecretMetadataAsApp(
		names.NewApplicationTag("mariadb"), uri,
	).Return(nil, errors.NotFound)

	s.secretsConsumer.EXPECT().GetSecretConsumer(uri, s.authTag).
		Return(&coresecrets.SecretConsumerMetadata{CurrentRevision: 666}, nil)
	s.secretsState.EXPECT().GetSecretValue(uri, 666).Return(
		val, nil, nil,
	)

	results, err := s.facade.GetSecretContentInfo(params.GetSecretContentArgs{
		Args: []params.GetSecretContentArg{
			{URI: uri.String()},
		},
	})
	c.Assert(err, jc.ErrorIsNil)
	c.Assert(results, jc.DeepEquals, params.SecretContentResults{
		Results: []params.SecretContentResult{{
			Content: params.SecretContentParams{Data: data},
		}},
	})
>>>>>>> 17876b91
}

func (s *SecretsManagerSuite) TestGetSecretContentForOwnerSecretURIArg(c *tc.C) {
	defer s.setup(c).Finish()

<<<<<<< HEAD
=======
	s.secretsState.EXPECT().GetOwnedSecretMetadataByLabelAsUnit(
		names.NewUnitTag("mariadb/0"), "label",
	).Return(nil, errors.NotFound)

>>>>>>> 17876b91
	data := map[string]string{"foo": "bar"}
	val := coresecrets.NewSecretValue(data)
	uri := coresecrets.NewURI()

	s.secretService.EXPECT().ProcessCharmSecretConsumerLabel(gomock.Any(), unittesting.GenNewName(c, "mariadb/0"), uri, "").Return(uri, nil, nil)

	s.secretsConsumer.EXPECT().GetConsumedRevision(gomock.Any(), uri, unittesting.GenNewName(c, "mariadb/0"), false, false, nil).
		Return(668, nil)

	s.secretService.EXPECT().GetSecretValue(gomock.Any(), uri, 668, secretservice.SecretAccessor{
		Kind: secretservice.UnitAccessor,
		ID:   "mariadb/0",
	}).Return(
		val, nil, nil,
	)

	results, err := s.facade.GetSecretContentInfo(c.Context(), params.GetSecretContentArgs{
		Args: []params.GetSecretContentArg{
			{URI: uri.String()},
		},
	})
	c.Assert(err, tc.ErrorIsNil)
	c.Assert(results, tc.DeepEquals, params.SecretContentResults{
		Results: []params.SecretContentResult{{
			Content: params.SecretContentParams{Data: data},
		}},
	})
}

<<<<<<< HEAD
func (s *SecretsManagerSuite) TestGetSecretContentForOwnerSecretLabelArg(c *tc.C) {
=======
func (s *SecretsManagerSuite) TestGetSecretContentConsumerFirstTime(c *gc.C) {
>>>>>>> 17876b91
	defer s.setup(c).Finish()

	data := map[string]string{"foo": "bar"}
	val := coresecrets.NewSecretValue(data)
	uri := coresecrets.NewURI()
<<<<<<< HEAD

	s.secretService.EXPECT().ProcessCharmSecretConsumerLabel(gomock.Any(), unittesting.GenNewName(c, "mariadb/0"), nil, "foo").Return(uri, nil, nil)

	s.secretsConsumer.EXPECT().GetConsumedRevision(gomock.Any(), uri, unittesting.GenNewName(c, "mariadb/0"), false, false, nil).
		Return(668, nil)

	s.secretService.EXPECT().GetSecretValue(gomock.Any(), uri, 668, secretservice.SecretAccessor{
		Kind: secretservice.UnitAccessor,
		ID:   "mariadb/0",
	}).Return(
=======
	s.expectSecretAccessQuery(1)

	s.secretsState.EXPECT().GetOwnedSecretMetadataAsUnit(
		names.NewUnitTag("mariadb/0"), gomock.Any(),
	).Return(nil, errors.NotFound)
	s.secretsConsumer.EXPECT().GetSecretConsumer(uri, names.NewUnitTag("mariadb/0")).
		Return(nil, errors.NotFoundf("secret"))
	s.secretsState.EXPECT().GetSecret(uri).Return(&coresecrets.SecretMetadata{LatestRevision: 668}, nil)
	s.secretsConsumer.EXPECT().SaveSecretConsumer(
		uri, names.NewUnitTag("mariadb/0"), &coresecrets.SecretConsumerMetadata{
			Label:           "label",
			CurrentRevision: 668,
			LatestRevision:  668,
		}).Return(nil)

	s.secretsState.EXPECT().GetSecretValue(uri, 668).Return(
>>>>>>> 17876b91
		val, nil, nil,
	)

	results, err := s.facade.GetSecretContentInfo(c.Context(), params.GetSecretContentArgs{
		Args: []params.GetSecretContentArg{
			{Label: "foo"},
		},
	})
	c.Assert(err, tc.ErrorIsNil)
	c.Assert(results, tc.DeepEquals, params.SecretContentResults{
		Results: []params.SecretContentResult{{
			Content: params.SecretContentParams{Data: data},
		}},
	})
}

func (s *SecretsManagerSuite) TestGetSecretContentForAppSecretUpdateLabel(c *tc.C) {
	defer s.setup(c).Finish()

	data := map[string]string{"foo": "bar"}
	val := coresecrets.NewSecretValue(data)
	uri := coresecrets.NewURI()

<<<<<<< HEAD
	s.secretService.EXPECT().ProcessCharmSecretConsumerLabel(gomock.Any(), unittesting.GenNewName(c, "mariadb/0"), uri, "foo").Return(uri, nil, nil)

	s.secretsConsumer.EXPECT().GetConsumedRevision(gomock.Any(), uri, unittesting.GenNewName(c, "mariadb/0"), false, false, nil).
		Return(668, nil)
	s.secretService.EXPECT().GetSecretValue(gomock.Any(), uri, 668, secretservice.SecretAccessor{
		Kind: secretservice.UnitAccessor,
		ID:   "mariadb/0",
	}).Return(
=======
	s.secretsState.EXPECT().GetOwnedSecretMetadataAsUnit(
		names.NewUnitTag("mariadb/0"), gomock.Any(),
	).Return(nil, errors.NotFound)
	s.secretsConsumer.EXPECT().GetSecretConsumer(uri, names.NewUnitTag("mariadb/0")).Return(
		&coresecrets.SecretConsumerMetadata{
			Label:           "old-label",
			CurrentRevision: 668,
			LatestRevision:  668,
		}, nil,
	)
	s.secretsConsumer.EXPECT().SaveSecretConsumer(
		uri, names.NewUnitTag("mariadb/0"), &coresecrets.SecretConsumerMetadata{
			Label:           "new-label",
			CurrentRevision: 668,
			LatestRevision:  668,
		}).Return(nil)

	s.secretsState.EXPECT().GetSecretValue(uri, 668).Return(
>>>>>>> 17876b91
		val, nil, nil,
	)

	results, err := s.facade.GetSecretContentInfo(c.Context(), params.GetSecretContentArgs{
		Args: []params.GetSecretContentArg{
			{URI: uri.String(), Label: "foo"},
		},
	})
	c.Assert(err, tc.ErrorIsNil)
	c.Assert(results, tc.DeepEquals, params.SecretContentResults{
		Results: []params.SecretContentResult{{
			Content: params.SecretContentParams{Data: data},
		}},
	})
}

<<<<<<< HEAD
func (s *SecretsManagerSuite) TestGetSecretContentForUnitAccessApplicationOwnedSecret(c *tc.C) {
=======
func (s *SecretsManagerSuite) TestGetSecretContentConsumerFirstTimeUsingLabelFailed(c *gc.C) {
	defer s.setup(c).Finish()

	s.secretsState.EXPECT().GetOwnedSecretMetadataByLabelAsUnit(
		names.NewUnitTag("mariadb/0"), "label-1",
	).Return(nil, errors.NotFound)
	s.secretsConsumer.EXPECT().GetURIByConsumerLabel("label-1", names.NewUnitTag("mariadb/0")).Return(nil, errors.NotFoundf("secret"))

	results, err := s.facade.GetSecretContentInfo(params.GetSecretContentArgs{
		Args: []params.GetSecretContentArg{
			{Label: "label-1"},
		},
	})
	c.Assert(err, jc.ErrorIsNil)
	c.Assert(results.Results[0].Error, gc.ErrorMatches, `consumer label "label-1" not found`)
}

func (s *SecretsManagerSuite) TestGetSecretContentConsumerUpdateArg(c *gc.C) {
>>>>>>> 17876b91
	defer s.setup(c).Finish()

	data := map[string]string{"foo": "bar"}
	val := coresecrets.NewSecretValue(data)
	uri := coresecrets.NewURI()

<<<<<<< HEAD
	s.secretService.EXPECT().ProcessCharmSecretConsumerLabel(gomock.Any(), unittesting.GenNewName(c, "mariadb/0"), nil, "foo").Return(uri, nil, nil)

	s.secretsConsumer.EXPECT().GetConsumedRevision(gomock.Any(), uri, unittesting.GenNewName(c, "mariadb/0"), false, false, nil).
		Return(668, nil)

	s.secretService.EXPECT().GetSecretValue(gomock.Any(), uri, 668, secretservice.SecretAccessor{
		Kind: secretservice.UnitAccessor,
		ID:   "mariadb/0",
	}).Return(
=======
	s.secretsState.EXPECT().GetOwnedSecretMetadataAsUnit(
		names.NewUnitTag("mariadb/0"), gomock.Any(),
	).Return(nil, errors.NotFound)
	s.secretsConsumer.EXPECT().GetSecretConsumer(uri, names.NewUnitTag("mariadb/0")).Return(
		&coresecrets.SecretConsumerMetadata{CurrentRevision: 666, LatestRevision: 668}, nil,
	)
	s.secretsState.EXPECT().GetSecret(uri).Return(&coresecrets.SecretMetadata{LatestRevision: 668}, nil)
	s.secretsConsumer.EXPECT().SaveSecretConsumer(
		uri, names.NewUnitTag("mariadb/0"), &coresecrets.SecretConsumerMetadata{
			Label:           "label",
			CurrentRevision: 668,
			LatestRevision:  668,
		}).Return(nil)

	s.secretsState.EXPECT().GetSecretValue(uri, 668).Return(
>>>>>>> 17876b91
		val, nil, nil,
	)

	results, err := s.facade.GetSecretContentInfo(c.Context(), params.GetSecretContentArgs{
		Args: []params.GetSecretContentArg{
			{Label: "foo"},
		},
	})
	c.Assert(err, tc.ErrorIsNil)
	c.Assert(results, tc.DeepEquals, params.SecretContentResults{
		Results: []params.SecretContentResult{{
			Content: params.SecretContentParams{Data: data},
		}},
	})
}

func (s *SecretsManagerSuite) TestGetSecretContentConsumerUnitAgent(c *tc.C) {
	s.authTag = names.NewUnitTag("mariadb/0")

	defer s.setup(c).Finish()

	data := map[string]string{"foo": "bar"}
	val := coresecrets.NewSecretValue(data)
	uri := coresecrets.NewURI()

<<<<<<< HEAD
	s.secretService.EXPECT().ProcessCharmSecretConsumerLabel(gomock.Any(), unittesting.GenNewName(c, "mariadb/0"), uri, "").Return(uri, nil, nil)
	s.secretsConsumer.EXPECT().GetConsumedRevision(gomock.Any(), uri, unittesting.GenNewName(c, "mariadb/0"), false, false, nil).
		Return(666, nil)
	s.secretService.EXPECT().GetSecretValue(gomock.Any(), uri, 666, secretservice.SecretAccessor{
		Kind: secretservice.UnitAccessor,
		ID:   "mariadb/0",
	}).Return(
=======
	s.secretsState.EXPECT().GetOwnedSecretMetadataAsUnit(
		names.NewUnitTag("mariadb/0"), gomock.Any(),
	).Return(nil, errors.NotFound)
	s.secretsConsumer.EXPECT().GetSecretConsumer(uri, names.NewUnitTag("mariadb/0")).Return(
		&coresecrets.SecretConsumerMetadata{CurrentRevision: 666, LatestRevision: 668}, nil,
	)
	s.secretsState.EXPECT().GetSecret(uri).Return(&coresecrets.SecretMetadata{LatestRevision: 668}, nil)
	s.secretsState.EXPECT().GetSecretValue(uri, 668).Return(
>>>>>>> 17876b91
		val, nil, nil,
	)

	results, err := s.facade.GetSecretContentInfo(c.Context(), params.GetSecretContentArgs{
		Args: []params.GetSecretContentArg{
			{URI: uri.String()},
		},
	})
	c.Assert(err, tc.ErrorIsNil)
	c.Assert(results, tc.DeepEquals, params.SecretContentResults{
		Results: []params.SecretContentResult{{
			Content: params.SecretContentParams{Data: data},
		}},
	})
}

func (s *SecretsManagerSuite) TestGetSecretContentConsumerLabelOnly(c *tc.C) {
	defer s.setup(c).Finish()

	data := map[string]string{"foo": "bar"}
	val := coresecrets.NewSecretValue(data)
	uri := coresecrets.NewURI()

	s.secretService.EXPECT().ProcessCharmSecretConsumerLabel(gomock.Any(), unittesting.GenNewName(c, "mariadb/0"), nil, "label").Return(uri, nil, nil)
	s.secretsConsumer.EXPECT().GetConsumedRevision(gomock.Any(), uri, unittesting.GenNewName(c, "mariadb/0"), false, false, nil).
		Return(666, nil)
	s.secretService.EXPECT().GetSecretValue(gomock.Any(), uri, 666, secretservice.SecretAccessor{
		Kind: secretservice.UnitAccessor,
		ID:   "mariadb/0",
	}).Return(
		val, nil, nil,
	)

	results, err := s.facade.GetSecretContentInfo(c.Context(), params.GetSecretContentArgs{
		Args: []params.GetSecretContentArg{
			{Label: "label"},
		},
	})
	c.Assert(err, tc.ErrorIsNil)
	c.Assert(results, tc.DeepEquals, params.SecretContentResults{
		Results: []params.SecretContentResult{{
			Content: params.SecretContentParams{Data: data},
		}},
	})
}

func (s *SecretsManagerSuite) TestGetSecretContentConsumerUpdateArg(c *tc.C) {
	defer s.setup(c).Finish()

	data := map[string]string{"foo": "bar"}
	val := coresecrets.NewSecretValue(data)
	uri := coresecrets.NewURI()

	s.secretService.EXPECT().ProcessCharmSecretConsumerLabel(gomock.Any(), unittesting.GenNewName(c, "mariadb/0"), uri, "label").Return(uri, ptr("label"), nil)
	s.secretsConsumer.EXPECT().GetConsumedRevision(gomock.Any(), uri, unittesting.GenNewName(c, "mariadb/0"), true, false, ptr("label")).
		Return(668, nil)

	s.secretService.EXPECT().GetSecretValue(gomock.Any(), uri, 668, secretservice.SecretAccessor{
		Kind: secretservice.UnitAccessor,
		ID:   "mariadb/0",
	}).Return(
		val, nil, nil,
	)

	results, err := s.facade.GetSecretContentInfo(c.Context(), params.GetSecretContentArgs{
		Args: []params.GetSecretContentArg{
			{URI: uri.String(), Label: "label", Refresh: true},
		},
	})
	c.Assert(err, tc.ErrorIsNil)
	c.Assert(results, tc.DeepEquals, params.SecretContentResults{
		Results: []params.SecretContentResult{{
			Content: params.SecretContentParams{Data: data},
		}},
	})
}

func (s *SecretsManagerSuite) TestGetSecretContentConsumerPeekArg(c *tc.C) {
	defer s.setup(c).Finish()

	data := map[string]string{"foo": "bar"}
	val := coresecrets.NewSecretValue(data)
	uri := coresecrets.NewURI()

	s.secretService.EXPECT().ProcessCharmSecretConsumerLabel(gomock.Any(), unittesting.GenNewName(c, "mariadb/0"), uri, "").Return(uri, nil, nil)
	s.secretsConsumer.EXPECT().GetConsumedRevision(gomock.Any(), uri, unittesting.GenNewName(c, "mariadb/0"), false, true, nil).
		Return(668, nil)
	s.secretService.EXPECT().GetSecretValue(gomock.Any(), uri, 668, secretservice.SecretAccessor{
		Kind: secretservice.UnitAccessor,
		ID:   "mariadb/0",
	}).Return(
		val, nil, nil,
	)

	results, err := s.facade.GetSecretContentInfo(c.Context(), params.GetSecretContentArgs{
		Args: []params.GetSecretContentArg{
			{URI: uri.String(), Peek: true},
		},
	})
	c.Assert(err, tc.ErrorIsNil)
	c.Assert(results, tc.DeepEquals, params.SecretContentResults{
		Results: []params.SecretContentResult{{
			Content: params.SecretContentParams{Data: data},
		}},
	})
}

func (s *SecretsManagerSuite) TestWatchConsumedSecretsChanges(c *tc.C) {
	defer s.setup(c).Finish()

	s.secretsConsumer.EXPECT().WatchConsumedSecretsChanges(gomock.Any(), unittesting.GenNewName(c, "mariadb/0")).Return(
		s.secretsWatcher, nil,
	)
	s.watcherRegistry.EXPECT().Register(gomock.Any(), s.secretsWatcher).Return("1", nil)

	uri := coresecrets.NewURI()
	watchChan := make(chan []string, 1)
	watchChan <- []string{uri.String()}
	s.secretsWatcher.EXPECT().Changes().Return(watchChan)

	result, err := s.facade.WatchConsumedSecretsChanges(c.Context(), params.Entities{
		Entities: []params.Entity{{
			Tag: "unit-mariadb-0",
		}, {
			Tag: "unit-foo-0",
		}},
	})
	c.Assert(err, tc.ErrorIsNil)
	c.Assert(result, tc.DeepEquals, params.StringsWatchResults{
		Results: []params.StringsWatchResult{{
			StringsWatcherId: "1",
			Changes:          []string{uri.String()},
		}, {
			Error: &params.Error{Code: "unauthorized access", Message: "permission denied"},
		}},
	})
}

func (s *SecretsManagerSuite) TestGetSecretRevisionContentInfo(c *tc.C) {
	defer s.setup(c).Finish()

	uri := coresecrets.NewURI()
	s.secretService.EXPECT().GetSecretValue(gomock.Any(), uri, 666, secretservice.SecretAccessor{
		Kind: secretservice.UnitAccessor,
		ID:   "mariadb/0",
	}).Return(
		nil, &coresecrets.ValueRef{
			BackendID:  "backend-id",
			RevisionID: "rev-id",
		}, nil,
	)
	s.leadership.EXPECT().LeadershipCheck("mariadb", "mariadb/0").Return(s.token)
	s.secretBackendService.EXPECT().BackendConfigInfo(gomock.Any(), backendConfigParamsMatcher{c: c,
		expected: secretbackendservice.BackendConfigParams{
			LeaderToken: s.token,
			Accessor: secretservice.SecretAccessor{
				Kind: secretservice.UnitAccessor,
				ID:   "mariadb/0",
			},
			ModelUUID:      model.UUID(coretesting.ModelTag.Id()),
			BackendIDs:     []string{"backend-id"},
			SameController: true,
		}}).Return(&provider.ModelBackendConfigInfo{
		ActiveID: "backend-id",
		Configs: map[string]provider.ModelBackendConfig{
			"backend-id": {
				ControllerUUID: coretesting.ControllerTag.Id(),
				ModelUUID:      coretesting.ModelTag.Id(),
				ModelName:      "fred",
				BackendConfig: provider.BackendConfig{
					BackendType: "some-backend",
					Config:      map[string]interface{}{"foo": "bar"},
				},
			},
		},
	}, nil)

	results, err := s.facade.GetSecretRevisionContentInfo(c.Context(), params.SecretRevisionArg{
		URI:       uri.String(),
		Revisions: []int{666},
	})
	c.Assert(err, tc.ErrorIsNil)
	c.Assert(results, tc.DeepEquals, params.SecretContentResults{
		Results: []params.SecretContentResult{{
			Content: params.SecretContentParams{
				ValueRef: &params.SecretValueRef{
					BackendID:  "backend-id",
					RevisionID: "rev-id",
				},
			},
			BackendConfig: &params.SecretBackendConfigResult{
				ControllerUUID: coretesting.ControllerTag.Id(),
				ModelUUID:      coretesting.ModelTag.Id(),
				ModelName:      "fred",
				Draining:       false,
				Config: params.SecretBackendConfig{
					BackendType: "some-backend",
					Params:      map[string]interface{}{"foo": "bar"},
				},
			},
		}},
	})
}

func (s *SecretsManagerSuite) TestWatchObsolete(c *tc.C) {
	defer s.setup(c).Finish()

	s.leadership.EXPECT().LeadershipCheck("mariadb", "mariadb/0").Return(s.token)
	s.token.EXPECT().Check().Return(nil)
<<<<<<< HEAD
	s.secretTriggers.EXPECT().WatchObsolete(gomock.Any(), []secretservice.CharmSecretOwner{{
		Kind: secretservice.UnitOwner,
		ID:   "mariadb/0",
	}, {
		Kind: secretservice.ApplicationOwner,
		ID:   "mariadb",
	}}).Return(
=======
	s.secretsState.EXPECT().WatchObsolete(
		[]names.Tag{names.NewUnitTag("mariadb/0"), names.NewApplicationTag("mariadb")},
		false).Return(
>>>>>>> 17876b91
		s.secretsWatcher, nil,
	)
	s.watcherRegistry.EXPECT().Register(gomock.Any(), s.secretsWatcher).Return("1", nil)

	uri := coresecrets.NewURI()
	watchChan := make(chan []string, 1)
	watchChan <- []string{uri.String()}
	s.secretsWatcher.EXPECT().Changes().Return(watchChan)

	result, err := s.facade.WatchObsolete(c.Context(), params.Entities{
		Entities: []params.Entity{{
			Tag: "unit-mariadb-0",
		}, {
			Tag: "application-mariadb",
		}},
	})
	c.Assert(err, tc.ErrorIsNil)
	c.Assert(result, tc.DeepEquals, params.StringsWatchResult{
		StringsWatcherId: "1",
		Changes:          []string{uri.String()},
	})
}

<<<<<<< HEAD
func (s *SecretsManagerSuite) TestWatchSecretsRotationChanges(c *tc.C) {
=======
func (s *SecretsManagerSuite) TestWatchDeleted(c *gc.C) {
	defer s.setup(c).Finish()

	s.leadership.EXPECT().LeadershipCheck("mariadb", "mariadb/0").Return(s.token)
	s.token.EXPECT().Check().Return(nil)
	s.secretsState.EXPECT().WatchDeleted(
		[]names.Tag{names.NewUnitTag("mariadb/0"), names.NewApplicationTag("mariadb")}).Return(
		s.secretsWatcher, nil,
	)
	s.resources.EXPECT().Register(s.secretsWatcher).Return("1")

	uri := coresecrets.NewURI()
	watchChan := make(chan []string, 1)
	watchChan <- []string{uri.String()}
	s.secretsWatcher.EXPECT().Changes().Return(watchChan)

	result, err := s.facade.WatchDeleted(params.Entities{
		Entities: []params.Entity{{
			Tag: "unit-mariadb-0",
		}, {
			Tag: "application-mariadb",
		}},
	})
	c.Assert(err, jc.ErrorIsNil)
	c.Assert(result, jc.DeepEquals, params.StringsWatchResult{
		StringsWatcherId: "1",
		Changes:          []string{uri.String()},
	})
}

func (s *SecretsManagerSuite) TestWatchSecretsRotationChanges(c *gc.C) {
>>>>>>> 17876b91
	defer s.setup(c).Finish()

	s.leadership.EXPECT().LeadershipCheck("mariadb", "mariadb/0").Return(s.token)
	s.token.EXPECT().Check().Return(nil)
	s.secretTriggers.EXPECT().WatchSecretsRotationChanges(gomock.Any(),
		[]secretservice.CharmSecretOwner{{
			Kind: secretservice.UnitOwner,
			ID:   "mariadb/0",
		}, {
			Kind: secretservice.ApplicationOwner,
			ID:   "mariadb",
		}}).Return(
		s.secretsTriggerWatcher, nil,
	)
	s.watcherRegistry.EXPECT().Register(gomock.Any(), s.secretsTriggerWatcher).Return("1", nil)

	next := time.Now().Add(time.Hour)
	uri := coresecrets.NewURI()
	rotateChan := make(chan []corewatcher.SecretTriggerChange, 1)
	rotateChan <- []corewatcher.SecretTriggerChange{{
		URI:             uri,
		NextTriggerTime: next,
	}}
	s.secretsTriggerWatcher.EXPECT().Changes().Return(rotateChan)

	result, err := s.facade.WatchSecretsRotationChanges(c.Context(), params.Entities{
		Entities: []params.Entity{{
			Tag: "unit-mariadb-0",
		}, {
			Tag: "application-mariadb",
		}},
	})
	c.Assert(err, tc.ErrorIsNil)
	c.Assert(result, tc.DeepEquals, params.SecretTriggerWatchResult{
		WatcherId: "1",
		Changes: []params.SecretTriggerChange{{
			URI:             uri.ID,
			NextTriggerTime: next,
		}},
	})
}

func (s *SecretsManagerSuite) TestSecretsRotated(c *tc.C) {
	defer s.setup(c).Finish()

	uri := coresecrets.NewURI()
	s.secretTriggers.EXPECT().SecretRotated(gomock.Any(), uri, secretservice.SecretRotatedParams{
		Accessor: secretservice.SecretAccessor{
			Kind: secretservice.UnitAccessor,
			ID:   "mariadb/0",
		},
		OriginalRevision: 666,
		Skip:             false,
	}).Return(errors.New("boom"))

	result, err := s.facade.SecretsRotated(c.Context(), params.SecretRotatedArgs{
		Args: []params.SecretRotatedArg{{
			URI:              uri.ID,
			OriginalRevision: 666,
		}, {
			URI: "bad",
		}},
	})
	c.Assert(err, tc.ErrorIsNil)
	c.Assert(result, tc.DeepEquals, params.ErrorResults{
		Results: []params.ErrorResult{
			{
				Error: &params.Error{Code: "", Message: `boom`},
			},
			{
				Error: &params.Error{Code: params.CodeNotValid, Message: `secret URI "bad" not valid`},
			},
		},
	})
}

func (s *SecretsManagerSuite) TestSecretsRotatedRetry(c *tc.C) {
	defer s.setup(c).Finish()

	uri := coresecrets.NewURI()
	s.secretTriggers.EXPECT().SecretRotated(gomock.Any(), uri, secretservice.SecretRotatedParams{
		Accessor: secretservice.SecretAccessor{
			Kind: secretservice.UnitAccessor,
			ID:   "mariadb/0",
		},
		OriginalRevision: 666,
		Skip:             false,
	}).Return(errors.New("boom"))

	result, err := s.facade.SecretsRotated(c.Context(), params.SecretRotatedArgs{
		Args: []params.SecretRotatedArg{{
			URI:              uri.ID,
			OriginalRevision: 666,
		}},
	})
	c.Assert(err, tc.ErrorIsNil)
	c.Assert(result, tc.DeepEquals, params.ErrorResults{
		Results: []params.ErrorResult{
			{
				Error: &params.Error{Code: "", Message: `boom`},
			},
		},
	})
}

func (s *SecretsManagerSuite) TestSecretsRotatedForce(c *tc.C) {
	defer s.setup(c).Finish()

	uri := coresecrets.NewURI()
	s.secretTriggers.EXPECT().SecretRotated(gomock.Any(), uri, secretservice.SecretRotatedParams{
		Accessor: secretservice.SecretAccessor{
			Kind: secretservice.UnitAccessor,
			ID:   "mariadb/0",
		},
		OriginalRevision: 666,
		Skip:             false,
	}).Return(errors.New("boom"))

	result, err := s.facade.SecretsRotated(c.Context(), params.SecretRotatedArgs{
		Args: []params.SecretRotatedArg{{
			URI:              uri.ID,
			OriginalRevision: 666,
		}},
	})
	c.Assert(err, tc.ErrorIsNil)
	c.Assert(result, tc.DeepEquals, params.ErrorResults{
		Results: []params.ErrorResult{
			{
				Error: &params.Error{Code: "", Message: `boom`},
			},
		},
	})
}

func (s *SecretsManagerSuite) TestWatchSecretRevisionsExpiryChanges(c *tc.C) {
	defer s.setup(c).Finish()

	s.leadership.EXPECT().LeadershipCheck("mariadb", "mariadb/0").Return(s.token)
	s.token.EXPECT().Check().Return(nil)
	s.secretTriggers.EXPECT().WatchSecretRevisionsExpiryChanges(gomock.Any(),
		[]secretservice.CharmSecretOwner{{
			Kind: secretservice.UnitOwner,
			ID:   "mariadb/0",
		}, {
			Kind: secretservice.ApplicationOwner,
			ID:   "mariadb",
		}}).Return(
		s.secretsTriggerWatcher, nil,
	)
	s.watcherRegistry.EXPECT().Register(gomock.Any(), s.secretsTriggerWatcher).Return("1", nil)

	next := time.Now().Add(time.Hour)
	uri := coresecrets.NewURI()
	expiryChan := make(chan []corewatcher.SecretTriggerChange, 1)
	expiryChan <- []corewatcher.SecretTriggerChange{{
		URI:             uri,
		Revision:        666,
		NextTriggerTime: next,
	}}
	s.secretsTriggerWatcher.EXPECT().Changes().Return(expiryChan)

	result, err := s.facade.WatchSecretRevisionsExpiryChanges(c.Context(), params.Entities{
		Entities: []params.Entity{{
			Tag: "unit-mariadb-0",
		}, {
			Tag: "application-mariadb",
		}},
	})
	c.Assert(err, tc.ErrorIsNil)
	c.Assert(result, tc.DeepEquals, params.SecretTriggerWatchResult{
		WatcherId: "1",
		Changes: []params.SecretTriggerChange{{
			URI:             uri.ID,
			Revision:        666,
			NextTriggerTime: next,
		}},
	})
<<<<<<< HEAD
=======
}

func (s *SecretsManagerSuite) TestSecretsGrant(c *gc.C) {
	defer s.setup(c).Finish()

	s.expectSecretAccessQuery(2)
	uri := coresecrets.NewURI()
	subjectTag := names.NewUnitTag("wordpress/0")
	scopeTag := names.NewRelationTag("wordpress:db mysql:server")
	s.secretsState.EXPECT().GetSecret(uri).Return(&coresecrets.SecretMetadata{
		OwnerTag: "application-mariadb",
	}, nil).AnyTimes()
	s.secretsConsumer.EXPECT().GrantSecretAccess(uri, state.SecretAccessParams{
		LeaderToken: s.token,
		Scope:       scopeTag,
		Subject:     subjectTag,
		Role:        coresecrets.RoleView,
	}).Return(errors.New("boom"))
	s.leadership.EXPECT().LeadershipCheck("mariadb", "mariadb/0").Return(s.token)
	s.token.EXPECT().Check().Return(nil)

	result, err := s.facade.SecretsGrant(params.GrantRevokeSecretArgs{
		Args: []params.GrantRevokeSecretArg{{
			URI:         uri.String(),
			ScopeTag:    scopeTag.String(),
			SubjectTags: []string{subjectTag.String()},
			Role:        "view",
		}, {
			URI:      uri.String(),
			ScopeTag: scopeTag.String(),
			Role:     "bad",
		}},
	})
	c.Assert(err, jc.ErrorIsNil)
	c.Assert(result, jc.DeepEquals, params.ErrorResults{
		Results: []params.ErrorResult{
			{
				Error: &params.Error{Code: "", Message: fmt.Sprintf(`cannot change access to %q for "unit-wordpress-0": boom`, uri.String())},
			},
			{
				Error: &params.Error{Code: params.CodeNotValid, Message: `secret role "bad" not valid`},
			},
		},
	})
}

func (s *SecretsManagerSuite) TestSecretsRevoke(c *gc.C) {
	defer s.setup(c).Finish()

	s.expectSecretAccessQuery(2)
	uri := coresecrets.NewURI()
	subjectTag := names.NewUnitTag("wordpress/0")
	scopeTag := names.NewRelationTag("wordpress:db mysql:server")
	s.secretsState.EXPECT().GetSecret(uri).Return(&coresecrets.SecretMetadata{
		OwnerTag: "application-mariadb",
	}, nil).AnyTimes()
	s.secretsConsumer.EXPECT().RevokeSecretAccess(uri, state.SecretAccessParams{
		LeaderToken: s.token,
		Scope:       scopeTag,
		Subject:     subjectTag,
		Role:        coresecrets.RoleView,
	}).Return(errors.New("boom"))
	s.leadership.EXPECT().LeadershipCheck("mariadb", "mariadb/0").Return(s.token)
	s.token.EXPECT().Check().Return(nil)

	result, err := s.facade.SecretsRevoke(params.GrantRevokeSecretArgs{
		Args: []params.GrantRevokeSecretArg{{
			URI:         uri.String(),
			ScopeTag:    scopeTag.String(),
			SubjectTags: []string{subjectTag.String()},
			Role:        "view",
		}, {
			URI:      uri.String(),
			ScopeTag: scopeTag.String(),
			Role:     "bad",
		}},
	})
	c.Assert(err, jc.ErrorIsNil)
	c.Assert(result, jc.DeepEquals, params.ErrorResults{
		Results: []params.ErrorResult{
			{
				Error: &params.Error{Code: "", Message: fmt.Sprintf(`cannot change access to %q for "unit-wordpress-0": boom`, uri.String())},
			},
			{
				Error: &params.Error{Code: params.CodeNotValid, Message: `secret role "bad" not valid`},
			},
		},
	})
}

func (s *SecretsManagerSuite) TestUpdateTrackedRevisions(c *gc.C) {
	defer s.setup(c).Finish()

	uri := coresecrets.NewURI()
	s.secretsState.EXPECT().GetSecret(uri).Return(&coresecrets.SecretMetadata{
		LatestRevision: 668,
	}, nil).AnyTimes()
	s.secretsConsumer.EXPECT().GetSecretConsumer(uri, s.authTag).
		Return(nil, errors.NotFoundf("secret consumer"))
	s.secretsConsumer.EXPECT().SaveSecretConsumer(
		uri, s.authTag, &coresecrets.SecretConsumerMetadata{LatestRevision: 668, CurrentRevision: 668}).Return(nil)

	result, err := s.facade.UpdateTrackedRevisions([]string{uri.ID})
	c.Assert(err, jc.ErrorIsNil)
	c.Assert(result, jc.DeepEquals, params.ErrorResults{Results: []params.ErrorResult{{}}})
}

func (s *SecretsManagerSuite) TestUnitOwnedSecretsAndRevisions(c *gc.C) {
	defer s.setup(c).Finish()
	s.authorizer.EXPECT().AuthUnitAgent().Return(true)

	uri := coresecrets.NewURI()
	s.secretsState.EXPECT().GetOwnedSecretRevisionsAsUnit(
		names.NewUnitTag("mariadb/0"),
	).Return(map[coresecrets.URI][]int{
		*uri: {1, 2, 3, 4, 5},
	}, nil)

	arg := params.Entity{
		Tag: names.NewUnitTag("mariadb/0").String(),
	}
	results, err := s.facade.UnitOwnedSecretsAndRevisions(arg)
	c.Assert(err, jc.ErrorIsNil)
	c.Assert(results, jc.DeepEquals, params.SecretRevisionIDsResults{
		Results: []params.SecretRevisionIDsResult{{
			URI:       uri.String(),
			Revisions: []int{1, 2, 3, 4, 5},
		}},
	})
}

func (s *SecretsManagerSuite) TestOwnedSecretRevisionsByLeaderUnit(c *gc.C) {
	defer s.setup(c).Finish()
	s.authorizer.EXPECT().AuthUnitAgent().Return(true)
	s.leadership.EXPECT().LeadershipCheck("mariadb", "mariadb/0").Return(s.token)
	s.token.EXPECT().Check().Return(nil)

	uri := coresecrets.NewURI()
	s.secretsState.EXPECT().GetOwnedSecretRevisionsByIDAsLeaderUnit(
		names.NewUnitTag("mariadb/0"), uri,
	).Return([]int{1, 2, 3, 4, 5}, nil)

	results, err := s.facade.OwnedSecretRevisions(params.SecretRevisionArgs{
		Unit: params.Entity{
			Tag: names.NewUnitTag("mariadb/0").String(),
		},
		SecretURIs: []string{uri.String()},
	})
	c.Assert(err, jc.ErrorIsNil)
	c.Assert(results, jc.DeepEquals, params.SecretRevisionIDsResults{
		Results: []params.SecretRevisionIDsResult{{
			URI:       uri.String(),
			Revisions: []int{1, 2, 3, 4, 5},
		}},
	})
}

func (s *SecretsManagerSuite) TestOwnedSecretRevisionsByUnit(c *gc.C) {
	defer s.setup(c).Finish()
	s.authorizer.EXPECT().AuthUnitAgent().Return(true)
	s.leadership.EXPECT().LeadershipCheck("mariadb", "mariadb/0").Return(s.token)
	s.token.EXPECT().Check().Return(leadership.NewNotLeaderError("mariadb/0", "mariadb"))

	uri := coresecrets.NewURI()
	s.secretsState.EXPECT().GetOwnedSecretRevisionsByIDAsUnit(
		names.NewUnitTag("mariadb/0"), uri,
	).Return([]int{1, 2, 3, 4, 5}, nil)

	results, err := s.facade.OwnedSecretRevisions(params.SecretRevisionArgs{
		Unit: params.Entity{
			Tag: names.NewUnitTag("mariadb/0").String(),
		},
		SecretURIs: []string{uri.String()},
	})
	c.Assert(err, jc.ErrorIsNil)
	c.Assert(results, jc.DeepEquals, params.SecretRevisionIDsResults{
		Results: []params.SecretRevisionIDsResult{{
			URI:       uri.String(),
			Revisions: []int{1, 2, 3, 4, 5},
		}},
	})
}

func (s *SecretsManagerSuite) TestOwnedSecretRevisionsByUnitNotFound(c *gc.C) {
	defer s.setup(c).Finish()
	s.authorizer.EXPECT().AuthUnitAgent().Return(true)
	s.leadership.EXPECT().LeadershipCheck("mariadb", "mariadb/0").Return(s.token)
	s.token.EXPECT().Check().Return(leadership.NewNotLeaderError("mariadb/0", "mariadb"))

	uri := coresecrets.NewURI()
	s.secretsState.EXPECT().GetOwnedSecretRevisionsByIDAsUnit(
		names.NewUnitTag("mariadb/0"), uri,
	).Return(nil, errors.NotFound)

	results, err := s.facade.OwnedSecretRevisions(params.SecretRevisionArgs{
		Unit: params.Entity{
			Tag: names.NewUnitTag("mariadb/0").String(),
		},
		SecretURIs: []string{uri.String()},
	})
	c.Assert(err, jc.ErrorIsNil)
	c.Assert(results.Results[0].Error, gc.ErrorMatches, `not found`)
>>>>>>> 17876b91
}<|MERGE_RESOLUTION|>--- conflicted
+++ resolved
@@ -280,22 +280,11 @@
 	uri := coresecrets.NewURI()
 	s.secretsConsumer.EXPECT().GetSecretConsumerAndLatest(gomock.Any(), uri, unittesting.GenNewName(c, "mariadb/0")).Return(
 		&coresecrets.SecretConsumerMetadata{
-<<<<<<< HEAD
 			CurrentRevision: 665,
 		}, 666, nil)
 
 	results, err := s.facade.GetConsumerSecretsRevisionInfo(c.Context(), params.GetSecretConsumerInfoArgs{
 		ConsumerTag: "unit-mariadb/0",
-=======
-			LatestRevision: 666,
-		}, nil)
-	s.secretsState.EXPECT().GetOwnedSecretMetadataAsUnit(
-		names.NewUnitTag("mariadb/0"), uri,
-	).Return(nil, errors.NotFound)
-
-	results, err := s.facade.GetConsumerSecretsRevisionInfo(params.GetSecretConsumerInfoArgs{
-		ConsumerTag: "application-mariadb",
->>>>>>> 17876b91
 		URIs:        []string{uri.String()},
 	})
 	c.Assert(err, tc.ErrorIsNil)
@@ -312,21 +301,9 @@
 	uri := coresecrets.NewURI()
 	s.secretsConsumer.EXPECT().GetSecretConsumerAndLatest(gomock.Any(), uri, unittesting.GenNewName(c, "mariadb/0")).Return(
 		&coresecrets.SecretConsumerMetadata{
-<<<<<<< HEAD
 			CurrentRevision: 665,
 			Label:           "owner-label",
 		}, 666, nil)
-=======
-			LatestRevision: 666,
-		}, nil)
-	s.secretsState.EXPECT().GetOwnedSecretMetadataAsUnit(
-		names.NewUnitTag("mariadb/0"), uri,
-	).Return(&coresecrets.SecretMetadataOwnerIdent{
-		URI:      uri,
-		OwnerTag: "application-mariadb",
-		Label:    "owner-label",
-	}, nil)
->>>>>>> 17876b91
 
 	results, err := s.facade.GetConsumerSecretsRevisionInfo(c.Context(), params.GetSecretConsumerInfoArgs{
 		ConsumerTag: "unit-mariadb/0",
@@ -390,11 +367,10 @@
 		},
 	}, nil)
 
-<<<<<<< HEAD
 	results, err := s.facade.GetSecretMetadata(c.Context())
 	c.Assert(err, tc.ErrorIsNil)
-	c.Assert(results, tc.DeepEquals, params.ListSecretResults{
-		Results: []params.ListSecretResult{{
+	c.Assert(results, tc.DeepEquals, params.ListSecretMetadataResults{
+		Results: []params.ListSecretMetadataResult{{
 			URI:                    uri.String(),
 			OwnerTag:               "application-mariadb",
 			Description:            "description",
@@ -404,29 +380,6 @@
 			LatestRevisionChecksum: "deadbeef",
 			LatestExpireTime:       &now,
 			NextRotateTime:         &now,
-			Revisions: []params.SecretRevision{{
-				Revision: 666,
-				ValueRef: &params.SecretValueRef{
-					BackendID:  "backend-id",
-					RevisionID: "rev-id",
-				},
-			}, {
-				Revision: 667,
-			}},
-=======
-	results, err := s.facade.GetSecretMetadata()
-	c.Assert(err, jc.ErrorIsNil)
-	c.Assert(results, jc.DeepEquals, params.ListSecretMetadataResults{
-		Results: []params.ListSecretMetadataResult{{
-			URI:              uri.String(),
-			OwnerTag:         "application-mariadb",
-			Description:      "description",
-			Label:            "label",
-			RotatePolicy:     coresecrets.RotateHourly.String(),
-			LatestRevision:   666,
-			LatestExpireTime: &now,
-			NextRotateTime:   &now,
->>>>>>> 17876b91
 			Access: []params.AccessInfo{
 				{TargetTag: "application-gitlab", ScopeTag: "relation-gitlab.server#mysql.db", Role: "view"},
 			},
@@ -440,408 +393,13 @@
 	results, err := s.facade.GetSecretContentInfo(c.Context(), params.GetSecretContentArgs{
 		Args: []params.GetSecretContentArg{{}},
 	})
-<<<<<<< HEAD
 	c.Assert(err, tc.ErrorIsNil)
 	c.Assert(results.Results[0].Error, tc.ErrorMatches, `both uri and label are empty`)
-=======
-	c.Assert(err, jc.ErrorIsNil)
-	c.Assert(results.Results[0].Error, gc.ErrorMatches, `both uri and label are empty`)
-}
-
-func (s *SecretsManagerSuite) TestGetSecretContentForOwnerSecretURIArg(c *gc.C) {
-	defer s.setup(c).Finish()
-
-	data := map[string]string{"foo": "bar"}
-	val := coresecrets.NewSecretValue(data)
-	uri := coresecrets.NewURI()
-	md := coresecrets.SecretMetadata{
-		URI:            uri,
-		LatestRevision: 668,
-		OwnerTag:       s.authTag.String(),
-	}
-
-	s.expectSecretAccessQuery(1)
-
-	s.secretsState.EXPECT().GetOwnedSecretMetadataAsUnit(
-		names.NewUnitTag("mariadb/0"), uri,
-	).Return(&coresecrets.SecretMetadataOwnerIdent{
-		URI:      md.URI,
-		OwnerTag: md.OwnerTag,
-		Label:    md.Label,
-	}, nil)
-
-	s.secretsState.EXPECT().GetSecret(uri).Return(&md, nil)
-	s.secretsConsumer.EXPECT().GetSecretConsumer(uri, s.authTag).
-		Return(nil, errors.NotFoundf("secret consumer"))
-	s.secretsConsumer.EXPECT().SaveSecretConsumer(
-		uri, s.authTag, &coresecrets.SecretConsumerMetadata{LatestRevision: 668, CurrentRevision: 668}).Return(nil)
-
-	s.secretsState.EXPECT().GetSecretValue(uri, 668).Return(
-		val, nil, nil,
-	)
-
-	results, err := s.facade.GetSecretContentInfo(params.GetSecretContentArgs{
-		Args: []params.GetSecretContentArg{
-			{URI: uri.String()},
-		},
-	})
-	c.Assert(err, jc.ErrorIsNil)
-	c.Assert(results, jc.DeepEquals, params.SecretContentResults{
-		Results: []params.SecretContentResult{{
-			Content: params.SecretContentParams{Data: data},
-		}},
-	})
-}
-
-func (s *SecretsManagerSuite) TestGetSecretContentForOwnerSecretLabelArg(c *gc.C) {
-	defer s.setup(c).Finish()
-
-	data := map[string]string{"foo": "bar"}
-	val := coresecrets.NewSecretValue(data)
-	uri := coresecrets.NewURI()
-	md := coresecrets.SecretMetadata{
-		URI:            uri,
-		LatestRevision: 668,
-		Label:          "foo",
-		OwnerTag:       s.authTag.String(),
-	}
-
-	s.expectSecretAccessQuery(1)
-
-	s.secretsState.EXPECT().GetOwnedSecretMetadataByLabelAsUnit(
-		names.NewUnitTag("mariadb/0"), "foo",
-	).Return(&coresecrets.SecretMetadataOwnerIdent{
-		URI:      md.URI,
-		OwnerTag: md.OwnerTag,
-		Label:    md.Label,
-	}, nil)
-
-	s.secretsState.EXPECT().GetSecret(uri).Return(&md, nil)
-	s.secretsConsumer.EXPECT().GetSecretConsumer(uri, s.authTag).
-		Return(nil, errors.NotFoundf("secret consumer"))
-	s.secretsConsumer.EXPECT().SaveSecretConsumer(
-		uri, s.authTag, &coresecrets.SecretConsumerMetadata{LatestRevision: 668, CurrentRevision: 668}).Return(nil)
-
-	s.secretsState.EXPECT().GetSecretValue(uri, 668).Return(
-		val, nil, nil,
-	)
-
-	results, err := s.facade.GetSecretContentInfo(params.GetSecretContentArgs{
-		Args: []params.GetSecretContentArg{
-			{Label: "foo"},
-		},
-	})
-	c.Assert(err, jc.ErrorIsNil)
-	c.Assert(results, jc.DeepEquals, params.SecretContentResults{
-		Results: []params.SecretContentResult{{
-			Content: params.SecretContentParams{Data: data},
-		}},
-	})
-}
-
-func (s *SecretsManagerSuite) TestGetSecretContentForUnitOwnedSecretUpdateLabel(c *gc.C) {
-	defer s.setup(c).Finish()
-
-	data := map[string]string{"foo": "bar"}
-	val := coresecrets.NewSecretValue(data)
-	uri := coresecrets.NewURI()
-	md := coresecrets.SecretMetadata{
-		URI:            uri,
-		LatestRevision: 668,
-		Label:          "foz",
-		OwnerTag:       s.authTag.String(),
-	}
-
-	s.expectSecretAccessQuery(1)
-
-	s.secretsState.EXPECT().GetOwnedSecretMetadataAsUnit(
-		names.NewUnitTag("mariadb/0"), uri,
-	).Return(&coresecrets.SecretMetadataOwnerIdent{
-		URI:      uri,
-		OwnerTag: s.authTag.String(),
-		Label:    "foz",
-	}, nil)
-
-	// Label is updated on owner metadata, not consumer metadata since it is a secret owned by the caller.
-	s.secretsState.EXPECT().UpdateSecret(uri, gomock.Any()).DoAndReturn(
-		func(uri *coresecrets.URI, p state.UpdateSecretParams) (*coresecrets.SecretMetadata, error) {
-			c.Assert(p.LeaderToken, gc.NotNil)
-			c.Assert(p.LeaderToken.Check(), jc.ErrorIsNil)
-			c.Assert(p.Label, gc.NotNil)
-			c.Assert(*p.Label, gc.Equals, "foo")
-			return nil, nil
-		},
-	)
-
-	s.secretsConsumer.EXPECT().GetSecretConsumer(uri, s.authTag).
-		Return(nil, errors.NotFoundf("secret consumer"))
-	s.secretsState.EXPECT().GetSecret(uri).Return(&md, nil)
-	s.secretsConsumer.EXPECT().SaveSecretConsumer(
-		uri, s.authTag, &coresecrets.SecretConsumerMetadata{LatestRevision: 668, CurrentRevision: 668}).Return(nil)
-
-	s.secretsState.EXPECT().GetSecretValue(uri, 668).Return(
-		val, nil, nil,
-	)
-
-	results, err := s.facade.GetSecretContentInfo(params.GetSecretContentArgs{
-		Args: []params.GetSecretContentArg{
-			{URI: uri.String(), Label: "foo"},
-		},
-	})
-	c.Assert(err, jc.ErrorIsNil)
-	c.Assert(results, jc.DeepEquals, params.SecretContentResults{
-		Results: []params.SecretContentResult{{
-			Content: params.SecretContentParams{Data: data},
-		}},
-	})
-}
-
-func (s *SecretsManagerSuite) TestGetSecretContentForAppSecretUpdateLabel(c *gc.C) {
-	defer s.setup(c).Finish()
-
-	data := map[string]string{"foo": "bar"}
-	val := coresecrets.NewSecretValue(data)
-	uri := coresecrets.NewURI()
-
-	s.expectSecretAccessQuery(1)
-
-	s.secretsState.EXPECT().GetOwnedSecretMetadataAsUnit(
-		names.NewUnitTag("mariadb/0"), uri,
-	).Return(&coresecrets.SecretMetadataOwnerIdent{
-		URI:      uri,
-		Label:    "foz",
-		OwnerTag: names.NewApplicationTag("mariadb").String(),
-	}, nil)
-	s.leadership.EXPECT().LeadershipCheck("mariadb", "mariadb/0").Return(s.token).Times(2)
-	s.token.EXPECT().Check().Return(nil).Times(2)
-	s.secretsState.EXPECT().UpdateSecret(uri, state.UpdateSecretParams{
-		LeaderToken: s.token,
-		Label:       ptr("foo"),
-	}).Return(nil, nil)
-
-	s.secretsConsumer.EXPECT().GetSecretConsumer(uri, s.authTag).
-		Return(nil, errors.NotFoundf("secret consumer"))
-	s.secretsState.EXPECT().GetSecret(uri).Return(&coresecrets.SecretMetadata{LatestRevision: 668}, nil)
-	s.secretsConsumer.EXPECT().SaveSecretConsumer(
-		uri, names.NewUnitTag("mariadb/0"), &coresecrets.SecretConsumerMetadata{LatestRevision: 668, CurrentRevision: 668}).Return(nil)
-	s.secretsState.EXPECT().GetSecretValue(uri, 668).Return(
-		val, nil, nil,
-	)
-
-	results, err := s.facade.GetSecretContentInfo(params.GetSecretContentArgs{
-		Args: []params.GetSecretContentArg{
-			{URI: uri.String(), Label: "foo"},
-		},
-	})
-	c.Assert(err, jc.ErrorIsNil)
-	c.Assert(results, jc.DeepEquals, params.SecretContentResults{
-		Results: []params.SecretContentResult{{
-			Content: params.SecretContentParams{Data: data},
-		}},
-	})
-}
-
-func (s *SecretsManagerSuite) TestGetSecretContentForAppSecretUpdateLabelNotLeader(c *gc.C) {
-	defer s.setup(c).Finish()
-
-	data := map[string]string{"foo": "bar"}
-	val := coresecrets.NewSecretValue(data)
-	uri := coresecrets.NewURI()
-
-	s.expectSecretAccessQuery(1)
-
-	s.secretsState.EXPECT().GetOwnedSecretMetadataAsUnit(
-		names.NewUnitTag("mariadb/0"), uri,
-	).Return(&coresecrets.SecretMetadataOwnerIdent{
-		URI:      uri,
-		Label:    "foz",
-		OwnerTag: names.NewApplicationTag("mariadb").String(),
-	}, nil)
-	s.leadership.EXPECT().LeadershipCheck("mariadb", "mariadb/0").Return(s.token)
-	s.token.EXPECT().Check().Return(leadership.NewNotLeaderError("mariadb/0", "mariadb"))
-
-	s.secretsConsumer.EXPECT().GetSecretConsumer(uri, s.authTag).
-		Return(nil, errors.NotFoundf("secret consumer"))
-	s.secretsState.EXPECT().GetSecret(uri).Return(&coresecrets.SecretMetadata{LatestRevision: 668}, nil)
-	s.secretsConsumer.EXPECT().SaveSecretConsumer(
-		uri, names.NewUnitTag("mariadb/0"), &coresecrets.SecretConsumerMetadata{LatestRevision: 668, CurrentRevision: 668}).Return(nil)
-	s.secretsState.EXPECT().GetSecretValue(uri, 668).Return(
-		val, nil, nil,
-	)
-
-	results, err := s.facade.GetSecretContentInfo(params.GetSecretContentArgs{
-		Args: []params.GetSecretContentArg{
-			{URI: uri.String(), Label: "foo"},
-		},
-	})
-	c.Assert(err, jc.ErrorIsNil)
-	c.Assert(results, jc.DeepEquals, params.SecretContentResults{
-		Results: []params.SecretContentResult{{
-			Content: params.SecretContentParams{Data: data},
-		}},
-	})
-}
-
-func (s *SecretsManagerSuite) TestGetSecretContentForAppSecretSameLabel(c *gc.C) {
-	defer s.setup(c).Finish()
-
-	data := map[string]string{"foo": "bar"}
-	val := coresecrets.NewSecretValue(data)
-	uri := coresecrets.NewURI()
-
-	s.expectSecretAccessQuery(1)
-
-	s.secretsState.EXPECT().GetOwnedSecretMetadataAsUnit(
-		names.NewUnitTag("mariadb/0"), uri,
-	).Return(&coresecrets.SecretMetadataOwnerIdent{
-		URI:      uri,
-		Label:    "foo",
-		OwnerTag: names.NewApplicationTag("mariadb").String(),
-	}, nil)
-
-	s.secretsConsumer.EXPECT().GetSecretConsumer(uri, s.authTag).
-		Return(nil, errors.NotFoundf("secret consumer"))
-	s.secretsState.EXPECT().GetSecret(uri).Return(&coresecrets.SecretMetadata{LatestRevision: 668}, nil)
-	s.secretsConsumer.EXPECT().SaveSecretConsumer(
-		uri, names.NewUnitTag("mariadb/0"), &coresecrets.SecretConsumerMetadata{LatestRevision: 668, CurrentRevision: 668}).Return(nil)
-	s.secretsState.EXPECT().GetSecretValue(uri, 668).Return(
-		val, nil, nil,
-	)
-
-	results, err := s.facade.GetSecretContentInfo(params.GetSecretContentArgs{
-		Args: []params.GetSecretContentArg{
-			{URI: uri.String(), Label: "foo"},
-		},
-	})
-	c.Assert(err, jc.ErrorIsNil)
-	c.Assert(results, jc.DeepEquals, params.SecretContentResults{
-		Results: []params.SecretContentResult{{
-			Content: params.SecretContentParams{Data: data},
-		}},
-	})
-}
-
-func (s *SecretsManagerSuite) TestGetSecretContentForUnitAccessApplicationOwnedSecretByLabel(c *gc.C) {
-	defer s.setup(c).Finish()
-
-	data := map[string]string{"foo": "bar"}
-	val := coresecrets.NewSecretValue(data)
-	uri := coresecrets.NewURI()
-	md := coresecrets.SecretMetadata{
-		URI:            uri,
-		LatestRevision: 668,
-		Label:          "foo",
-		OwnerTag:       names.NewApplicationTag("mariadb").String(),
-	}
-
-	s.expectSecretAccessQuery(1)
-
-	s.secretsState.EXPECT().GetOwnedSecretMetadataByLabelAsUnit(
-		names.NewUnitTag("mariadb/0"), "foo",
-	).Return(&coresecrets.SecretMetadataOwnerIdent{
-		URI:      md.URI,
-		OwnerTag: md.OwnerTag,
-		Label:    md.Label,
-	}, nil)
-
-	s.secretsState.EXPECT().GetSecret(uri).Return(&md, nil)
-	s.secretsConsumer.EXPECT().GetSecretConsumer(uri, s.authTag).
-		Return(nil, errors.NotFoundf("secret consumer"))
-	s.secretsConsumer.EXPECT().SaveSecretConsumer(
-		uri, names.NewUnitTag("mariadb/0"), &coresecrets.SecretConsumerMetadata{LatestRevision: 668, CurrentRevision: 668}).Return(nil)
-
-	s.secretsState.EXPECT().GetSecretValue(uri, 668).Return(
-		val, nil, nil,
-	)
-
-	results, err := s.facade.GetSecretContentInfo(params.GetSecretContentArgs{
-		Args: []params.GetSecretContentArg{
-			{Label: "foo"},
-		},
-	})
-	c.Assert(err, jc.ErrorIsNil)
-	c.Assert(results, jc.DeepEquals, params.SecretContentResults{
-		Results: []params.SecretContentResult{{
-			Content: params.SecretContentParams{Data: data},
-		}},
-	})
-}
-
-func (s *SecretsManagerSuite) TestGetSecretContentConsumerUnitAgent(c *gc.C) {
-	s.authTag = names.NewUnitTag("mariadb/0")
-	defer s.setup(c).Finish()
-
-	data := map[string]string{"foo": "bar"}
-	val := coresecrets.NewSecretValue(data)
-	uri := coresecrets.NewURI()
-	s.expectSecretAccessQuery(1)
-
-	s.secretsState.EXPECT().GetOwnedSecretMetadataAsUnit(
-		names.NewUnitTag("mariadb/0"), uri,
-	).Return(nil, errors.NotFound)
-
-	s.secretsConsumer.EXPECT().GetSecretConsumer(uri, s.authTag).
-		Return(&coresecrets.SecretConsumerMetadata{CurrentRevision: 666}, nil)
-	s.secretsState.EXPECT().GetSecretValue(uri, 666).Return(
-		val, nil, nil,
-	)
-
-	results, err := s.facade.GetSecretContentInfo(params.GetSecretContentArgs{
-		Args: []params.GetSecretContentArg{
-			{URI: uri.String()},
-		},
-	})
-	c.Assert(err, jc.ErrorIsNil)
-	c.Assert(results, jc.DeepEquals, params.SecretContentResults{
-		Results: []params.SecretContentResult{{
-			Content: params.SecretContentParams{Data: data},
-		}},
-	})
-}
-
-func (s *SecretsManagerSuite) TestGetSecretContentConsumerApplicationAgent(c *gc.C) {
-	s.authTag = names.NewApplicationTag("mariadb")
-	defer s.setup(c).Finish()
-
-	data := map[string]string{"foo": "bar"}
-	val := coresecrets.NewSecretValue(data)
-	uri := coresecrets.NewURI()
-	s.expectSecretAccessQuery(1)
-
-	s.secretsState.EXPECT().GetOwnedSecretMetadataAsApp(
-		names.NewApplicationTag("mariadb"), uri,
-	).Return(nil, errors.NotFound)
-
-	s.secretsConsumer.EXPECT().GetSecretConsumer(uri, s.authTag).
-		Return(&coresecrets.SecretConsumerMetadata{CurrentRevision: 666}, nil)
-	s.secretsState.EXPECT().GetSecretValue(uri, 666).Return(
-		val, nil, nil,
-	)
-
-	results, err := s.facade.GetSecretContentInfo(params.GetSecretContentArgs{
-		Args: []params.GetSecretContentArg{
-			{URI: uri.String()},
-		},
-	})
-	c.Assert(err, jc.ErrorIsNil)
-	c.Assert(results, jc.DeepEquals, params.SecretContentResults{
-		Results: []params.SecretContentResult{{
-			Content: params.SecretContentParams{Data: data},
-		}},
-	})
->>>>>>> 17876b91
 }
 
 func (s *SecretsManagerSuite) TestGetSecretContentForOwnerSecretURIArg(c *tc.C) {
 	defer s.setup(c).Finish()
 
-<<<<<<< HEAD
-=======
-	s.secretsState.EXPECT().GetOwnedSecretMetadataByLabelAsUnit(
-		names.NewUnitTag("mariadb/0"), "label",
-	).Return(nil, errors.NotFound)
-
->>>>>>> 17876b91
 	data := map[string]string{"foo": "bar"}
 	val := coresecrets.NewSecretValue(data)
 	uri := coresecrets.NewURI()
@@ -871,17 +429,12 @@
 	})
 }
 
-<<<<<<< HEAD
 func (s *SecretsManagerSuite) TestGetSecretContentForOwnerSecretLabelArg(c *tc.C) {
-=======
-func (s *SecretsManagerSuite) TestGetSecretContentConsumerFirstTime(c *gc.C) {
->>>>>>> 17876b91
 	defer s.setup(c).Finish()
 
 	data := map[string]string{"foo": "bar"}
 	val := coresecrets.NewSecretValue(data)
 	uri := coresecrets.NewURI()
-<<<<<<< HEAD
 
 	s.secretService.EXPECT().ProcessCharmSecretConsumerLabel(gomock.Any(), unittesting.GenNewName(c, "mariadb/0"), nil, "foo").Return(uri, nil, nil)
 
@@ -892,24 +445,6 @@
 		Kind: secretservice.UnitAccessor,
 		ID:   "mariadb/0",
 	}).Return(
-=======
-	s.expectSecretAccessQuery(1)
-
-	s.secretsState.EXPECT().GetOwnedSecretMetadataAsUnit(
-		names.NewUnitTag("mariadb/0"), gomock.Any(),
-	).Return(nil, errors.NotFound)
-	s.secretsConsumer.EXPECT().GetSecretConsumer(uri, names.NewUnitTag("mariadb/0")).
-		Return(nil, errors.NotFoundf("secret"))
-	s.secretsState.EXPECT().GetSecret(uri).Return(&coresecrets.SecretMetadata{LatestRevision: 668}, nil)
-	s.secretsConsumer.EXPECT().SaveSecretConsumer(
-		uri, names.NewUnitTag("mariadb/0"), &coresecrets.SecretConsumerMetadata{
-			Label:           "label",
-			CurrentRevision: 668,
-			LatestRevision:  668,
-		}).Return(nil)
-
-	s.secretsState.EXPECT().GetSecretValue(uri, 668).Return(
->>>>>>> 17876b91
 		val, nil, nil,
 	)
 
@@ -933,7 +468,6 @@
 	val := coresecrets.NewSecretValue(data)
 	uri := coresecrets.NewURI()
 
-<<<<<<< HEAD
 	s.secretService.EXPECT().ProcessCharmSecretConsumerLabel(gomock.Any(), unittesting.GenNewName(c, "mariadb/0"), uri, "foo").Return(uri, nil, nil)
 
 	s.secretsConsumer.EXPECT().GetConsumedRevision(gomock.Any(), uri, unittesting.GenNewName(c, "mariadb/0"), false, false, nil).
@@ -942,26 +476,6 @@
 		Kind: secretservice.UnitAccessor,
 		ID:   "mariadb/0",
 	}).Return(
-=======
-	s.secretsState.EXPECT().GetOwnedSecretMetadataAsUnit(
-		names.NewUnitTag("mariadb/0"), gomock.Any(),
-	).Return(nil, errors.NotFound)
-	s.secretsConsumer.EXPECT().GetSecretConsumer(uri, names.NewUnitTag("mariadb/0")).Return(
-		&coresecrets.SecretConsumerMetadata{
-			Label:           "old-label",
-			CurrentRevision: 668,
-			LatestRevision:  668,
-		}, nil,
-	)
-	s.secretsConsumer.EXPECT().SaveSecretConsumer(
-		uri, names.NewUnitTag("mariadb/0"), &coresecrets.SecretConsumerMetadata{
-			Label:           "new-label",
-			CurrentRevision: 668,
-			LatestRevision:  668,
-		}).Return(nil)
-
-	s.secretsState.EXPECT().GetSecretValue(uri, 668).Return(
->>>>>>> 17876b91
 		val, nil, nil,
 	)
 
@@ -978,35 +492,13 @@
 	})
 }
 
-<<<<<<< HEAD
-func (s *SecretsManagerSuite) TestGetSecretContentForUnitAccessApplicationOwnedSecret(c *tc.C) {
-=======
-func (s *SecretsManagerSuite) TestGetSecretContentConsumerFirstTimeUsingLabelFailed(c *gc.C) {
-	defer s.setup(c).Finish()
-
-	s.secretsState.EXPECT().GetOwnedSecretMetadataByLabelAsUnit(
-		names.NewUnitTag("mariadb/0"), "label-1",
-	).Return(nil, errors.NotFound)
-	s.secretsConsumer.EXPECT().GetURIByConsumerLabel("label-1", names.NewUnitTag("mariadb/0")).Return(nil, errors.NotFoundf("secret"))
-
-	results, err := s.facade.GetSecretContentInfo(params.GetSecretContentArgs{
-		Args: []params.GetSecretContentArg{
-			{Label: "label-1"},
-		},
-	})
-	c.Assert(err, jc.ErrorIsNil)
-	c.Assert(results.Results[0].Error, gc.ErrorMatches, `consumer label "label-1" not found`)
-}
-
-func (s *SecretsManagerSuite) TestGetSecretContentConsumerUpdateArg(c *gc.C) {
->>>>>>> 17876b91
+func (s *SecretsManagerSuite) TestGetSecretContentForUnitAccessApplicationOwnedSecretByLabel(c *tc.C) {
 	defer s.setup(c).Finish()
 
 	data := map[string]string{"foo": "bar"}
 	val := coresecrets.NewSecretValue(data)
 	uri := coresecrets.NewURI()
 
-<<<<<<< HEAD
 	s.secretService.EXPECT().ProcessCharmSecretConsumerLabel(gomock.Any(), unittesting.GenNewName(c, "mariadb/0"), nil, "foo").Return(uri, nil, nil)
 
 	s.secretsConsumer.EXPECT().GetConsumedRevision(gomock.Any(), uri, unittesting.GenNewName(c, "mariadb/0"), false, false, nil).
@@ -1016,23 +508,6 @@
 		Kind: secretservice.UnitAccessor,
 		ID:   "mariadb/0",
 	}).Return(
-=======
-	s.secretsState.EXPECT().GetOwnedSecretMetadataAsUnit(
-		names.NewUnitTag("mariadb/0"), gomock.Any(),
-	).Return(nil, errors.NotFound)
-	s.secretsConsumer.EXPECT().GetSecretConsumer(uri, names.NewUnitTag("mariadb/0")).Return(
-		&coresecrets.SecretConsumerMetadata{CurrentRevision: 666, LatestRevision: 668}, nil,
-	)
-	s.secretsState.EXPECT().GetSecret(uri).Return(&coresecrets.SecretMetadata{LatestRevision: 668}, nil)
-	s.secretsConsumer.EXPECT().SaveSecretConsumer(
-		uri, names.NewUnitTag("mariadb/0"), &coresecrets.SecretConsumerMetadata{
-			Label:           "label",
-			CurrentRevision: 668,
-			LatestRevision:  668,
-		}).Return(nil)
-
-	s.secretsState.EXPECT().GetSecretValue(uri, 668).Return(
->>>>>>> 17876b91
 		val, nil, nil,
 	)
 
@@ -1058,7 +533,6 @@
 	val := coresecrets.NewSecretValue(data)
 	uri := coresecrets.NewURI()
 
-<<<<<<< HEAD
 	s.secretService.EXPECT().ProcessCharmSecretConsumerLabel(gomock.Any(), unittesting.GenNewName(c, "mariadb/0"), uri, "").Return(uri, nil, nil)
 	s.secretsConsumer.EXPECT().GetConsumedRevision(gomock.Any(), uri, unittesting.GenNewName(c, "mariadb/0"), false, false, nil).
 		Return(666, nil)
@@ -1066,16 +540,6 @@
 		Kind: secretservice.UnitAccessor,
 		ID:   "mariadb/0",
 	}).Return(
-=======
-	s.secretsState.EXPECT().GetOwnedSecretMetadataAsUnit(
-		names.NewUnitTag("mariadb/0"), gomock.Any(),
-	).Return(nil, errors.NotFound)
-	s.secretsConsumer.EXPECT().GetSecretConsumer(uri, names.NewUnitTag("mariadb/0")).Return(
-		&coresecrets.SecretConsumerMetadata{CurrentRevision: 666, LatestRevision: 668}, nil,
-	)
-	s.secretsState.EXPECT().GetSecret(uri).Return(&coresecrets.SecretMetadata{LatestRevision: 668}, nil)
-	s.secretsState.EXPECT().GetSecretValue(uri, 668).Return(
->>>>>>> 17876b91
 		val, nil, nil,
 	)
 
@@ -1285,7 +749,6 @@
 
 	s.leadership.EXPECT().LeadershipCheck("mariadb", "mariadb/0").Return(s.token)
 	s.token.EXPECT().Check().Return(nil)
-<<<<<<< HEAD
 	s.secretTriggers.EXPECT().WatchObsolete(gomock.Any(), []secretservice.CharmSecretOwner{{
 		Kind: secretservice.UnitOwner,
 		ID:   "mariadb/0",
@@ -1293,11 +756,6 @@
 		Kind: secretservice.ApplicationOwner,
 		ID:   "mariadb",
 	}}).Return(
-=======
-	s.secretsState.EXPECT().WatchObsolete(
-		[]names.Tag{names.NewUnitTag("mariadb/0"), names.NewApplicationTag("mariadb")},
-		false).Return(
->>>>>>> 17876b91
 		s.secretsWatcher, nil,
 	)
 	s.watcherRegistry.EXPECT().Register(gomock.Any(), s.secretsWatcher).Return("1", nil)
@@ -1321,41 +779,7 @@
 	})
 }
 
-<<<<<<< HEAD
 func (s *SecretsManagerSuite) TestWatchSecretsRotationChanges(c *tc.C) {
-=======
-func (s *SecretsManagerSuite) TestWatchDeleted(c *gc.C) {
-	defer s.setup(c).Finish()
-
-	s.leadership.EXPECT().LeadershipCheck("mariadb", "mariadb/0").Return(s.token)
-	s.token.EXPECT().Check().Return(nil)
-	s.secretsState.EXPECT().WatchDeleted(
-		[]names.Tag{names.NewUnitTag("mariadb/0"), names.NewApplicationTag("mariadb")}).Return(
-		s.secretsWatcher, nil,
-	)
-	s.resources.EXPECT().Register(s.secretsWatcher).Return("1")
-
-	uri := coresecrets.NewURI()
-	watchChan := make(chan []string, 1)
-	watchChan <- []string{uri.String()}
-	s.secretsWatcher.EXPECT().Changes().Return(watchChan)
-
-	result, err := s.facade.WatchDeleted(params.Entities{
-		Entities: []params.Entity{{
-			Tag: "unit-mariadb-0",
-		}, {
-			Tag: "application-mariadb",
-		}},
-	})
-	c.Assert(err, jc.ErrorIsNil)
-	c.Assert(result, jc.DeepEquals, params.StringsWatchResult{
-		StringsWatcherId: "1",
-		Changes:          []string{uri.String()},
-	})
-}
-
-func (s *SecretsManagerSuite) TestWatchSecretsRotationChanges(c *gc.C) {
->>>>>>> 17876b91
 	defer s.setup(c).Finish()
 
 	s.leadership.EXPECT().LeadershipCheck("mariadb", "mariadb/0").Return(s.token)
@@ -1533,209 +957,4 @@
 			NextTriggerTime: next,
 		}},
 	})
-<<<<<<< HEAD
-=======
-}
-
-func (s *SecretsManagerSuite) TestSecretsGrant(c *gc.C) {
-	defer s.setup(c).Finish()
-
-	s.expectSecretAccessQuery(2)
-	uri := coresecrets.NewURI()
-	subjectTag := names.NewUnitTag("wordpress/0")
-	scopeTag := names.NewRelationTag("wordpress:db mysql:server")
-	s.secretsState.EXPECT().GetSecret(uri).Return(&coresecrets.SecretMetadata{
-		OwnerTag: "application-mariadb",
-	}, nil).AnyTimes()
-	s.secretsConsumer.EXPECT().GrantSecretAccess(uri, state.SecretAccessParams{
-		LeaderToken: s.token,
-		Scope:       scopeTag,
-		Subject:     subjectTag,
-		Role:        coresecrets.RoleView,
-	}).Return(errors.New("boom"))
-	s.leadership.EXPECT().LeadershipCheck("mariadb", "mariadb/0").Return(s.token)
-	s.token.EXPECT().Check().Return(nil)
-
-	result, err := s.facade.SecretsGrant(params.GrantRevokeSecretArgs{
-		Args: []params.GrantRevokeSecretArg{{
-			URI:         uri.String(),
-			ScopeTag:    scopeTag.String(),
-			SubjectTags: []string{subjectTag.String()},
-			Role:        "view",
-		}, {
-			URI:      uri.String(),
-			ScopeTag: scopeTag.String(),
-			Role:     "bad",
-		}},
-	})
-	c.Assert(err, jc.ErrorIsNil)
-	c.Assert(result, jc.DeepEquals, params.ErrorResults{
-		Results: []params.ErrorResult{
-			{
-				Error: &params.Error{Code: "", Message: fmt.Sprintf(`cannot change access to %q for "unit-wordpress-0": boom`, uri.String())},
-			},
-			{
-				Error: &params.Error{Code: params.CodeNotValid, Message: `secret role "bad" not valid`},
-			},
-		},
-	})
-}
-
-func (s *SecretsManagerSuite) TestSecretsRevoke(c *gc.C) {
-	defer s.setup(c).Finish()
-
-	s.expectSecretAccessQuery(2)
-	uri := coresecrets.NewURI()
-	subjectTag := names.NewUnitTag("wordpress/0")
-	scopeTag := names.NewRelationTag("wordpress:db mysql:server")
-	s.secretsState.EXPECT().GetSecret(uri).Return(&coresecrets.SecretMetadata{
-		OwnerTag: "application-mariadb",
-	}, nil).AnyTimes()
-	s.secretsConsumer.EXPECT().RevokeSecretAccess(uri, state.SecretAccessParams{
-		LeaderToken: s.token,
-		Scope:       scopeTag,
-		Subject:     subjectTag,
-		Role:        coresecrets.RoleView,
-	}).Return(errors.New("boom"))
-	s.leadership.EXPECT().LeadershipCheck("mariadb", "mariadb/0").Return(s.token)
-	s.token.EXPECT().Check().Return(nil)
-
-	result, err := s.facade.SecretsRevoke(params.GrantRevokeSecretArgs{
-		Args: []params.GrantRevokeSecretArg{{
-			URI:         uri.String(),
-			ScopeTag:    scopeTag.String(),
-			SubjectTags: []string{subjectTag.String()},
-			Role:        "view",
-		}, {
-			URI:      uri.String(),
-			ScopeTag: scopeTag.String(),
-			Role:     "bad",
-		}},
-	})
-	c.Assert(err, jc.ErrorIsNil)
-	c.Assert(result, jc.DeepEquals, params.ErrorResults{
-		Results: []params.ErrorResult{
-			{
-				Error: &params.Error{Code: "", Message: fmt.Sprintf(`cannot change access to %q for "unit-wordpress-0": boom`, uri.String())},
-			},
-			{
-				Error: &params.Error{Code: params.CodeNotValid, Message: `secret role "bad" not valid`},
-			},
-		},
-	})
-}
-
-func (s *SecretsManagerSuite) TestUpdateTrackedRevisions(c *gc.C) {
-	defer s.setup(c).Finish()
-
-	uri := coresecrets.NewURI()
-	s.secretsState.EXPECT().GetSecret(uri).Return(&coresecrets.SecretMetadata{
-		LatestRevision: 668,
-	}, nil).AnyTimes()
-	s.secretsConsumer.EXPECT().GetSecretConsumer(uri, s.authTag).
-		Return(nil, errors.NotFoundf("secret consumer"))
-	s.secretsConsumer.EXPECT().SaveSecretConsumer(
-		uri, s.authTag, &coresecrets.SecretConsumerMetadata{LatestRevision: 668, CurrentRevision: 668}).Return(nil)
-
-	result, err := s.facade.UpdateTrackedRevisions([]string{uri.ID})
-	c.Assert(err, jc.ErrorIsNil)
-	c.Assert(result, jc.DeepEquals, params.ErrorResults{Results: []params.ErrorResult{{}}})
-}
-
-func (s *SecretsManagerSuite) TestUnitOwnedSecretsAndRevisions(c *gc.C) {
-	defer s.setup(c).Finish()
-	s.authorizer.EXPECT().AuthUnitAgent().Return(true)
-
-	uri := coresecrets.NewURI()
-	s.secretsState.EXPECT().GetOwnedSecretRevisionsAsUnit(
-		names.NewUnitTag("mariadb/0"),
-	).Return(map[coresecrets.URI][]int{
-		*uri: {1, 2, 3, 4, 5},
-	}, nil)
-
-	arg := params.Entity{
-		Tag: names.NewUnitTag("mariadb/0").String(),
-	}
-	results, err := s.facade.UnitOwnedSecretsAndRevisions(arg)
-	c.Assert(err, jc.ErrorIsNil)
-	c.Assert(results, jc.DeepEquals, params.SecretRevisionIDsResults{
-		Results: []params.SecretRevisionIDsResult{{
-			URI:       uri.String(),
-			Revisions: []int{1, 2, 3, 4, 5},
-		}},
-	})
-}
-
-func (s *SecretsManagerSuite) TestOwnedSecretRevisionsByLeaderUnit(c *gc.C) {
-	defer s.setup(c).Finish()
-	s.authorizer.EXPECT().AuthUnitAgent().Return(true)
-	s.leadership.EXPECT().LeadershipCheck("mariadb", "mariadb/0").Return(s.token)
-	s.token.EXPECT().Check().Return(nil)
-
-	uri := coresecrets.NewURI()
-	s.secretsState.EXPECT().GetOwnedSecretRevisionsByIDAsLeaderUnit(
-		names.NewUnitTag("mariadb/0"), uri,
-	).Return([]int{1, 2, 3, 4, 5}, nil)
-
-	results, err := s.facade.OwnedSecretRevisions(params.SecretRevisionArgs{
-		Unit: params.Entity{
-			Tag: names.NewUnitTag("mariadb/0").String(),
-		},
-		SecretURIs: []string{uri.String()},
-	})
-	c.Assert(err, jc.ErrorIsNil)
-	c.Assert(results, jc.DeepEquals, params.SecretRevisionIDsResults{
-		Results: []params.SecretRevisionIDsResult{{
-			URI:       uri.String(),
-			Revisions: []int{1, 2, 3, 4, 5},
-		}},
-	})
-}
-
-func (s *SecretsManagerSuite) TestOwnedSecretRevisionsByUnit(c *gc.C) {
-	defer s.setup(c).Finish()
-	s.authorizer.EXPECT().AuthUnitAgent().Return(true)
-	s.leadership.EXPECT().LeadershipCheck("mariadb", "mariadb/0").Return(s.token)
-	s.token.EXPECT().Check().Return(leadership.NewNotLeaderError("mariadb/0", "mariadb"))
-
-	uri := coresecrets.NewURI()
-	s.secretsState.EXPECT().GetOwnedSecretRevisionsByIDAsUnit(
-		names.NewUnitTag("mariadb/0"), uri,
-	).Return([]int{1, 2, 3, 4, 5}, nil)
-
-	results, err := s.facade.OwnedSecretRevisions(params.SecretRevisionArgs{
-		Unit: params.Entity{
-			Tag: names.NewUnitTag("mariadb/0").String(),
-		},
-		SecretURIs: []string{uri.String()},
-	})
-	c.Assert(err, jc.ErrorIsNil)
-	c.Assert(results, jc.DeepEquals, params.SecretRevisionIDsResults{
-		Results: []params.SecretRevisionIDsResult{{
-			URI:       uri.String(),
-			Revisions: []int{1, 2, 3, 4, 5},
-		}},
-	})
-}
-
-func (s *SecretsManagerSuite) TestOwnedSecretRevisionsByUnitNotFound(c *gc.C) {
-	defer s.setup(c).Finish()
-	s.authorizer.EXPECT().AuthUnitAgent().Return(true)
-	s.leadership.EXPECT().LeadershipCheck("mariadb", "mariadb/0").Return(s.token)
-	s.token.EXPECT().Check().Return(leadership.NewNotLeaderError("mariadb/0", "mariadb"))
-
-	uri := coresecrets.NewURI()
-	s.secretsState.EXPECT().GetOwnedSecretRevisionsByIDAsUnit(
-		names.NewUnitTag("mariadb/0"), uri,
-	).Return(nil, errors.NotFound)
-
-	results, err := s.facade.OwnedSecretRevisions(params.SecretRevisionArgs{
-		Unit: params.Entity{
-			Tag: names.NewUnitTag("mariadb/0").String(),
-		},
-		SecretURIs: []string{uri.String()},
-	})
-	c.Assert(err, jc.ErrorIsNil)
-	c.Assert(results.Results[0].Error, gc.ErrorMatches, `not found`)
->>>>>>> 17876b91
 }