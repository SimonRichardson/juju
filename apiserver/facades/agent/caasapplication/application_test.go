// Copyright 2020 Canonical Ltd.
// Licensed under the AGPLv3, see LICENCE file for details.

package caasapplication_test

import (
	"time"

<<<<<<< HEAD
	"github.com/juju/charm/v10"
=======
	"gopkg.in/yaml.v2"

>>>>>>> 243fd66d
	"github.com/juju/clock/testclock"
	"github.com/juju/errors"
	"github.com/juju/names/v4"
	jc "github.com/juju/testing/checkers"
	gc "gopkg.in/check.v1"
	"gopkg.in/yaml.v2"

	"github.com/juju/juju/apiserver/common"
	"github.com/juju/juju/apiserver/facades/agent/caasapplication"
	apiservertesting "github.com/juju/juju/apiserver/testing"
	"github.com/juju/juju/caas"
	"github.com/juju/juju/rpc/params"
	"github.com/juju/juju/state"
	coretesting "github.com/juju/juju/testing"
)

var _ = gc.Suite(&CAASApplicationSuite{})

type CAASApplicationSuite struct {
	coretesting.BaseSuite

	resources  *common.Resources
	authorizer *apiservertesting.FakeAuthorizer
	facade     *caasapplication.Facade
	st         *mockState
	clock      *testclock.Clock
	broker     *mockBroker
}

func (s *CAASApplicationSuite) SetUpTest(c *gc.C) {
	s.BaseSuite.SetUpTest(c)

	s.clock = testclock.NewClock(time.Now())

	s.resources = common.NewResources()
	s.AddCleanup(func(_ *gc.C) { s.resources.StopAll() })

	s.authorizer = &apiservertesting.FakeAuthorizer{
		Tag: names.NewApplicationTag("gitlab"),
	}

	s.st = newMockState()
	s.broker = &mockBroker{}

	facade, err := caasapplication.NewFacade(s.resources, s.authorizer, s.st, s.st, s.broker, s.clock)
	c.Assert(err, jc.ErrorIsNil)
	s.facade = facade
}

func (s *CAASApplicationSuite) TestAddUnit(c *gc.C) {
	args := params.CAASUnitIntroductionArgs{
		PodName: "gitlab-0",
		PodUUID: "gitlab-uuid",
	}

	s.st.app.unit = &mockUnit{
		life: state.Alive,
		containerInfo: &mockCloudContainer{
			providerID: "gitlab-0",
			unit:       "gitlab/0",
		},
		updateOp: nil,
	}
	s.st.app.scale = 1

	s.broker.app = &mockCAASApplication{
		units: []caas.Unit{{
			Id:      "gitlab-0",
			Address: "1.2.3.4",
			Ports:   []string{"80"},
			FilesystemInfo: []caas.FilesystemInfo{{
				Volume: caas.VolumeInfo{
					VolumeId: "vid",
				},
			}},
		}},
	}

	results, err := s.facade.UnitIntroduction(args)
	c.Assert(err, jc.ErrorIsNil)
	c.Assert(results.Error, gc.IsNil)
	c.Assert(results.Result.UnitName, gc.Equals, "gitlab/0")
	c.Assert(results.Result.AgentConf, gc.NotNil)

	s.st.CheckCallNames(c, "Model", "Application", "ControllerConfig", "APIHostPortsForAgents")
	s.st.CheckCall(c, 1, "Application", "gitlab")
	s.st.app.CheckCallNames(c, "Life", "Name", "Name", "UpsertCAASUnit")

	mc := jc.NewMultiChecker()
	mc.AddExpr("_.AddUnitParams.PasswordHash", gc.Not(gc.IsNil))
	c.Assert(s.st.app.Calls()[3].Args[0], mc, state.UpsertCAASUnitParams{
		AddUnitParams: state.AddUnitParams{
			ProviderId: strPtr("gitlab-0"),
			UnitName:   strPtr("gitlab/0"),
			Address:    strPtr("1.2.3.4"),
			Ports:      &[]string{"80"},
		},
		OrderedScale:              true,
		OrderedId:                 0,
		ObservedAttachedVolumeIDs: []string{"vid"},
	})
}

func (s *CAASApplicationSuite) TestAddUnitNotNeeded(c *gc.C) {
	args := params.CAASUnitIntroductionArgs{
		PodName: "gitlab-0",
		PodUUID: "gitlab-uuid",
	}

	s.st.app.scale = 0

	s.broker.app = &mockCAASApplication{
		units: []caas.Unit{{
			Id:      "gitlab-0",
			Address: "1.2.3.4",
			Ports:   []string{"80"},
		}},
	}
	s.st.app.SetErrors(errors.NotAssignedf("unrequired unit"))

	results, err := s.facade.UnitIntroduction(args)
	c.Assert(err, jc.ErrorIsNil)
	c.Assert(results.Error, gc.ErrorMatches, "unrequired unit not assigned")

	s.st.CheckCallNames(c, "Model", "Application")
	s.st.CheckCall(c, 1, "Application", "gitlab")
	s.st.app.CheckCallNames(c, "Life", "Name", "Name", "UpsertCAASUnit")
}

func (s *CAASApplicationSuite) TestReuseUnitByName(c *gc.C) {
	args := params.CAASUnitIntroductionArgs{
		PodName: "gitlab-0",
		PodUUID: "gitlab-uuid",
	}

	s.st.app.unit = &mockUnit{
		life: state.Alive,
		containerInfo: &mockCloudContainer{
			providerID: "gitlab-0",
			unit:       "gitlab/0",
		},
	}

	s.broker.app = &mockCAASApplication{
		units: []caas.Unit{{
			Id:      "gitlab-0",
			Address: "1.2.3.4",
			Ports:   []string{"80"},
		}},
	}

	results, err := s.facade.UnitIntroduction(args)
	c.Assert(err, jc.ErrorIsNil)
	c.Assert(results.Error, gc.IsNil)
	c.Assert(results.Result.UnitName, gc.Equals, "gitlab/0")
	c.Assert(results.Result.AgentConf, gc.NotNil)

	s.st.CheckCallNames(c, "Model", "Application", "ControllerConfig", "APIHostPortsForAgents")
	s.st.CheckCall(c, 1, "Application", "gitlab")
	s.st.app.CheckCallNames(c, "Life", "Name", "Name", "UpsertCAASUnit")

	mc := jc.NewMultiChecker()
	mc.AddExpr("_.AddUnitParams.PasswordHash", gc.Not(gc.IsNil))
	c.Assert(s.st.app.Calls()[3].Args[0], mc, state.UpsertCAASUnitParams{
		AddUnitParams: state.AddUnitParams{
			ProviderId: strPtr("gitlab-0"),
			UnitName:   strPtr("gitlab/0"),
			Address:    strPtr("1.2.3.4"),
			Ports:      &[]string{"80"},
		},
		OrderedScale: true,
		OrderedId:    0,
	})
}

func (s *CAASApplicationSuite) TestDontReuseDeadUnitByName(c *gc.C) {
	args := params.CAASUnitIntroductionArgs{
		PodName: "gitlab-0",
		PodUUID: "gitlab-uuid",
	}

	s.st.app.SetErrors(errors.AlreadyExistsf("dead unit \"gitlab/0\""))

	s.broker.app = &mockCAASApplication{
		units: []caas.Unit{{
			Id:      "gitlab-0",
			Address: "1.2.3.4",
			Ports:   []string{"80"},
		}},
	}

	results, err := s.facade.UnitIntroduction(args)
	c.Assert(err, jc.ErrorIsNil)
	c.Assert(results.Error, gc.ErrorMatches, `dead unit "gitlab/0" already exists`)

	s.st.CheckCallNames(c, "Model", "Application")
	s.st.CheckCall(c, 1, "Application", "gitlab")
	s.st.app.CheckCallNames(c, "Life", "Name", "Name", "UpsertCAASUnit")
}

func (s *CAASApplicationSuite) TestFindByProviderID(c *gc.C) {
	c.Skip("skip for now, because of the TODO in UnitIntroduction facade: hardcoded deploymentType := caas.DeploymentStateful")

	args := params.CAASUnitIntroductionArgs{
		PodName: "gitlab-0",
		PodUUID: "gitlab-uuid",
	}

	s.st.app.unit = &mockUnit{
		life: state.Alive,
	}
	s.st.app.unit.SetErrors(errors.NotFoundf("cloud container"))

	results, err := s.facade.UnitIntroduction(args)
	c.Assert(err, jc.ErrorIsNil)
	c.Assert(results.Error, gc.IsNil)
	c.Assert(results.Result.UnitName, gc.Equals, "gitlab/0")
	c.Assert(results.Result.AgentConf, gc.NotNil)

	s.st.CheckCallNames(c, "Model", "Application", "ControllerConfig", "APIHostPortsForAgents")
	s.st.CheckCall(c, 1, "Application", "gitlab")
	s.st.app.CheckCallNames(c, "Life", "Charm", "AllUnits", "UpdateUnits")
	c.Assert(s.st.app.Calls()[3].Args[0], gc.DeepEquals, &state.UpdateUnitsOperation{
		Updates: []*state.UpdateUnitOperation{nil},
	})
}

func (s *CAASApplicationSuite) TestAgentConf(c *gc.C) {
	args := params.CAASUnitIntroductionArgs{
		PodName: "gitlab-0",
		PodUUID: "gitlab-uuid",
	}

	s.st.app.unit = &mockUnit{
		life: state.Alive,
		containerInfo: &mockCloudContainer{
			providerID: "gitlab-0",
			unit:       "gitlab/0",
		},
		updateOp: nil,
	}
	s.st.app.scale = 1

	s.broker.app = &mockCAASApplication{
		units: []caas.Unit{{
			Id:      "gitlab-0",
			Address: "1.2.3.4",
			Ports:   []string{"80"},
		}},
	}

	results, err := s.facade.UnitIntroduction(args)
	c.Assert(err, jc.ErrorIsNil)
	c.Assert(results.Error, gc.IsNil)
	c.Assert(results.Result.UnitName, gc.Equals, "gitlab/0")
	c.Assert(results.Result.AgentConf, gc.NotNil)

	conf := map[string]interface{}{}
	err = yaml.Unmarshal(results.Result.AgentConf, conf)
	c.Assert(err, jc.ErrorIsNil)

	check := jc.NewMultiChecker()
	check.AddExpr(`_["cacert"]`, jc.Ignore)
	check.AddExpr(`_["oldpassword"]`, jc.Ignore)
	check.AddExpr(`_["values"]`, jc.Ignore)
	c.Assert(conf, check, map[string]interface{}{
		"tag":               "unit-gitlab-0",
		"datadir":           "/var/lib/juju",
		"transient-datadir": "/var/run/juju",
		"logdir":            "/var/log",
		"metricsspooldir":   "/var/lib/juju/metricspool",
		"upgradedToVersion": "1.9.99",
		"cacert":            "ignore",
		"controller":        "controller-ffffffff-ffff-ffff-ffff-ffffffffffff",
		"model":             "model-ffffffff-ffff-ffff-ffff-ffffffffffff",
		"apiaddresses": []interface{}{
			"10.0.2.1:17070",
			"52.7.1.1:17070",
		},
		"oldpassword":               "ignore",
		"values":                    nil,
		"agent-logfile-max-backups": 0,
		"agent-logfile-max-size":    0,
	})
}

func (s *CAASApplicationSuite) TestDyingApplication(c *gc.C) {
	args := params.CAASUnitIntroductionArgs{
		PodName: "gitlab-0",
		PodUUID: "gitlab-uuid",
	}

	s.st.app.life = state.Dying

	results, err := s.facade.UnitIntroduction(args)
	c.Assert(err, jc.ErrorIsNil)
	c.Assert(results.Error, gc.ErrorMatches, `application not provisioned`)
}

func (s *CAASApplicationSuite) TestMissingArgUUID(c *gc.C) {
	args := params.CAASUnitIntroductionArgs{
		PodName: "gitlab-0",
	}

	s.st.app.life = state.Dying

	results, err := s.facade.UnitIntroduction(args)
	c.Assert(err, jc.ErrorIsNil)
	c.Assert(results.Error, gc.ErrorMatches, `pod-uuid not valid`)
}

func (s *CAASApplicationSuite) TestMissingArgName(c *gc.C) {
	args := params.CAASUnitIntroductionArgs{
		PodUUID: "gitlab-uuid",
	}

	s.st.app.life = state.Dying

	results, err := s.facade.UnitIntroduction(args)
	c.Assert(err, jc.ErrorIsNil)
	c.Assert(results.Error, gc.ErrorMatches, `pod-name not valid`)
}

func (s *CAASApplicationSuite) TestUnitTerminatingAgentWillRestart(c *gc.C) {
	s.authorizer.Tag = names.NewUnitTag("gitlab/0")

	s.broker.app = &mockCAASApplication{
		state: caas.ApplicationState{
			DesiredReplicas: 1,
		},
	}

	s.st.app.scale = 1

	s.st.units = map[string]*mockUnit{
		"gitlab/0": {
			life: state.Alive,
			containerInfo: &mockCloudContainer{
				providerID: "gitlab-0",
				unit:       "gitlab/0",
			},
			updateOp: nil,
		},
	}

	args := params.Entity{
		Tag: "unit-gitlab-0",
	}
	results, err := s.facade.UnitTerminating(args)
	c.Assert(err, jc.ErrorIsNil)
	c.Assert(results.Error, gc.IsNil)
	c.Assert(results.WillRestart, jc.IsTrue)
}

func (s *CAASApplicationSuite) TestUnitTerminatingAgentDying(c *gc.C) {
	s.authorizer.Tag = names.NewUnitTag("gitlab/0")

	s.broker.app = &mockCAASApplication{
		state: caas.ApplicationState{
			DesiredReplicas: 0,
		},
	}

	s.st.app.scale = 0

	s.st.units = map[string]*mockUnit{
		"gitlab/0": {
			life: state.Alive,
			containerInfo: &mockCloudContainer{
				providerID: "gitlab-0",
				unit:       "gitlab/0",
			},
			updateOp: nil,
		},
	}

	args := params.Entity{
		Tag: "unit-gitlab-0",
	}
	results, err := s.facade.UnitTerminating(args)
	c.Assert(err, jc.ErrorIsNil)
	c.Assert(results.Error, gc.IsNil)
	c.Assert(results.WillRestart, jc.IsFalse)
}

func strPtr(s string) *string {
	return &s
}<|MERGE_RESOLUTION|>--- conflicted
+++ resolved
@@ -6,12 +6,7 @@
 import (
 	"time"
 
-<<<<<<< HEAD
 	"github.com/juju/charm/v10"
-=======
-	"gopkg.in/yaml.v2"
-
->>>>>>> 243fd66d
 	"github.com/juju/clock/testclock"
 	"github.com/juju/errors"
 	"github.com/juju/names/v4"
