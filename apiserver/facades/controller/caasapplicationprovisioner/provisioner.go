--- conflicted
+++ resolved
@@ -46,7 +46,6 @@
 type NewResourceOpenerFunc func(ctx context.Context, appName string) (coreresource.Opener, error)
 
 type API struct {
-<<<<<<< HEAD
 	auth            facade.Authorizer
 	watcherRegistry facade.WatcherRegistry
 
@@ -60,19 +59,6 @@
 	getCanWatch             common.GetAuthFunc
 	clock                   clock.Clock
 	logger                  corelogger.Logger
-=======
-	auth      facade.Authorizer
-	resources facade.Resources
-
-	ctrlSt             CAASApplicationControllerState
-	state              CAASApplicationProvisionerState
-	newResourceOpener  NewResourceOpenerFunc
-	storage            StorageBackend
-	storagePoolManager poolmanager.PoolManager
-	registry           storage.ProviderRegistry
-	clock              clock.Clock
-	broker             caas.Broker
->>>>>>> 01ce0e80
 }
 
 // NewStateCAASApplicationProvisionerAPI provides the signature required for facade registration.
@@ -109,18 +95,10 @@
 
 	api, err := NewCAASApplicationProvisionerAPI(
 		authorizer,
-<<<<<<< HEAD
 		services,
 		ctx.Clock(),
 		ctx.Logger().Child("caasapplicationprovisioner"),
 		ctx.WatcherRegistry(),
-=======
-		sb,
-		pm,
-		registry,
-		clock.WallClock,
-		broker,
->>>>>>> 01ce0e80
 	)
 	if err != nil {
 		return nil, errors.Trace(err)
@@ -156,12 +134,8 @@
 	authorizer facade.Authorizer,
 	services Services,
 	clock clock.Clock,
-<<<<<<< HEAD
 	logger corelogger.Logger,
 	watcherRegistry facade.WatcherRegistry,
-=======
-	broker caas.Broker,
->>>>>>> 01ce0e80
 ) (*API, error) {
 	if !authorizer.AuthController() {
 		return nil, apiservererrors.ErrPerm
@@ -170,7 +144,6 @@
 	getCanWatch := common.AuthFuncForTagKind(names.ApplicationTagKind)
 
 	return &API{
-<<<<<<< HEAD
 		auth:                    authorizer,
 		watcherRegistry:         watcherRegistry,
 		controllerConfigService: services.ControllerConfigService,
@@ -183,18 +156,6 @@
 		getCanWatch:             getCanWatch,
 		clock:                   clock,
 		logger:                  logger,
-=======
-		auth:               authorizer,
-		resources:          resources,
-		newResourceOpener:  newResourceOpener,
-		ctrlSt:             ctrlSt,
-		state:              st,
-		storage:            sb,
-		storagePoolManager: storagePoolManager,
-		registry:           registry,
-		clock:              clock,
-		broker:             broker,
->>>>>>> 01ce0e80
 	}, nil
 }
 
@@ -409,67 +370,11 @@
 			fmt.Sprintf("agent version is missing in model config %q", modelConfig.Name()),
 		)
 	}
-<<<<<<< HEAD
-	imagePath, err := podcfg.GetJujuOCIImagePath(cfg, vers)
-	if err != nil {
-		return nil, errors.Annotatef(err, "getting juju oci image path")
-	}
 	addrs, err := a.controllerNodeService.GetAllAPIAddressesForAgents(ctx)
-=======
-
-	apiHostPorts, err := a.ctrlSt.APIHostPortsForAgents()
->>>>>>> 01ce0e80
 	if err != nil {
 		return nil, errors.Annotatef(err, "getting api addresses")
 	}
 	caCert, _ := cfg.CACert()
-<<<<<<< HEAD
-=======
-	appConfig, err := app.ApplicationConfig()
-	if err != nil {
-		return nil, errors.Annotatef(err, "getting application config")
-	}
-	base := app.Base()
-
-	// gets the full model operator deployment image path.
-	modelImage, err := a.broker.GetModelOperatorDeploymentImage()
-	if err != nil {
-		return nil, errors.Annotatef(err, "getting model operator deployment image")
-	}
-
-	// gets the image repo from the model operator deployment image path.
-	modelImageRepo, err := podcfg.RecoverRepoFromOperatorPath(modelImage)
-	if err != nil {
-		return nil, errors.Trace(err)
-	}
-
-	// gets the provisioning info image path using the model repo and agent version.
-	modelImagePath, err := podcfg.GetJujuOCIImagePathFromModelRepo(modelImageRepo, vers)
-	if err != nil {
-		return nil, errors.Trace(err)
-	}
-
-	imageRepoDetails, err := docker.NewImageRepoDetails(modelImageRepo)
-	if err != nil {
-		return nil, errors.Annotatef(err, "parsing %s", controller.CAASImageRepo)
-	}
-	return &params.CAASApplicationProvisioningInfo{
-		Version:              vers,
-		APIAddresses:         addrs,
-		CACert:               caCert,
-		Tags:                 resourceTags,
-		Filesystems:          filesystemParams,
-		Devices:              devices,
-		Constraints:          mergedCons,
-		Base:                 params.Base{Name: base.OS, Channel: base.Channel},
-		ImageRepo:            params.NewDockerImageInfo(imageRepoDetails, modelImagePath),
-		CharmModifiedVersion: app.CharmModifiedVersion(),
-		CharmURL:             *charmURL,
-		Trust:                appConfig.GetBool(application.TrustConfigOptionName, false),
-		Scale:                app.GetScale(),
-	}, nil
-}
->>>>>>> 01ce0e80
 
 	scale, err := a.applicationService.GetApplicationScale(ctx, appName)
 	if err != nil {
@@ -488,7 +393,27 @@
 		Name:    osType,
 		Channel: origin.Platform.Channel,
 	}
-	imageRepoDetails, err := docker.NewImageRepoDetails(cfg.CAASImageRepo())
+
+	// TODO(k8s): move to service so k8s broker can be used.
+	// modelImage, err := a.broker.GetModelOperatorDeploymentImage()
+	// if err != nil {
+	//	return nil, errors.Annotatef(err, "getting model operator deployment image")
+	//}
+	modelImage := cfg.CAASImageRepo() + "/" + podcfg.JujudOCIName
+
+	// gets the image repo from the model operator deployment image path.
+	modelImageRepo, err := podcfg.RecoverRepoFromOperatorPath(modelImage)
+	if err != nil {
+		return nil, errors.Trace(err)
+	}
+
+	// gets the provisioning info image path using the model repo and agent version.
+	modelImagePath, err := podcfg.GetJujuOCIImagePathFromModelRepo(modelImageRepo, vers)
+	if err != nil {
+		return nil, errors.Trace(err)
+	}
+
+	imageRepoDetails, err := docker.NewImageRepoDetails(modelImageRepo)
 	if err != nil {
 		return nil, errors.Annotatef(err, "parsing %s", controller.CAASImageRepo)
 	}
@@ -510,7 +435,7 @@
 		Devices:              devices,
 		Constraints:          mergedCons,
 		Base:                 base,
-		ImageRepo:            params.NewDockerImageInfo(docker.ConvertToResourceImageDetails(imageRepoDetails), imagePath),
+		ImageRepo:            params.NewDockerImageInfo(docker.ConvertToResourceImageDetails(imageRepoDetails), modelImagePath),
 		CharmModifiedVersion: charmModifiedVersion,
 		Trust:                trustSetting,
 		Scale:                scale,
