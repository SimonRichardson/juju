// Copyright 2017 Canonical Ltd.
// Licensed under the AGPLv3, see LICENCE file for details.

package caasapplicationprovisioner

import (
	"context"
	"encoding/json"
	"fmt"
	"io"
	"sort"
	"time"

	charmresource "github.com/juju/charm/v11/resource"
	"github.com/juju/clock"
	"github.com/juju/collections/set"
	"github.com/juju/errors"
	"github.com/juju/loggo"
	"github.com/juju/names/v4"
	"gopkg.in/yaml.v2"

	"github.com/juju/juju/apiserver/common"
	charmscommon "github.com/juju/juju/apiserver/common/charms"
	"github.com/juju/juju/apiserver/common/storagecommon"
	apiservererrors "github.com/juju/juju/apiserver/errors"
	"github.com/juju/juju/apiserver/facade"
	"github.com/juju/juju/caas"
	k8sconstants "github.com/juju/juju/caas/kubernetes/provider/constants"
	"github.com/juju/juju/cloudconfig/podcfg"
	"github.com/juju/juju/controller"
	coreapplication "github.com/juju/juju/core/application"
	"github.com/juju/juju/core/network"
	"github.com/juju/juju/core/resources"
	"github.com/juju/juju/core/status"
	"github.com/juju/juju/docker"
	"github.com/juju/juju/environs/bootstrap"
	"github.com/juju/juju/environs/config"
	"github.com/juju/juju/environs/tags"
	"github.com/juju/juju/internal/docker"
	"github.com/juju/juju/internal/resource"
	"github.com/juju/juju/internal/storage"
	"github.com/juju/juju/internal/storage/poolmanager"
	"github.com/juju/juju/rpc/params"
	"github.com/juju/juju/state"
	stateerrors "github.com/juju/juju/state/errors"
	"github.com/juju/juju/state/stateenvirons"
	"github.com/juju/juju/state/watcher"
)

type APIGroup struct {
	*common.PasswordChanger
	*common.LifeGetter
	*common.AgentEntityWatcher
	*common.Remover
	charmInfoAPI    *charmscommon.CharmInfoAPI
	appCharmInfoAPI *charmscommon.ApplicationCharmInfoAPI
	*API
}

type NewResourceOpenerFunc func(appName string) (resources.Opener, error)

type API struct {
	auth      facade.Authorizer
	resources facade.Resources

	ctrlSt             CAASApplicationControllerState
	state              CAASApplicationProvisionerState
	newResourceOpener  NewResourceOpenerFunc
	storage            StorageBackend
	storagePoolManager poolmanager.PoolManager
	registry           storage.ProviderRegistry
	clock              clock.Clock
	logger             loggo.Logger
}

// NewStateCAASApplicationProvisionerAPI provides the signature required for facade registration.
func NewStateCAASApplicationProvisionerAPI(ctx facade.Context) (*APIGroup, error) {
	authorizer := ctx.Auth()

	st := ctx.State()
	sb, err := state.NewStorageBackend(ctx.State())
	if err != nil {
		return nil, errors.Trace(err)
	}

	model, err := st.Model()
	if err != nil {
		return nil, errors.Trace(err)
	}
	broker, err := stateenvirons.GetNewCAASBrokerFunc(caas.New)(model, ctx.ServiceFactory().Cloud(), ctx.ServiceFactory().Credential())
	if err != nil {
		return nil, errors.Annotate(err, "getting caas client")
	}
	registry := stateenvirons.NewStorageProviderRegistry(broker)
	pm := poolmanager.New(state.NewStateSettings(st), registry)

	commonState := &charmscommon.StateShim{st}
	commonCharmsAPI, err := charmscommon.NewCharmInfoAPI(commonState, authorizer)
	if err != nil {
		return nil, errors.Trace(err)
	}
	appCharmInfoAPI, err := charmscommon.NewApplicationCharmInfoAPI(commonState, authorizer)
	if err != nil {
		return nil, errors.Trace(err)
	}

	newResourceOpener := func(appName string) (resources.Opener, error) {
		return resource.NewResourceOpenerForApplication(st, appName)
	}

	systemState, err := ctx.StatePool().SystemState()
	if err != nil {
		return nil, errors.Trace(err)
	}
	api, err := NewCAASApplicationProvisionerAPI(
		stateShim{State: systemState},
		stateShim{State: st},
		ctx.Resources(),
		newResourceOpener,
		authorizer,
		sb,
		pm,
		registry,
		clock.WallClock,
		ctx.Logger().Child("caasapplicationprovisioner"),
	)
	if err != nil {
		return nil, errors.Trace(err)
	}

	leadershipRevoker, err := ctx.LeadershipRevoker(ctx.State().ModelUUID())
	if err != nil {
		return nil, errors.Annotate(err, "getting leadership client")
	}
	lifeCanRead := common.AuthAny(
		common.AuthFuncForTagKind(names.ApplicationTagKind),
		common.AuthFuncForTagKind(names.UnitTagKind),
	)

	apiGroup := &APIGroup{
		PasswordChanger:    common.NewPasswordChanger(st, common.AuthFuncForTagKind(names.ApplicationTagKind)),
		LifeGetter:         common.NewLifeGetter(st, lifeCanRead),
		AgentEntityWatcher: common.NewAgentEntityWatcher(st, ctx.Resources(), common.AuthFuncForTagKind(names.ApplicationTagKind)),
		Remover:            common.NewRemover(st, common.RevokeLeadershipFunc(leadershipRevoker), true, common.AuthFuncForTagKind(names.UnitTagKind)),
		charmInfoAPI:       commonCharmsAPI,
		appCharmInfoAPI:    appCharmInfoAPI,
		API:                api,
	}

	return apiGroup, nil
}

// CharmInfo returns information about the requested charm.
func (a *APIGroup) CharmInfo(ctx context.Context, args params.CharmURL) (params.Charm, error) {
	return a.charmInfoAPI.CharmInfo(ctx, args)
}

// ApplicationCharmInfo returns information about an application's charm.
func (a *APIGroup) ApplicationCharmInfo(ctx context.Context, args params.Entity) (params.Charm, error) {
	return a.appCharmInfoAPI.ApplicationCharmInfo(ctx, args)
}

// NewCAASApplicationProvisionerAPI returns a new CAAS operator provisioner API facade.
func NewCAASApplicationProvisionerAPI(
	ctrlSt CAASApplicationControllerState,
	st CAASApplicationProvisionerState,
	resources facade.Resources,
	newResourceOpener NewResourceOpenerFunc,
	authorizer facade.Authorizer,
	sb StorageBackend,
	storagePoolManager poolmanager.PoolManager,
	registry storage.ProviderRegistry,
	clock clock.Clock,
	logger loggo.Logger,
) (*API, error) {
	if !authorizer.AuthController() {
		return nil, apiservererrors.ErrPerm
	}

	return &API{
		auth:               authorizer,
		resources:          resources,
		newResourceOpener:  newResourceOpener,
		ctrlSt:             ctrlSt,
		state:              st,
		storage:            sb,
		storagePoolManager: storagePoolManager,
		registry:           registry,
		clock:              clock,
		logger:             logger,
	}, nil
}

// WatchApplications starts a StringsWatcher to watch applications
// deployed to this model.
func (a *API) WatchApplications(ctx context.Context) (params.StringsWatchResult, error) {
	watch := a.state.WatchApplications()
	// Consume the initial event and forward it to the result.
	if changes, ok := <-watch.Changes(); ok {
		return params.StringsWatchResult{
			StringsWatcherId: a.resources.Register(watch),
			Changes:          changes,
		}, nil
	}
	return params.StringsWatchResult{}, watcher.EnsureErr(watch)
}

// WatchProvisioningInfo provides a watcher for changes that affect the
// information returned by ProvisioningInfo. This is useful for ensuring the
// latest application stated is ensured.
func (a *API) WatchProvisioningInfo(ctx context.Context, args params.Entities) (params.NotifyWatchResults, error) {
	var result params.NotifyWatchResults
	result.Results = make([]params.NotifyWatchResult, len(args.Entities))
	for i, entity := range args.Entities {
		appName, err := names.ParseApplicationTag(entity.Tag)
		if err != nil {
			result.Results[i].Error = apiservererrors.ServerError(err)
			continue
		}

		res, err := a.watchProvisioningInfo(appName)
		if err != nil {
			result.Results[i].Error = apiservererrors.ServerError(err)
			continue
		}

		result.Results[i].NotifyWatcherId = res.NotifyWatcherId
	}
	return result, nil
}

func (a *API) watchProvisioningInfo(appName names.ApplicationTag) (params.NotifyWatchResult, error) {
	result := params.NotifyWatchResult{}
	app, err := a.state.Application(appName.Id())
	if err != nil {
		return result, errors.Trace(err)
	}

	model, err := a.state.Model()
	if err != nil {
		return result, errors.Trace(err)
	}

	appWatcher := app.Watch()
	controllerConfigWatcher := a.ctrlSt.WatchControllerConfig()
	controllerAPIHostPortsWatcher := a.ctrlSt.WatchAPIHostPortsForAgents()
	modelConfigWatcher := model.WatchForModelConfigChanges()

	multiWatcher := common.NewMultiNotifyWatcher(appWatcher, controllerConfigWatcher, controllerAPIHostPortsWatcher, modelConfigWatcher)

	if _, ok := <-multiWatcher.Changes(); ok {
		result.NotifyWatcherId = a.resources.Register(multiWatcher)
	} else {
		return result, watcher.EnsureErr(multiWatcher)
	}

	return result, nil
}

// ProvisioningInfo returns the info needed to provision a caas application.
func (a *API) ProvisioningInfo(ctx context.Context, args params.Entities) (params.CAASApplicationProvisioningInfoResults, error) {
	var result params.CAASApplicationProvisioningInfoResults
	result.Results = make([]params.CAASApplicationProvisioningInfo, len(args.Entities))
	for i, entity := range args.Entities {
		appName, err := names.ParseApplicationTag(entity.Tag)
		if err != nil {
			result.Results[i].Error = apiservererrors.ServerError(err)
			continue
		}
		info, err := a.provisioningInfo(ctx, appName)
		if err != nil {
			result.Results[i].Error = apiservererrors.ServerError(err)
			continue
		}
		result.Results[i] = *info
	}
	return result, nil
}

func (a *API) provisioningInfo(ctx context.Context, appName names.ApplicationTag) (*params.CAASApplicationProvisioningInfo, error) {
	app, err := a.state.Application(appName.Id())
	if err != nil {
		return nil, errors.Trace(err)
	}

	charmURL, _ := app.CharmURL()
	if charmURL == nil {
		return nil, errors.NotValidf("application charm url nil")
	}

	if app.CharmPendingToBeDownloaded() {
		return nil, errors.NotProvisionedf("charm %q pending", *charmURL)
	}

	cfg, err := a.ctrlSt.ControllerConfig()
	if err != nil {
		return nil, errors.Trace(err)
	}

	model, err := a.state.Model()
	if err != nil {
		return nil, errors.Trace(err)
	}
	modelConfig, err := model.ModelConfig(ctx)
	if err != nil {
		return nil, errors.Trace(err)
	}

	filesystemParams, err := a.applicationFilesystemParams(app, cfg, modelConfig)
	if err != nil {
		return nil, errors.Trace(err)
	}

	devices, err := a.devicesParams(app)
	if err != nil {
		return nil, errors.Trace(err)
	}
	cons, err := app.Constraints()
	if err != nil {
		return nil, errors.Trace(err)
	}
	mergedCons, err := a.state.ResolveConstraints(cons)
	if err != nil {
		return nil, errors.Trace(err)
	}
	resourceTags := tags.ResourceTags(
		names.NewModelTag(modelConfig.UUID()),
		names.NewControllerTag(cfg.ControllerUUID()),
		modelConfig,
	)

	vers, ok := modelConfig.AgentVersion()
	if !ok {
		return nil, errors.NewNotValid(nil,
			fmt.Sprintf("agent version is missing in model config %q", modelConfig.Name()),
		)
	}
	imagePath, err := podcfg.GetJujuOCIImagePath(cfg, vers)
	if err != nil {
		return nil, errors.Annotatef(err, "getting juju oci image path")
	}
	apiHostPorts, err := a.ctrlSt.APIHostPortsForAgents(cfg)
	if err != nil {
		return nil, errors.Annotatef(err, "getting api addresses")
	}
	addrs := []string(nil)
	for _, hostPorts := range apiHostPorts {
		ordered := hostPorts.HostPorts().PrioritizedForScope(network.ScopeMatchCloudLocal)
		for _, addr := range ordered {
			if addr != "" {
				addrs = append(addrs, addr)
			}
		}
	}
	caCert, _ := cfg.CACert()
	appConfig, err := app.ApplicationConfig()
	if err != nil {
		return nil, errors.Annotatef(err, "getting application config")
	}
	base := app.Base()
	imageRepoDetails, err := docker.NewImageRepoDetails(cfg.CAASImageRepo())
	if err != nil {
		return nil, errors.Annotatef(err, "parsing %s", controller.CAASImageRepo)
	}
	return &params.CAASApplicationProvisioningInfo{
		Version:              vers,
		APIAddresses:         addrs,
		CACert:               caCert,
		Tags:                 resourceTags,
		Filesystems:          filesystemParams,
		Devices:              devices,
		Constraints:          mergedCons,
		Base:                 params.Base{Name: base.OS, Channel: base.Channel},
<<<<<<< HEAD
		ImageRepo:            params.NewDockerImageInfo(docker.ConvertToResourceImageDetails(cfg.CAASImageRepo()), imagePath),
=======
		ImageRepo:            params.NewDockerImageInfo(imageRepoDetails, imagePath),
>>>>>>> f5ceb102
		CharmModifiedVersion: app.CharmModifiedVersion(),
		CharmURL:             *charmURL,
		Trust:                appConfig.GetBool(coreapplication.TrustConfigOptionName, false),
		Scale:                app.GetScale(),
	}, nil
}

// SetOperatorStatus sets the status of each given entity.
func (a *API) SetOperatorStatus(ctx context.Context, args params.SetStatus) (params.ErrorResults, error) {
	results := params.ErrorResults{
		Results: make([]params.ErrorResult, len(args.Entities)),
	}
	for i, arg := range args.Entities {
		tag, err := names.ParseApplicationTag(arg.Tag)
		if err != nil {
			results.Results[i].Error = apiservererrors.ServerError(err)
			continue
		}
		info := status.StatusInfo{
			Status:  status.Status(arg.Status),
			Message: arg.Info,
			Data:    arg.Data,
		}
		results.Results[i].Error = apiservererrors.ServerError(a.setStatus(tag, info))
	}
	return results, nil
}

func (a *API) setStatus(tag names.ApplicationTag, info status.StatusInfo) error {
	app, err := a.state.Application(tag.Id())
	if err != nil {
		return errors.Trace(err)
	}
	return app.SetOperatorStatus(info)
}

// Units returns all the units for each application specified.
func (a *API) Units(ctx context.Context, args params.Entities) (params.CAASUnitsResults, error) {
	results := params.CAASUnitsResults{
		Results: make([]params.CAASUnitsResult, len(args.Entities)),
	}
	for i, entity := range args.Entities {
		appName, err := names.ParseApplicationTag(entity.Tag)
		if err != nil {
			results.Results[i].Error = apiservererrors.ServerError(err)
			continue
		}
		app, err := a.state.Application(appName.Id())
		if err != nil {
			results.Results[i].Error = apiservererrors.ServerError(err)
			continue
		}
		units, err := app.AllUnits()
		if err != nil {
			results.Results[i].Error = apiservererrors.ServerError(err)
			continue
		}
		result := params.CAASUnitsResult{
			Units: make([]params.CAASUnitInfo, len(units)),
		}
		for uIdx, unit := range units {
			unitStatus, err := unit.Status()
			if err != nil {
				result.Error = apiservererrors.ServerError(err)
				break
			}
			result.Units[uIdx] = params.CAASUnitInfo{
				Tag: unit.Tag().String(),
				UnitStatus: &params.UnitStatus{
					AgentStatus:    statusInfoToDetailedStatus(unitStatus),
					WorkloadStatus: statusInfoToDetailedStatus(unitStatus),
				},
			}
		}
		results.Results[i] = result
	}
	return results, nil
}

func statusInfoToDetailedStatus(in status.StatusInfo) params.DetailedStatus {
	return params.DetailedStatus{
		Status: in.Status.String(),
		Info:   in.Message,
		Since:  in.Since,
		Data:   in.Data,
	}
}

// CharmStorageParams returns filesystem parameters needed
// to provision storage used for a charm operator or workload.
func CharmStorageParams(
	controllerUUID string,
	storageClassName string,
	modelCfg *config.Config,
	poolName string,
	poolManager poolmanager.PoolManager,
	registry storage.ProviderRegistry,
) (*params.KubernetesFilesystemParams, error) {
	// The defaults here are for operator storage.
	// Workload storage will override these elsewhere.
	const size uint64 = 1024
	tags := tags.ResourceTags(
		names.NewModelTag(modelCfg.UUID()),
		names.NewControllerTag(controllerUUID),
		modelCfg,
	)

	result := &params.KubernetesFilesystemParams{
		StorageName: "charm",
		Size:        size,
		Provider:    string(k8sconstants.StorageProviderType),
		Tags:        tags,
		Attributes:  make(map[string]interface{}),
	}

	// The storage key value from the model config might correspond
	// to a storage pool, unless there's been a specific storage pool
	// requested.
	// First, blank out the fallback pool name used in previous
	// versions of Juju.
	if poolName == string(k8sconstants.StorageProviderType) {
		poolName = ""
	}
	maybePoolName := poolName
	if maybePoolName == "" {
		maybePoolName = storageClassName
	}

	providerType, attrs, err := poolStorageProvider(poolManager, registry, maybePoolName)
	if err != nil && (!errors.Is(err, errors.NotFound) || poolName != "") {
		return nil, errors.Trace(err)
	}
	if err == nil {
		result.Provider = string(providerType)
		if len(attrs) > 0 {
			result.Attributes = attrs
		}
	}
	if _, ok := result.Attributes[k8sconstants.StorageClass]; !ok && result.Provider == string(k8sconstants.StorageProviderType) {
		result.Attributes[k8sconstants.StorageClass] = storageClassName
	}
	return result, nil
}

func poolStorageProvider(poolManager poolmanager.PoolManager, registry storage.ProviderRegistry, poolName string) (storage.ProviderType, map[string]interface{}, error) {
	pool, err := poolManager.Get(poolName)
	if errors.Is(err, errors.NotFound) {
		// If there's no pool called poolName, maybe a provider type
		// has been specified directly.
		providerType := storage.ProviderType(poolName)
		provider, err1 := registry.StorageProvider(providerType)
		if err1 != nil {
			// The name can't be resolved as a storage provider type,
			// so return the original "pool not found" error.
			return "", nil, errors.Trace(err)
		}
		if !provider.Supports(storage.StorageKindFilesystem) {
			return "", nil, errors.NotValidf("storage provider %q", providerType)
		}
		return providerType, nil, nil
	} else if err != nil {
		return "", nil, errors.Trace(err)
	}
	providerType := pool.Provider()
	return providerType, pool.Attrs(), nil
}

func (a *API) applicationFilesystemParams(
	app Application,
	controllerConfig controller.Config,
	modelConfig *config.Config,
) ([]params.KubernetesFilesystemParams, error) {
	storageConstraints, err := app.StorageConstraints()
	if err != nil {
		return nil, errors.Trace(err)
	}

	ch, _, err := app.Charm()
	if err != nil {
		return nil, errors.Trace(err)
	}

	var allFilesystemParams []params.KubernetesFilesystemParams
	// To always guarantee the same order, sort by names.
	var sNames []string
	for name := range storageConstraints {
		sNames = append(sNames, name)
	}
	sort.Strings(sNames)
	for _, name := range sNames {
		cons := storageConstraints[name]
		fsParams, err := filesystemParams(
			app, cons, name,
			controllerConfig.ControllerUUID(),
			modelConfig,
			a.storagePoolManager, a.registry,
		)
		if err != nil {
			return nil, errors.Annotatef(err, "getting filesystem %q parameters", name)
		}
		for i := 0; i < int(cons.Count); i++ {
			charmStorage := ch.Meta().Storage[name]
			id := fmt.Sprintf("%s/%v", name, i)
			tag := names.NewStorageTag(id)
			location, err := state.FilesystemMountPoint(charmStorage, tag, "ubuntu")
			if err != nil {
				return nil, errors.Trace(err)
			}
			filesystemAttachmentParams := params.KubernetesFilesystemAttachmentParams{
				Provider:   fsParams.Provider,
				MountPoint: location,
				ReadOnly:   charmStorage.ReadOnly,
			}
			fsParams.Attachment = &filesystemAttachmentParams
			allFilesystemParams = append(allFilesystemParams, *fsParams)
		}
	}
	return allFilesystemParams, nil
}

func filesystemParams(
	app Application,
	cons state.StorageConstraints,
	storageName string,
	controllerUUID string,
	modelConfig *config.Config,
	poolManager poolmanager.PoolManager,
	registry storage.ProviderRegistry,
) (*params.KubernetesFilesystemParams, error) {

	filesystemTags, err := storagecommon.StorageTags(nil, modelConfig.UUID(), controllerUUID, modelConfig)
	if err != nil {
		return nil, errors.Annotate(err, "computing storage tags")
	}
	filesystemTags[tags.JujuStorageOwner] = app.Name()

	storageClassName, _ := modelConfig.AllAttrs()[k8sconstants.WorkloadStorageKey].(string)
	if cons.Pool == "" && storageClassName == "" {
		return nil, errors.Errorf("storage pool for %q must be specified since there's no model default storage class", storageName)
	}
	fsParams, err := CharmStorageParams(controllerUUID, storageClassName, modelConfig, cons.Pool, poolManager, registry)
	if err != nil {
		return nil, errors.Maskf(err, "getting filesystem storage parameters")
	}

	fsParams.Size = cons.Size
	fsParams.StorageName = storageName
	fsParams.Tags = filesystemTags
	return fsParams, nil
}

func (a *API) devicesParams(app Application) ([]params.KubernetesDeviceParams, error) {
	devices, err := app.DeviceConstraints()
	if err != nil {
		return nil, errors.Trace(err)
	}
	a.logger.Debugf("getting device constraints from state: %#v", devices)
	var devicesParams []params.KubernetesDeviceParams
	for _, d := range devices {
		devicesParams = append(devicesParams, params.KubernetesDeviceParams{
			Type:       params.DeviceType(d.Type),
			Count:      d.Count,
			Attributes: d.Attributes,
		})
	}
	return devicesParams, nil
}

// ApplicationOCIResources returns the OCI image resources for an application.
func (a *API) ApplicationOCIResources(ctx context.Context, args params.Entities) (params.CAASApplicationOCIResourceResults, error) {
	res := params.CAASApplicationOCIResourceResults{
		Results: make([]params.CAASApplicationOCIResourceResult, len(args.Entities)),
	}
	for i, entity := range args.Entities {
		appTag, err := names.ParseApplicationTag(entity.Tag)
		if err != nil {
			res.Results[i].Error = apiservererrors.ServerError(err)
			continue
		}
		app, err := a.state.Application(appTag.Id())
		if err != nil {
			res.Results[i].Error = apiservererrors.ServerError(err)
			continue
		}
		ch, _, err := app.Charm()
		if err != nil {
			res.Results[i].Error = apiservererrors.ServerError(err)
			continue
		}
		resources, err := a.newResourceOpener(app.Name())
		if err != nil {
			res.Results[i].Error = apiservererrors.ServerError(err)
			continue
		}
		imageResources := params.CAASApplicationOCIResources{
			Images: make(map[string]params.DockerImageInfo),
		}
		for _, v := range ch.Meta().Resources {
			if v.Type != charmresource.TypeContainerImage {
				continue
			}
			reader, err := resources.OpenResource(v.Name)
			if err != nil {
				res.Results[i].Error = apiservererrors.ServerError(err)
				break
			}
			rsc, err := readDockerImageResource(reader)
			_ = reader.Close()
			if err != nil {
				res.Results[i].Error = apiservererrors.ServerError(err)
				break
			}
			imageResources.Images[v.Name] = rsc
		}
		if res.Results[i].Error != nil {
			continue
		}
		res.Results[i].Result = &imageResources
	}
	return res, nil
}

func readDockerImageResource(reader io.Reader) (params.DockerImageInfo, error) {
	var details docker.DockerImageDetails
	contents, err := io.ReadAll(reader)
	if err != nil {
		return params.DockerImageInfo{}, errors.Trace(err)
	}
	if err := json.Unmarshal(contents, &details); err != nil {
		if err := yaml.Unmarshal(contents, &details); err != nil {
			return params.DockerImageInfo{}, errors.Annotate(err, "file neither valid json or yaml")
		}
	}
	if err := docker.ValidateDockerRegistryPath(details.RegistryPath); err != nil {
		return params.DockerImageInfo{}, err
	}
	return params.DockerImageInfo{
		RegistryPath: details.RegistryPath,
		Username:     details.Username,
		Password:     details.Password,
	}, nil
}

// UpdateApplicationsUnits updates the Juju data model to reflect the given
// units of the specified application.
func (a *API) UpdateApplicationsUnits(ctx context.Context, args params.UpdateApplicationUnitArgs) (params.UpdateApplicationUnitResults, error) {
	result := params.UpdateApplicationUnitResults{
		Results: make([]params.UpdateApplicationUnitResult, len(args.Args)),
	}
	if len(args.Args) == 0 {
		return result, nil
	}
	for i, appUpdate := range args.Args {
		appTag, err := names.ParseApplicationTag(appUpdate.ApplicationTag)
		if err != nil {
			result.Results[i].Error = apiservererrors.ServerError(err)
			continue
		}
		app, err := a.state.Application(appTag.Id())
		if err != nil {
			result.Results[i].Error = apiservererrors.ServerError(err)
			continue
		}
		if app.Life() != state.Alive {
			// We ignore any updates for dying applications.
			a.logger.Debugf("ignoring unit updates for dying application: %v", app.Name())
			continue
		}
		appStatus := appUpdate.Status
		if appStatus.Status != "" && appStatus.Status != status.Unknown {
			now := a.clock.Now()
			err = app.SetOperatorStatus(status.StatusInfo{
				Status:  appStatus.Status,
				Message: appStatus.Info,
				Data:    appStatus.Data,
				Since:   &now,
			})
			if err != nil {
				result.Results[i].Error = apiservererrors.ServerError(err)
				continue
			}
		}
		appUnitInfo, err := a.updateUnitsFromCloud(app, appUpdate.Units)
		if err != nil {
			// Mask any not found errors as the worker (caller) treats them specially
			// and they are not relevant here.
			result.Results[i].Error = apiservererrors.ServerError(errors.Mask(err))
		}

		// Errors from SetScale will also include unit info.
		if appUnitInfo != nil {
			result.Results[i].Info = &params.UpdateApplicationUnitsInfo{
				Units: appUnitInfo,
			}
		}
	}
	return result, nil
}

type filesystemInfo struct {
	unitTag      names.UnitTag
	providerId   string
	mountPoint   string
	readOnly     bool
	size         uint64
	filesystemId string
}

type volumeInfo struct {
	unitTag    names.UnitTag
	providerId string
	readOnly   bool
	persistent bool
	size       uint64
	volumeId   string
}

func (a *API) updateUnitsFromCloud(app Application, unitUpdates []params.ApplicationUnitParams) ([]params.ApplicationUnitInfo, error) {
	a.logger.Debugf("unit updates: %#v", unitUpdates)

	m, err := a.state.Model()
	if err != nil {
		return nil, errors.Trace(err)
	}
	var providerIds []string
	for _, u := range unitUpdates {
		providerIds = append(providerIds, u.ProviderId)
	}
	containers, err := m.Containers(providerIds...)
	if err != nil {
		return nil, errors.Trace(err)
	}
	units, err := app.AllUnits()
	if err != nil {
		return nil, errors.Trace(err)
	}
	unitByTag := make(map[string]Unit)
	for _, v := range units {
		unitByTag[v.Tag().String()] = v
	}
	unitByProviderID := make(map[string]Unit)
	for _, v := range containers {
		tag := names.NewUnitTag(v.Unit())
		unit, ok := unitByTag[tag.String()]
		if !ok {
			return nil, errors.NotFoundf("unit %q with provider id %q", tag, v.ProviderId())
		}
		unitByProviderID[v.ProviderId()] = unit
	}

	filesystemUpdates := make(map[string]filesystemInfo)
	filesystemStatus := make(map[string]status.StatusInfo)
	volumeUpdates := make(map[string]volumeInfo)
	volumeStatus := make(map[string]status.StatusInfo)

	processFilesystemParams := func(processedFilesystemIds set.Strings, unitTag names.UnitTag, unitParams params.ApplicationUnitParams) error {
		// Once a unit is available in the cluster, we consider
		// its filesystem(s) to be attached since the unit is
		// not considered ready until this happens.
		filesystemInfoByName := make(map[string][]params.KubernetesFilesystemInfo)
		for _, fsInfo := range unitParams.FilesystemInfo {
			infos := filesystemInfoByName[fsInfo.StorageName]
			infos = append(infos, fsInfo)
			filesystemInfoByName[fsInfo.StorageName] = infos
		}

		for storageName, infos := range filesystemInfoByName {
			a.logger.Debugf("updating storage %v for %v", storageName, unitTag)
			if len(infos) == 0 {
				continue
			}

			unitStorage, err := a.storage.UnitStorageAttachments(unitTag)
			if err != nil {
				return errors.Trace(err)
			}

			// Loop over all the storage for the unit and skip storage not
			// relevant for storageName.
			// TODO(caas) - Add storage bankend API to get all unit storage instances for a named storage.
			for _, sa := range unitStorage {
				si, err := a.storage.StorageInstance(sa.StorageInstance())
				if errors.Is(err, errors.NotFound) {
					a.logger.Warningf("ignoring non-existent storage instance %v for unit %v", sa.StorageInstance(), unitTag.Id())
					continue
				}
				if err != nil {
					return errors.Trace(err)
				}
				if si.StorageName() != storageName {
					continue
				}
				fs, err := a.storage.StorageInstanceFilesystem(sa.StorageInstance())
				if err != nil {
					return errors.Trace(err)
				}
				fsInfo := infos[0]
				processedFilesystemIds.Add(fsInfo.FilesystemId)

				// k8s reports provisioned info even when the volume is not ready.
				// Only update state when volume is created so Juju doesn't think
				// the volume is active when it's not.
				if fsInfo.Status != status.Pending.String() {
					filesystemUpdates[fs.FilesystemTag().String()] = filesystemInfo{
						unitTag:      unitTag,
						providerId:   unitParams.ProviderId,
						mountPoint:   fsInfo.MountPoint,
						readOnly:     fsInfo.ReadOnly,
						size:         fsInfo.Size,
						filesystemId: fsInfo.FilesystemId,
					}
				}
				filesystemStatus[fs.FilesystemTag().String()] = status.StatusInfo{
					Status:  status.Status(fsInfo.Status),
					Message: fsInfo.Info,
					Data:    fsInfo.Data,
				}

				// If the filesystem has a backing volume, get that info also.
				if _, err := fs.Volume(); err == nil {
					vol, err := a.storage.StorageInstanceVolume(sa.StorageInstance())
					if err != nil {
						return errors.Trace(err)
					}
					if fsInfo.Volume.Status != status.Pending.String() {
						volumeUpdates[vol.VolumeTag().String()] = volumeInfo{
							unitTag:    unitTag,
							providerId: unitParams.ProviderId,
							size:       fsInfo.Volume.Size,
							volumeId:   fsInfo.Volume.VolumeId,
							persistent: fsInfo.Volume.Persistent,
							readOnly:   fsInfo.ReadOnly,
						}
					}
					volumeStatus[vol.VolumeTag().String()] = status.StatusInfo{
						Status:  status.Status(fsInfo.Volume.Status),
						Message: fsInfo.Volume.Info,
						Data:    fsInfo.Volume.Data,
					}
				}

				infos = infos[1:]
				if len(infos) == 0 {
					break
				}
			}
		}
		return nil
	}

	unitUpdate := state.UpdateUnitsOperation{}
	processedFilesystemIds := set.NewStrings()
	for _, unitParams := range unitUpdates {
		unit, ok := unitByProviderID[unitParams.ProviderId]
		if !ok {
			a.logger.Warningf("ignoring non-existent unit with provider id %q", unitParams.ProviderId)
			continue
		}

		updateProps := processUnitParams(unitParams)
		unitUpdate.Updates = append(unitUpdate.Updates, unit.UpdateOperation(*updateProps))

		if len(unitParams.FilesystemInfo) > 0 {
			err := processFilesystemParams(processedFilesystemIds, unit.Tag().(names.UnitTag), unitParams)
			if err != nil {
				return nil, errors.Annotatef(err, "processing filesystems for unit %q", unit.Tag())
			}
		}
	}

	err = app.UpdateUnits(&unitUpdate)
	// We ignore any updates for dying applications.
	if stateerrors.IsNotAlive(err) {
		return nil, nil
	} else if err != nil {
		return nil, errors.Trace(err)
	}

	// If pods are recreated on the Kubernetes side, new units are created on the Juju
	// side and so any previously attached filesystems become orphaned and need to
	// be cleaned up.
	appName := app.Name()
	if err := a.cleanupOrphanedFilesystems(processedFilesystemIds); err != nil {
		return nil, errors.Annotatef(err, "deleting orphaned filesystems for %v", appName)
	}

	// First do the volume updates as volumes need to be attached before the filesystem updates.
	if err := a.updateVolumeInfo(volumeUpdates, volumeStatus); err != nil {
		return nil, errors.Annotatef(err, "updating volume information for %v", appName)
	}

	if err := a.updateFilesystemInfo(filesystemUpdates, filesystemStatus); err != nil {
		return nil, errors.Annotatef(err, "updating filesystem information for %v", appName)
	}

	var appUnitInfo []params.ApplicationUnitInfo
	for _, c := range containers {
		appUnitInfo = append(appUnitInfo, params.ApplicationUnitInfo{
			ProviderId: c.ProviderId(),
			UnitTag:    names.NewUnitTag(c.Unit()).String(),
		})
	}
	return appUnitInfo, nil
}

func (a *API) cleanupOrphanedFilesystems(processedFilesystemIds set.Strings) error {
	// TODO(caas) - record unit id on the filesystem so we can query by unit
	allFilesystems, err := a.storage.AllFilesystems()
	if err != nil {
		return errors.Trace(err)
	}
	for _, fs := range allFilesystems {
		fsInfo, err := fs.Info()
		if errors.Is(err, errors.NotProvisioned) {
			continue
		}
		if err != nil {
			return errors.Trace(err)
		}
		if !processedFilesystemIds.Contains(fsInfo.FilesystemId) {
			continue
		}

		storageTag, err := fs.Storage()
		if err != nil && !errors.Is(err, errors.NotFound) {
			return errors.Trace(err)
		}
		if err != nil {
			continue
		}

		si, err := a.storage.StorageInstance(storageTag)
		if err != nil && !errors.Is(err, errors.NotFound) {
			return errors.Trace(err)
		}
		if err != nil {
			continue
		}
		_, ok := si.Owner()
		if ok {
			continue
		}

		a.logger.Debugf("found orphaned filesystem %v", fs.FilesystemTag())
		// TODO (anastasiamac 2019-04-04) We can now force storage removal
		// but for now, while we have not an arg passed in, just hardcode.
		err = a.storage.DestroyStorageInstance(storageTag, false, false, time.Duration(0))
		if err != nil && !errors.Is(err, errors.NotFound) {
			return errors.Trace(err)
		}
		err = a.storage.DestroyFilesystem(fs.FilesystemTag(), false)
		if err != nil && !errors.Is(err, errors.NotFound) {
			return errors.Trace(err)
		}
	}
	return nil
}

func (a *API) updateVolumeInfo(volumeUpdates map[string]volumeInfo, volumeStatus map[string]status.StatusInfo) error {
	// Do it in sorted order so it's deterministic for tests.
	var volTags []string
	for tag := range volumeUpdates {
		volTags = append(volTags, tag)
	}
	sort.Strings(volTags)

	a.logger.Debugf("updating volume data: %+v", volumeUpdates)
	for _, tagString := range volTags {
		volTag, _ := names.ParseVolumeTag(tagString)
		volData := volumeUpdates[tagString]

		vol, err := a.storage.Volume(volTag)
		if err != nil {
			return errors.Trace(err)
		}
		// If we have already recorded the provisioning info,
		// it's an error to try and do it again.
		_, err = vol.Info()
		if err != nil && !errors.Is(err, errors.NotProvisioned) {
			return errors.Trace(err)
		}
		if err != nil {
			// Provisioning info not set yet.
			err = a.storage.SetVolumeInfo(volTag, state.VolumeInfo{
				Size:       volData.size,
				VolumeId:   volData.volumeId,
				Persistent: volData.persistent,
			})
			if err != nil {
				return errors.Trace(err)
			}
		}

		err = a.storage.SetVolumeAttachmentInfo(volData.unitTag, volTag, state.VolumeAttachmentInfo{
			ReadOnly: volData.readOnly,
		})
		if err != nil {
			return errors.Trace(err)
		}
	}

	// Do it in sorted order so it's deterministic for tests.
	volTags = []string{}
	for tag := range volumeStatus {
		volTags = append(volTags, tag)
	}
	sort.Strings(volTags)

	a.logger.Debugf("updating volume status: %+v", volumeStatus)
	for _, tagString := range volTags {
		volTag, _ := names.ParseVolumeTag(tagString)
		volStatus := volumeStatus[tagString]
		vol, err := a.storage.Volume(volTag)
		if err != nil {
			return errors.Trace(err)
		}
		now := a.clock.Now()
		err = vol.SetStatus(status.StatusInfo{
			Status:  volStatus.Status,
			Message: volStatus.Message,
			Data:    volStatus.Data,
			Since:   &now,
		})
		if err != nil {
			return errors.Trace(err)
		}
	}

	return nil
}

func (a *API) updateFilesystemInfo(filesystemUpdates map[string]filesystemInfo, filesystemStatus map[string]status.StatusInfo) error {
	// Do it in sorted order so it's deterministic for tests.
	var fsTags []string
	for tag := range filesystemUpdates {
		fsTags = append(fsTags, tag)
	}
	sort.Strings(fsTags)

	a.logger.Debugf("updating filesystem data: %+v", filesystemUpdates)
	for _, tagString := range fsTags {
		fsTag, _ := names.ParseFilesystemTag(tagString)
		fsData := filesystemUpdates[tagString]

		fs, err := a.storage.Filesystem(fsTag)
		if err != nil {
			return errors.Trace(err)
		}
		// If we have already recorded the provisioning info,
		// it's an error to try and do it again.
		_, err = fs.Info()
		if err != nil && !errors.Is(err, errors.NotProvisioned) {
			return errors.Trace(err)
		}
		if err != nil {
			// Provisioning info not set yet.
			err = a.storage.SetFilesystemInfo(fsTag, state.FilesystemInfo{
				Size:         fsData.size,
				FilesystemId: fsData.filesystemId,
			})
			if err != nil {
				return errors.Trace(err)
			}
		}

		err = a.storage.SetFilesystemAttachmentInfo(fsData.unitTag, fsTag, state.FilesystemAttachmentInfo{
			MountPoint: fsData.mountPoint,
			ReadOnly:   fsData.readOnly,
		})
		if err != nil {
			return errors.Trace(err)
		}
	}

	// Do it in sorted order so it's deterministic for tests.
	fsTags = []string{}
	for tag := range filesystemStatus {
		fsTags = append(fsTags, tag)
	}
	sort.Strings(fsTags)

	a.logger.Debugf("updating filesystem status: %+v", filesystemStatus)
	for _, tagString := range fsTags {
		fsTag, _ := names.ParseFilesystemTag(tagString)
		fsStatus := filesystemStatus[tagString]
		fs, err := a.storage.Filesystem(fsTag)
		if err != nil {
			return errors.Trace(err)
		}
		now := a.clock.Now()
		err = fs.SetStatus(status.StatusInfo{
			Status:  fsStatus.Status,
			Message: fsStatus.Message,
			Data:    fsStatus.Data,
			Since:   &now,
		})
		if err != nil {
			return errors.Trace(err)
		}
	}

	return nil
}

func processUnitParams(unitParams params.ApplicationUnitParams) *state.UnitUpdateProperties {
	agentStatus, cloudContainerStatus := updateStatus(unitParams)
	return &state.UnitUpdateProperties{
		ProviderId:           &unitParams.ProviderId,
		Address:              &unitParams.Address,
		Ports:                &unitParams.Ports,
		AgentStatus:          agentStatus,
		CloudContainerStatus: cloudContainerStatus,
	}
}

// updateStatus constructs the agent and cloud container status values.
func updateStatus(params params.ApplicationUnitParams) (
	agentStatus *status.StatusInfo,
	cloudContainerStatus *status.StatusInfo,
) {
	var containerStatus status.Status
	switch status.Status(params.Status) {
	case status.Unknown:
		// The container runtime can spam us with unimportant
		// status updates, so ignore any irrelevant ones.
		return nil, nil
	case status.Allocating:
		// The container runtime has decided to restart the pod.
		agentStatus = &status.StatusInfo{
			Status:  status.Allocating,
			Message: params.Info,
		}
		containerStatus = status.Waiting
	case status.Running:
		// A pod has finished starting so the workload is now active.
		agentStatus = &status.StatusInfo{
			Status: status.Idle,
		}
		containerStatus = status.Running
	case status.Error:
		agentStatus = &status.StatusInfo{
			Status:  status.Error,
			Message: params.Info,
			Data:    params.Data,
		}
		containerStatus = status.Error
	case status.Blocked:
		containerStatus = status.Blocked
		agentStatus = &status.StatusInfo{
			Status: status.Idle,
		}
	}
	cloudContainerStatus = &status.StatusInfo{
		Status:  containerStatus,
		Message: params.Info,
		Data:    params.Data,
	}
	return agentStatus, cloudContainerStatus
}

// ClearApplicationsResources clears the flags which indicate
// applications still have resources in the cluster.
func (a *API) ClearApplicationsResources(ctx context.Context, args params.Entities) (params.ErrorResults, error) {
	result := params.ErrorResults{
		Results: make([]params.ErrorResult, len(args.Entities)),
	}
	if len(args.Entities) == 0 {
		return result, nil
	}
	for i, entity := range args.Entities {
		appTag, err := names.ParseApplicationTag(entity.Tag)
		if err != nil {
			result.Results[i].Error = apiservererrors.ServerError(err)
			continue
		}
		app, err := a.state.Application(appTag.Id())
		if err != nil {
			result.Results[i].Error = apiservererrors.ServerError(err)
			continue
		}
		err = app.ClearResources()
		if err != nil {
			result.Results[i].Error = apiservererrors.ServerError(err)
		}
	}
	return result, nil
}

// WatchUnits starts a StringsWatcher to watch changes to the
// lifecycle states of units for the specified applications in
// this model.
func (a *API) WatchUnits(ctx context.Context, args params.Entities) (params.StringsWatchResults, error) {
	results := params.StringsWatchResults{
		Results: make([]params.StringsWatchResult, len(args.Entities)),
	}
	for i, arg := range args.Entities {
		id, changes, err := a.watchUnits(arg.Tag)
		if err != nil {
			results.Results[i].Error = apiservererrors.ServerError(err)
			continue
		}
		results.Results[i].StringsWatcherId = id
		results.Results[i].Changes = changes
	}
	return results, nil
}

func (a *API) watchUnits(tagString string) (string, []string, error) {
	tag, err := names.ParseApplicationTag(tagString)
	if err != nil {
		return "", nil, errors.Trace(err)
	}
	app, err := a.state.Application(tag.Id())
	if err != nil {
		return "", nil, errors.Trace(err)
	}
	w := app.WatchUnits()
	if changes, ok := <-w.Changes(); ok {
		return a.resources.Register(w), changes, nil
	}
	return "", nil, watcher.EnsureErr(w)
}

// DestroyUnits is responsible for scaling down a set of units on the this
// Application.
func (a *API) DestroyUnits(ctx context.Context, args params.DestroyUnitsParams) (params.DestroyUnitResults, error) {
	results := make([]params.DestroyUnitResult, 0, len(args.Units))

	for _, unit := range args.Units {
		res, err := a.destroyUnit(unit)
		if err != nil {
			res = params.DestroyUnitResult{
				Error: apiservererrors.ServerError(err),
			}
		}
		results = append(results, res)
	}

	return params.DestroyUnitResults{
		Results: results,
	}, nil
}

func (a *API) destroyUnit(args params.DestroyUnitParams) (params.DestroyUnitResult, error) {
	unitTag, err := names.ParseUnitTag(args.UnitTag)
	if err != nil {
		return params.DestroyUnitResult{}, fmt.Errorf("parsing unit tag: %w", err)
	}

	unit, err := a.state.Unit(unitTag.Id())
	if errors.Is(err, errors.NotFound) {
		return params.DestroyUnitResult{}, nil
	} else if err != nil {
		return params.DestroyUnitResult{}, fmt.Errorf("fetching unit %q state: %w", unitTag, err)
	}

	op := unit.DestroyOperation()
	op.DestroyStorage = args.DestroyStorage
	op.Force = args.Force
	if args.MaxWait != nil {
		op.MaxWait = *args.MaxWait
	}

	if err := a.state.ApplyOperation(op); err != nil {
		return params.DestroyUnitResult{}, fmt.Errorf("destroying unit %q: %w", unitTag, err)
	}

	return params.DestroyUnitResult{}, nil
}

// ProvisioningState returns the provisioning state for the application.
func (a *API) ProvisioningState(ctx context.Context, args params.Entity) (params.CAASApplicationProvisioningStateResult, error) {
	result := params.CAASApplicationProvisioningStateResult{}

	appTag, err := names.ParseApplicationTag(args.Tag)
	if err != nil {
		result.Error = apiservererrors.ServerError(err)
		return result, nil
	}

	app, err := a.state.Application(appTag.Id())
	if err != nil {
		result.Error = apiservererrors.ServerError(err)
		return result, nil
	}

	ps := app.ProvisioningState()
	if ps == nil {
		return result, nil
	}

	result.ProvisioningState = &params.CAASApplicationProvisioningState{
		Scaling:     ps.Scaling,
		ScaleTarget: ps.ScaleTarget,
	}
	return result, nil
}

// SetProvisioningState sets the provisioning state for the application.
func (a *API) SetProvisioningState(ctx context.Context, args params.CAASApplicationProvisioningStateArg) (params.ErrorResult, error) {
	result := params.ErrorResult{}

	appTag, err := names.ParseApplicationTag(args.Application.Tag)
	if err != nil {
		result.Error = apiservererrors.ServerError(err)
		return result, nil
	}

	app, err := a.state.Application(appTag.Id())
	if err != nil {
		result.Error = apiservererrors.ServerError(err)
		return result, nil
	}

	ps := state.ApplicationProvisioningState{
		Scaling:     args.ProvisioningState.Scaling,
		ScaleTarget: args.ProvisioningState.ScaleTarget,
	}
	err = app.SetProvisioningState(ps)
	if errors.Is(err, stateerrors.ProvisioningStateInconsistent) {
		result.Error = apiservererrors.ServerError(apiservererrors.ErrTryAgain)
		return result, nil
	} else if err != nil {
		result.Error = apiservererrors.ServerError(err)
		return result, nil
	}

	return result, nil
}

// ProvisionerConfig returns the provisioner's configuration.
func (a *API) ProvisionerConfig(ctx context.Context) (params.CAASApplicationProvisionerConfigResult, error) {
	result := params.CAASApplicationProvisionerConfigResult{
		ProvisionerConfig: &params.CAASApplicationProvisionerConfig{},
	}
	if a.state.IsController() {
		result.ProvisionerConfig.UnmanagedApplications.Entities = append(
			result.ProvisionerConfig.UnmanagedApplications.Entities,
			params.Entity{Tag: names.NewApplicationTag(bootstrap.ControllerApplicationName).String()},
		)
	}
	return result, nil
}<|MERGE_RESOLUTION|>--- conflicted
+++ resolved
@@ -32,7 +32,6 @@
 	"github.com/juju/juju/core/network"
 	"github.com/juju/juju/core/resources"
 	"github.com/juju/juju/core/status"
-	"github.com/juju/juju/docker"
 	"github.com/juju/juju/environs/bootstrap"
 	"github.com/juju/juju/environs/config"
 	"github.com/juju/juju/environs/tags"
@@ -371,11 +370,7 @@
 		Devices:              devices,
 		Constraints:          mergedCons,
 		Base:                 params.Base{Name: base.OS, Channel: base.Channel},
-<<<<<<< HEAD
-		ImageRepo:            params.NewDockerImageInfo(docker.ConvertToResourceImageDetails(cfg.CAASImageRepo()), imagePath),
-=======
-		ImageRepo:            params.NewDockerImageInfo(imageRepoDetails, imagePath),
->>>>>>> f5ceb102
+		ImageRepo:            params.NewDockerImageInfo(docker.ConvertToResourceImageDetails(imageRepoDetails), imagePath),
 		CharmModifiedVersion: app.CharmModifiedVersion(),
 		CharmURL:             *charmURL,
 		Trust:                appConfig.GetBool(coreapplication.TrustConfigOptionName, false),
