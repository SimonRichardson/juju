// Copyright 2014 Canonical Ltd.
// Licensed under the AGPLv3, see LICENCE file for details.

package firewaller

import (
	"sort"

	"github.com/juju/collections/set"
	"github.com/juju/errors"
	"github.com/juju/loggo"
	"github.com/juju/names/v4"

	"github.com/juju/juju/apiserver/common"
	"github.com/juju/juju/apiserver/common/cloudspec"
	"github.com/juju/juju/apiserver/common/firewall"
	apiservererrors "github.com/juju/juju/apiserver/errors"
	"github.com/juju/juju/apiserver/facade"
	"github.com/juju/juju/core/network"
	corefirewall "github.com/juju/juju/core/network/firewall"
	"github.com/juju/juju/core/status"
	"github.com/juju/juju/rpc/params"
	"github.com/juju/juju/state"
	"github.com/juju/juju/state/watcher"
)

var logger = loggo.GetLogger("juju.apiserver.firewaller")

// FirewallerAPI provides access to the Firewaller API facade.
type FirewallerAPI struct {
	*common.LifeGetter
	*common.ModelWatcher
	*common.AgentEntityWatcher
	*common.UnitsWatcher
	*common.ModelMachinesWatcher
	*common.InstanceIdGetter
	*common.ControllerConfigAPI
	cloudspec.CloudSpecer

	st                State
	resources         facade.Resources
	authorizer        facade.Authorizer
	accessUnit        common.GetAuthFunc
	accessApplication common.GetAuthFunc
	accessMachine     common.GetAuthFunc
	accessModel       common.GetAuthFunc

	// Fetched on demand and memoized
	spaceInfos          network.SpaceInfos
	appEndpointBindings map[string]map[string]string
}

<<<<<<< HEAD
// NewFirewallerAPIV7 creates a new server-side FirewallerAPIv7 facade.
func NewFirewallerAPIV7(context facade.Context) (*FirewallerAPI, error) {
	st := context.State()
	m, err := st.Model()
	if err != nil {
		return nil, errors.Trace(err)
	}
	cloudSpecAPI := cloudspec.NewCloudSpecV2(
		context.Resources(),
		cloudspec.MakeCloudSpecGetterForModel(st),
		cloudspec.MakeCloudSpecWatcherForModel(st),
		cloudspec.MakeCloudSpecCredentialWatcherForModel(st),
		cloudspec.MakeCloudSpecCredentialContentWatcherForModel(st),
		common.AuthFuncForTag(m.ModelTag()),
	)
	controllerConfigAPI := common.NewStateControllerConfig(st)

	stShim := stateShim{st: st, State: firewall.StateShim(st, m)}
	return NewStateFirewallerAPI(stShim, context.Resources(), context.Auth(), cloudSpecAPI, controllerConfigAPI)
}

// NewStateFirewallerAPI creates a new server-side FirewallerAPIV7 facade.
func NewStateFirewallerAPI(
=======
// FirewallerAPIV4 provides access to the Firewaller v4 API facade.
type FirewallerAPIV4 struct {
	*FirewallerAPIV3
	*common.ControllerConfigAPI
}

// FirewallerAPIV5 provides access to the Firewaller v5 API facade.
type FirewallerAPIV5 struct {
	*FirewallerAPIV4
}

// FirewallerAPIV6 provides access to the Firewaller v6 API facade.
type FirewallerAPIV6 struct {
	*FirewallerAPIV5
}

// FirewallerAPIV7 provides access to the Firewaller v7 API facade.
type FirewallerAPIV7 struct {
	*FirewallerAPIV6
}

// NewFirewallerAPI creates a new server-side FirewallerAPIV3 facade.
func NewFirewallerAPI(
>>>>>>> 756ae5bb
	st State,
	resources facade.Resources,
	authorizer facade.Authorizer,
	cloudSpecAPI cloudspec.CloudSpecer,
	controllerConfigAPI *common.ControllerConfigAPI,
) (*FirewallerAPI, error) {
	if !authorizer.AuthController() {
		// Firewaller must run as a controller.
		return nil, apiservererrors.ErrPerm
	}
	// Set up the various authorization checkers.
	accessModel := common.AuthFuncForTagKind(names.ModelTagKind)
	accessUnit := common.AuthFuncForTagKind(names.UnitTagKind)
	accessApplication := common.AuthFuncForTagKind(names.ApplicationTagKind)
	accessMachine := common.AuthFuncForTagKind(names.MachineTagKind)
	accessRelation := common.AuthFuncForTagKind(names.RelationTagKind)
	accessUnitApplicationOrMachineOrRelation := common.AuthAny(accessUnit, accessApplication, accessMachine, accessRelation)

	// Life() is supported for units, applications or machines.
	lifeGetter := common.NewLifeGetter(
		st,
		accessUnitApplicationOrMachineOrRelation,
	)
	// ModelConfig() and WatchForModelConfigChanges() are allowed
	// with unrestricted access.
	modelWatcher := common.NewModelWatcher(
		st,
		resources,
		authorizer,
	)
	// Watch() is supported for applications only.
	entityWatcher := common.NewAgentEntityWatcher(
		st,
		resources,
		accessApplication,
	)
	// WatchUnits() is supported for machines.
	unitsWatcher := common.NewUnitsWatcher(st,
		resources,
		accessMachine,
	)
	// WatchModelMachines() is allowed with unrestricted access.
	machinesWatcher := common.NewModelMachinesWatcher(
		st,
		resources,
		authorizer,
	)
	// InstanceId() is supported for machines.
	instanceIdGetter := common.NewInstanceIdGetter(
		st,
		accessMachine,
	)

	return &FirewallerAPI{
		LifeGetter:           lifeGetter,
		ModelWatcher:         modelWatcher,
		AgentEntityWatcher:   entityWatcher,
		UnitsWatcher:         unitsWatcher,
		ModelMachinesWatcher: machinesWatcher,
		InstanceIdGetter:     instanceIdGetter,
		CloudSpecer:          cloudSpecAPI,
		ControllerConfigAPI:  controllerConfigAPI,
		st:                   st,
		resources:            resources,
		authorizer:           authorizer,
		accessUnit:           accessUnit,
		accessApplication:    accessApplication,
		accessMachine:        accessMachine,
		accessModel:          accessModel,
	}, nil
}

// WatchOpenedPorts returns a new StringsWatcher for each given
// model tag.
func (f *FirewallerAPI) WatchOpenedPorts(args params.Entities) (params.StringsWatchResults, error) {
	result := params.StringsWatchResults{
		Results: make([]params.StringsWatchResult, len(args.Entities)),
	}
	if len(args.Entities) == 0 {
		return result, nil
	}
	canWatch, err := f.accessModel()
	if err != nil {
		return params.StringsWatchResults{}, errors.Trace(err)
	}
	for i, entity := range args.Entities {
		tag, err := names.ParseTag(entity.Tag)
		if err != nil {
			result.Results[i].Error = apiservererrors.ServerError(apiservererrors.ErrPerm)
			continue
		}
		if !canWatch(tag) {
			result.Results[i].Error = apiservererrors.ServerError(apiservererrors.ErrPerm)
			continue
		}
		watcherId, initial, err := f.watchOneModelOpenedPorts(tag)
		if err != nil {
			result.Results[i].Error = apiservererrors.ServerError(err)
			continue
		}
		result.Results[i].StringsWatcherId = watcherId
		result.Results[i].Changes = initial
	}
	return result, nil
}

func (f *FirewallerAPI) watchOneModelOpenedPorts(tag names.Tag) (string, []string, error) {
	// NOTE: tag is ignored, as there is only one model in the
	// state DB. Once this changes, change the code below accordingly.
	watch := f.st.WatchOpenedPorts()
	// Consume the initial event and forward it to the result.
	if changes, ok := <-watch.Changes(); ok {
		return f.resources.Register(watch), changes, nil
	}
	return "", nil, watcher.EnsureErr(watch)
}

// GetAssignedMachine returns the assigned machine tag (if any) for
// each given unit.
func (f *FirewallerAPI) GetAssignedMachine(args params.Entities) (params.StringResults, error) {
	result := params.StringResults{
		Results: make([]params.StringResult, len(args.Entities)),
	}
	canAccess, err := f.accessUnit()
	if err != nil {
		return params.StringResults{}, err
	}
	for i, entity := range args.Entities {
		tag, err := names.ParseUnitTag(entity.Tag)
		if err != nil {
			result.Results[i].Error = apiservererrors.ServerError(apiservererrors.ErrPerm)
			continue
		}
		unit, err := f.getUnit(canAccess, tag)
		if err == nil {
			var machineId string
			machineId, err = unit.AssignedMachineId()
			if err == nil {
				result.Results[i].Result = names.NewMachineTag(machineId).String()
			}
		}
		result.Results[i].Error = apiservererrors.ServerError(err)
	}
	return result, nil
}

// getSpaceInfos returns the cached SpaceInfos or retrieves them from state
// and memoizes it for future invocations.
func (f *FirewallerAPI) getSpaceInfos() (network.SpaceInfos, error) {
	if f.spaceInfos != nil {
		return f.spaceInfos, nil
	}

	si, err := f.st.SpaceInfos()
	if err != nil {
		return nil, errors.Trace(err)
	}

	return si, nil
}

// getApplicationBindings returns the cached endpoint bindings for all model
// applications grouped by app name. If the application endpoints have not yet
// been retrieved they will be retrieved and memoized for future calls.
func (f *FirewallerAPI) getApplicationBindings() (map[string]map[string]string, error) {
	if f.appEndpointBindings == nil {
		bindings, err := f.st.AllEndpointBindings()
		if err != nil {
			return nil, errors.Trace(err)
		}
		f.appEndpointBindings = bindings
	}

	return f.appEndpointBindings, nil
}

func (f *FirewallerAPI) getEntity(canAccess common.AuthFunc, tag names.Tag) (state.Entity, error) {
	if !canAccess(tag) {
		return nil, apiservererrors.ErrPerm
	}
	return f.st.FindEntity(tag)
}

func (f *FirewallerAPI) getUnit(canAccess common.AuthFunc, tag names.UnitTag) (*state.Unit, error) {
	entity, err := f.getEntity(canAccess, tag)
	if err != nil {
		return nil, err
	}
	// The authorization function guarantees that the tag represents a
	// unit.
	return entity.(*state.Unit), nil
}

func (f *FirewallerAPI) getApplication(canAccess common.AuthFunc, tag names.ApplicationTag) (*state.Application, error) {
	entity, err := f.getEntity(canAccess, tag)
	if err != nil {
		return nil, err
	}
	// The authorization function guarantees that the tag represents a
	// application.
	return entity.(*state.Application), nil
}

func (f *FirewallerAPI) getMachine(canAccess common.AuthFunc, tag names.MachineTag) (firewall.Machine, error) {
	if !canAccess(tag) {
		return nil, apiservererrors.ErrPerm
	}
	return f.st.Machine(tag.Id())
}

// WatchEgressAddressesForRelations creates a watcher that notifies when addresses, from which
// connections will originate for the relation, change.
// Each event contains the entire set of addresses which are required for ingress for the relation.
func (f *FirewallerAPI) WatchEgressAddressesForRelations(relations params.Entities) (params.StringsWatchResults, error) {
	return firewall.WatchEgressAddressesForRelations(f.resources, f.st, relations)
}

// WatchIngressAddressesForRelations creates a watcher that returns the ingress networks
// that have been recorded against the specified relations.
func (f *FirewallerAPI) WatchIngressAddressesForRelations(relations params.Entities) (params.StringsWatchResults, error) {
	results := params.StringsWatchResults{
		make([]params.StringsWatchResult, len(relations.Entities)),
	}

	one := func(tag string) (id string, changes []string, _ error) {
		logger.Debugf("Watching ingress addresses for %+v from model %v", tag, f.st.ModelUUID())

		relationTag, err := names.ParseRelationTag(tag)
		if err != nil {
			return "", nil, errors.Trace(err)
		}
		rel, err := f.st.KeyRelation(relationTag.Id())
		if err != nil {
			return "", nil, errors.Trace(err)
		}
		w := rel.WatchRelationIngressNetworks()
		changes, ok := <-w.Changes()
		if !ok {
			return "", nil, apiservererrors.ServerError(watcher.EnsureErr(w))
		}
		return f.resources.Register(w), changes, nil
	}

	for i, e := range relations.Entities {
		watcherId, changes, err := one(e.Tag)
		if err != nil {
			results.Results[i].Error = apiservererrors.ServerError(err)
			continue
		}
		results.Results[i].StringsWatcherId = watcherId
		results.Results[i].Changes = changes
	}
	return results, nil
}

// MacaroonForRelations returns the macaroon for the specified relations.
func (f *FirewallerAPI) MacaroonForRelations(args params.Entities) (params.MacaroonResults, error) {
	var result params.MacaroonResults
	result.Results = make([]params.MacaroonResult, len(args.Entities))
	for i, entity := range args.Entities {
		relationTag, err := names.ParseRelationTag(entity.Tag)
		if err != nil {
			result.Results[i].Error = apiservererrors.ServerError(err)
			continue
		}
		mac, err := f.st.GetMacaroon(relationTag)
		if err != nil {
			result.Results[i].Error = apiservererrors.ServerError(err)
			continue
		}
		result.Results[i].Result = mac
	}
	return result, nil
}

// SetRelationsStatus sets the status for the specified relations.
func (f *FirewallerAPI) SetRelationsStatus(args params.SetStatus) (params.ErrorResults, error) {
	var result params.ErrorResults
	result.Results = make([]params.ErrorResult, len(args.Entities))
	for i, entity := range args.Entities {
		relationTag, err := names.ParseRelationTag(entity.Tag)
		if err != nil {
			result.Results[i].Error = apiservererrors.ServerError(err)
			continue
		}
		rel, err := f.st.KeyRelation(relationTag.Id())
		if err != nil {
			result.Results[i].Error = apiservererrors.ServerError(err)
			continue
		}
		err = rel.SetStatus(status.StatusInfo{
			Status:  status.Status(entity.Status),
			Message: entity.Info,
		})
		result.Results[i].Error = apiservererrors.ServerError(err)
	}
	return result, nil
}

// FirewallRules returns the firewall rules for the specified well known service types.
func (f *FirewallerAPI) FirewallRules(args params.KnownServiceArgs) (params.ListFirewallRulesResults, error) {
	var result params.ListFirewallRulesResults
	for _, knownService := range args.KnownServices {
		rule, err := f.st.FirewallRule(corefirewall.WellKnownServiceType(knownService))
		if err != nil && !errors.IsNotFound(err) {
			return result, apiservererrors.ServerError(err)
		}
		if err != nil {
			continue
		}
		result.Rules = append(result.Rules, params.FirewallRule{
			KnownService:   knownService,
			WhitelistCIDRS: rule.WhitelistCIDRs(),
		})
	}
	return result, nil
}

// AreManuallyProvisioned returns whether each given entity is
// manually provisioned or not. Only machine tags are accepted.
func (f *FirewallerAPI) AreManuallyProvisioned(args params.Entities) (params.BoolResults, error) {
	result := params.BoolResults{
		Results: make([]params.BoolResult, len(args.Entities)),
	}
	canAccess, err := f.accessMachine()
	if err != nil {
		return result, err
	}
	for i, arg := range args.Entities {
		machineTag, err := names.ParseMachineTag(arg.Tag)
		if err != nil {
			result.Results[i].Error = apiservererrors.ServerError(err)
			continue
		}
		machine, err := f.getMachine(canAccess, machineTag)
		if err == nil {
			result.Results[i].Result, err = machine.IsManual()
		}
		result.Results[i].Error = apiservererrors.ServerError(err)
	}
	return result, nil
}

// OpenedMachinePortRanges returns a list of the opened port ranges for the
// specified machines where each result is broken down by unit. The list of
// opened ports for each unit is further grouped by endpoint name and includes
// the subnet CIDRs that belong to the space that each endpoint is bound to.
func (f *FirewallerAPI) OpenedMachinePortRanges(args params.Entities) (params.OpenMachinePortRangesResults, error) {
	result := params.OpenMachinePortRangesResults{
		Results: make([]params.OpenMachinePortRangesResult, len(args.Entities)),
	}
	canAccess, err := f.accessMachine()
	if err != nil {
		return result, err
	}

	for i, arg := range args.Entities {
		machineTag, err := names.ParseMachineTag(arg.Tag)
		if err != nil {
			result.Results[i].Error = apiservererrors.ServerError(err)
			continue
		}

		machine, err := f.getMachine(canAccess, machineTag)
		if err != nil {
			result.Results[i].Error = apiservererrors.ServerError(err)
			continue
		}

		unitPortRanges, err := f.openedPortRangesForOneMachine(machine)
		if err != nil {
			result.Results[i].Error = apiservererrors.ServerError(err)
			continue

		}
		result.Results[i].UnitPortRanges = unitPortRanges
	}
	return result, nil
}

func (f *FirewallerAPI) openedPortRangesForOneMachine(machine firewall.Machine) (map[string][]params.OpenUnitPortRanges, error) {
	machPortRanges, err := machine.OpenedPortRanges()
	if err != nil {
		return nil, errors.Trace(err)
	}

	portRangesByUnit := machPortRanges.ByUnit()
	if len(portRangesByUnit) == 0 { // no ports open
		return nil, nil
	}

	// Look up space to subnet mappings
	spaceInfos, err := f.getSpaceInfos()
	if err != nil {
		return nil, errors.Trace(err)
	}
	subnetCIDRsBySpaceID := spaceInfos.SubnetCIDRsBySpaceID()

	// Fetch application endpoint bindings
	allApps := set.NewStrings()
	for unitName := range portRangesByUnit {
		appName, err := names.UnitApplication(unitName)
		if err != nil {
			return nil, errors.Trace(err)
		}
		allApps.Add(appName)
	}
	allAppBindings, err := f.getApplicationBindings()
	if err != nil {
		return nil, errors.Trace(err)
	}

	// Map the port ranges for each unit to one or more subnet CIDRs
	// depending on the endpoints they apply to.
	res := make(map[string][]params.OpenUnitPortRanges)
	for unitName, unitPortRanges := range portRangesByUnit {
		// Already checked for validity; error can be ignored
		appName, _ := names.UnitApplication(unitName)
		appBindings := allAppBindings[appName]

		unitTag := names.NewUnitTag(unitName).String()
		res[unitTag] = mapUnitPortsAndResolveSubnetCIDRs(unitPortRanges.ByEndpoint(), appBindings, subnetCIDRsBySpaceID)
	}

	return res, nil
}

// mapUnitPortsAndResolveSubnetCIDRs maps the provided list of opened port
// ranges by endpoint to a params.OpenUnitPortRanges result list. Each entry in
// the result list also contains the subnet CIDRs that correspond to each
// endpoint.
//
// To resolve the subnet CIDRs, the function consults the application endpoint
// bindings for the unit in conjunction with the provided subnetCIDRs by
// spaceID map. Using this information, each endpoint from the incoming port
// range grouping is resolved to a space ID and the space ID is in turn
// resolved into a list of subnet CIDRs (the wildcard endpoint is treated as
// *all known* endpoints for this conversion step).
func mapUnitPortsAndResolveSubnetCIDRs(portRangesByEndpoint network.GroupedPortRanges, endpointBindings map[string]string, subnetCIDRsBySpaceID map[string][]string) []params.OpenUnitPortRanges {
	var entries []params.OpenUnitPortRanges

	for endpointName, portRanges := range portRangesByEndpoint {
		entry := params.OpenUnitPortRanges{
			Endpoint:   endpointName,
			PortRanges: make([]params.PortRange, len(portRanges)),
		}

		// These port ranges target an explicit endpoint; just iterate
		// the subnets that correspond to the space it is bound to and
		// append their CIDRs.
		if endpointName != "" {
			entry.SubnetCIDRs = subnetCIDRsBySpaceID[endpointBindings[endpointName]]
			sort.Strings(entry.SubnetCIDRs)
		} else {
			// The wildcard endpoint expands to all known endpoints.
			for boundEndpoint, spaceID := range endpointBindings {
				if boundEndpoint == "" { // ignore default endpoint entry in the set of app bindings
					continue
				}
				entry.SubnetCIDRs = append(entry.SubnetCIDRs, subnetCIDRsBySpaceID[spaceID]...)
			}

			// Ensure that any duplicate CIDRs are removed.
			entry.SubnetCIDRs = set.NewStrings(entry.SubnetCIDRs...).SortedValues()
		}

		// Finally, map the port ranges to params.PortRange and
		network.SortPortRanges(portRanges)
		for i, pr := range portRanges {
			entry.PortRanges[i] = params.FromNetworkPortRange(pr)
		}

		entries = append(entries, entry)
	}

	// Ensure results are sorted by endpoint name to be consistent.
	sort.Slice(entries, func(a, b int) bool {
		return entries[a].Endpoint < entries[b].Endpoint
	})

	return entries
}

// GetExposeInfo returns the expose flag and per-endpoint expose settings
// for the specified applications.
func (f *FirewallerAPI) GetExposeInfo(args params.Entities) (params.ExposeInfoResults, error) {
	canAccess, err := f.accessApplication()
	if err != nil {
		return params.ExposeInfoResults{}, err
	}

	result := params.ExposeInfoResults{
		Results: make([]params.ExposeInfoResult, len(args.Entities)),
	}

	for i, entity := range args.Entities {
		tag, err := names.ParseApplicationTag(entity.Tag)
		if err != nil {
			result.Results[i].Error = apiservererrors.ServerError(apiservererrors.ErrPerm)
			continue
		}
		application, err := f.getApplication(canAccess, tag)
		if err != nil {
			result.Results[i].Error = apiservererrors.ServerError(err)
			continue
		}

		if !application.IsExposed() {
			continue
		}

		result.Results[i].Exposed = true
		if exposedEndpoints := application.ExposedEndpoints(); len(exposedEndpoints) != 0 {
			mappedEndpoints := make(map[string]params.ExposedEndpoint)
			for endpoint, exposeDetails := range exposedEndpoints {
				mappedEndpoints[endpoint] = params.ExposedEndpoint{
					ExposeToSpaces: exposeDetails.ExposeToSpaceIDs,
					ExposeToCIDRs:  exposeDetails.ExposeToCIDRs,
				}
			}
			result.Results[i].ExposedEndpoints = mappedEndpoints
		}
	}
	return result, nil
}

// SpaceInfos returns a comprehensive representation of either all spaces or
// a filtered subset of the known spaces and their associated subnet details.
func (f *FirewallerAPI) SpaceInfos(args params.SpaceInfosParams) (params.SpaceInfos, error) {
	if !f.authorizer.AuthController() {
		return params.SpaceInfos{}, apiservererrors.ServerError(apiservererrors.ErrPerm)
	}

	allSpaceInfos, err := f.getSpaceInfos()
	if err != nil {
		return params.SpaceInfos{}, apiservererrors.ServerError(err)
	}

	// Apply filtering if required
	if len(args.FilterBySpaceIDs) != 0 {
		var (
			filteredList network.SpaceInfos
			selectList   = set.NewStrings(args.FilterBySpaceIDs...)
		)
		for _, si := range allSpaceInfos {
			if selectList.Contains(si.ID) {
				filteredList = append(filteredList, si)
			}
		}

		allSpaceInfos = filteredList
	}

	return params.FromNetworkSpaceInfos(allSpaceInfos), nil
}

// WatchSubnets returns a new StringsWatcher that watches the specified
// subnet tags or all tags if no entities are specified.
func (f *FirewallerAPI) WatchSubnets(args params.Entities) (params.StringsWatchResult, error) {
	if !f.authorizer.AuthController() {
		return params.StringsWatchResult{}, apiservererrors.ServerError(apiservererrors.ErrPerm)
	}

	var (
		filterFn  func(id interface{}) bool
		filterSet set.Strings
		result    = params.StringsWatchResult{}
	)

	if len(args.Entities) != 0 {
		filterSet = set.NewStrings()
		for _, arg := range args.Entities {
			subnetTag, err := names.ParseSubnetTag(arg.Tag)
			if err != nil {
				return params.StringsWatchResult{}, apiservererrors.ServerError(err)
			}

			filterSet.Add(subnetTag.Id())
		}

		filterFn = func(id interface{}) bool {
			return filterSet.Contains(id.(string))
		}
	}

	watcherId, initial, err := f.watchModelSubnets(filterFn)
	if err != nil {
		result.Error = apiservererrors.ServerError(err)
		return result, nil
	}
	result.StringsWatcherId = watcherId
	result.Changes = initial
	return result, nil
}

func (f *FirewallerAPI) watchModelSubnets(filterFn func(interface{}) bool) (string, []string, error) {
	watch := f.st.WatchSubnets(filterFn)

	// Consume the initial event and forward it to the result.
	if changes, ok := <-watch.Changes(); ok {
		return f.resources.Register(watch), changes, nil
	}
	return "", nil, watcher.EnsureErr(watch)
}<|MERGE_RESOLUTION|>--- conflicted
+++ resolved
@@ -50,55 +50,8 @@
 	appEndpointBindings map[string]map[string]string
 }
 
-<<<<<<< HEAD
-// NewFirewallerAPIV7 creates a new server-side FirewallerAPIv7 facade.
-func NewFirewallerAPIV7(context facade.Context) (*FirewallerAPI, error) {
-	st := context.State()
-	m, err := st.Model()
-	if err != nil {
-		return nil, errors.Trace(err)
-	}
-	cloudSpecAPI := cloudspec.NewCloudSpecV2(
-		context.Resources(),
-		cloudspec.MakeCloudSpecGetterForModel(st),
-		cloudspec.MakeCloudSpecWatcherForModel(st),
-		cloudspec.MakeCloudSpecCredentialWatcherForModel(st),
-		cloudspec.MakeCloudSpecCredentialContentWatcherForModel(st),
-		common.AuthFuncForTag(m.ModelTag()),
-	)
-	controllerConfigAPI := common.NewStateControllerConfig(st)
-
-	stShim := stateShim{st: st, State: firewall.StateShim(st, m)}
-	return NewStateFirewallerAPI(stShim, context.Resources(), context.Auth(), cloudSpecAPI, controllerConfigAPI)
-}
-
 // NewStateFirewallerAPI creates a new server-side FirewallerAPIV7 facade.
 func NewStateFirewallerAPI(
-=======
-// FirewallerAPIV4 provides access to the Firewaller v4 API facade.
-type FirewallerAPIV4 struct {
-	*FirewallerAPIV3
-	*common.ControllerConfigAPI
-}
-
-// FirewallerAPIV5 provides access to the Firewaller v5 API facade.
-type FirewallerAPIV5 struct {
-	*FirewallerAPIV4
-}
-
-// FirewallerAPIV6 provides access to the Firewaller v6 API facade.
-type FirewallerAPIV6 struct {
-	*FirewallerAPIV5
-}
-
-// FirewallerAPIV7 provides access to the Firewaller v7 API facade.
-type FirewallerAPIV7 struct {
-	*FirewallerAPIV6
-}
-
-// NewFirewallerAPI creates a new server-side FirewallerAPIV3 facade.
-func NewFirewallerAPI(
->>>>>>> 756ae5bb
 	st State,
 	resources facade.Resources,
 	authorizer facade.Authorizer,
