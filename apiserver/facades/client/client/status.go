// Copyright 2013 Canonical Ltd.
// Licensed under the AGPLv3, see LICENCE file for details.

package client

import (
	"sort"
	"strings"
	"time"

	"github.com/juju/charm/v8"
	"github.com/juju/collections/set"
	"github.com/juju/errors"
	"github.com/juju/names/v4"

	"github.com/juju/juju/apiserver/common"
	apiservererrors "github.com/juju/juju/apiserver/errors"
	"github.com/juju/juju/apiserver/params"
	k8sspecs "github.com/juju/juju/caas/kubernetes/provider/specs"
	"github.com/juju/juju/core/cache"
	"github.com/juju/juju/core/crossmodel"
	"github.com/juju/juju/core/life"
	"github.com/juju/juju/core/lxdprofile"
	"github.com/juju/juju/core/model"
	"github.com/juju/juju/core/network"
	"github.com/juju/juju/core/status"
	"github.com/juju/juju/state"
)

func agentStatusFromStatusInfo(s []status.StatusInfo, kind status.HistoryKind) []params.DetailedStatus {
	result := []params.DetailedStatus{}
	for _, v := range s {
		result = append(result, params.DetailedStatus{
			Status: string(v.Status),
			Info:   v.Message,
			Data:   v.Data,
			Since:  v.Since,
			Kind:   string(kind),
		})
	}
	return result

}

type byTime []params.DetailedStatus

func (s byTime) Len() int {
	return len(s)
}
func (s byTime) Swap(i, j int) {
	s[i], s[j] = s[j], s[i]
}
func (s byTime) Less(i, j int) bool {
	return s[i].Since.Before(*s[j].Since)
}

// unitStatusHistory returns a list of status history entries for unit agents or workloads.
func (c *Client) unitStatusHistory(unitTag names.UnitTag, filter status.StatusHistoryFilter, kind status.HistoryKind) ([]params.DetailedStatus, error) {
	unit, err := c.api.stateAccessor.Unit(unitTag.Id())
	if err != nil {
		return nil, errors.Trace(err)
	}
	statuses := []params.DetailedStatus{}
	if kind == status.KindUnit || kind == status.KindWorkload {
		unitStatuses, err := unit.StatusHistory(filter)
		if err != nil {
			return nil, errors.Trace(err)
		}
		statuses = agentStatusFromStatusInfo(unitStatuses, status.KindWorkload)

	}
	if kind == status.KindUnit || kind == status.KindUnitAgent {
		agentStatuses, err := unit.AgentHistory().StatusHistory(filter)
		if err != nil {
			return nil, errors.Trace(err)
		}
		statuses = append(statuses, agentStatusFromStatusInfo(agentStatuses, status.KindUnitAgent)...)
	}

	sort.Sort(byTime(statuses))
	if kind == status.KindUnit && filter.Size > 0 {
		if len(statuses) > filter.Size {
			statuses = statuses[len(statuses)-filter.Size:]
		}
	}

	return statuses, nil
}

// machineStatusHistory returns status history for the given machine.
func (c *Client) machineStatusHistory(machineTag names.MachineTag, filter status.StatusHistoryFilter, kind status.HistoryKind) ([]params.DetailedStatus, error) {
	machine, err := c.api.stateAccessor.Machine(machineTag.Id())
	if err != nil {
		return nil, errors.Trace(err)
	}
	var sInfo []status.StatusInfo
	if kind == status.KindMachineInstance || kind == status.KindContainerInstance {
		sInfo, err = machine.InstanceStatusHistory(filter)
	} else {
		sInfo, err = machine.StatusHistory(filter)
	}
	if err != nil {
		return nil, errors.Trace(err)
	}
	return agentStatusFromStatusInfo(sInfo, kind), nil
}

// StatusHistory returns a slice of past statuses for several entities.
func (c *Client) StatusHistory(request params.StatusHistoryRequests) params.StatusHistoryResults {
	results := params.StatusHistoryResults{}
	// TODO(perrito666) the contents of the loop could be split into
	// a oneHistory method for clarity.
	for _, request := range request.Requests {
		filter := status.StatusHistoryFilter{
			Size:     request.Filter.Size,
			FromDate: request.Filter.Date,
			Delta:    request.Filter.Delta,
			Exclude:  set.NewStrings(request.Filter.Exclude...),
		}
		if err := c.checkCanRead(); err != nil {
			history := params.StatusHistoryResult{
				Error: apiservererrors.ServerError(err),
			}
			results.Results = append(results.Results, history)
			continue

		}

		if err := filter.Validate(); err != nil {
			history := params.StatusHistoryResult{
				Error: apiservererrors.ServerError(errors.Annotate(err, "cannot validate status history filter")),
			}
			results.Results = append(results.Results, history)
			continue
		}

		var (
			err  error
			hist []params.DetailedStatus
		)
		kind := status.HistoryKind(request.Kind)
		switch kind {
		case status.KindUnit, status.KindWorkload, status.KindUnitAgent:
			var u names.UnitTag
			if u, err = names.ParseUnitTag(request.Tag); err == nil {
				hist, err = c.unitStatusHistory(u, filter, kind)
			}
		default:
			var m names.MachineTag
			if m, err = names.ParseMachineTag(request.Tag); err == nil {
				hist, err = c.machineStatusHistory(m, filter, kind)
			}
		}

		if err == nil {
			sort.Sort(byTime(hist))
		}

		results.Results = append(results.Results,
			params.StatusHistoryResult{
				History: params.History{Statuses: hist},
				Error:   apiservererrors.ServerError(errors.Annotatef(err, "fetching status history for %q", request.Tag)),
			})
	}
	return results
}

// FullStatus gives the information needed for juju status over the api
func (c *Client) FullStatus(args params.StatusParams) (params.FullStatus, error) {
	if err := c.checkCanRead(); err != nil {
		return params.FullStatus{}, err
	}

	var noStatus params.FullStatus
	var context statusContext
	context.cachedModel = c.api.modelCache

	m, err := c.api.stateAccessor.Model()
	if err != nil {
		return noStatus, errors.Annotate(err, "cannot get model")
	}
	context.presence.Presence = c.api.presence.ModelPresence(m.UUID())
	cfg, err := m.Config()
	if err != nil {
		return noStatus, errors.Annotate(err, "cannot obtain current model config")
	}
	context.providerType = cfg.Type()

	if context.model, err = c.api.stateAccessor.Model(); err != nil {
		return noStatus, errors.Annotate(err, "could not fetch model")
	}
	if context.status, err = context.model.LoadModelStatus(); err != nil {
		return noStatus, errors.Annotate(err, "could not load model status values")
	}
	if context.allAppsUnitsCharmBindings, err =
		fetchAllApplicationsAndUnits(c.api.stateAccessor, context.model); err != nil {
		return noStatus, errors.Annotate(err, "could not fetch applications and units")
	}
	if context.consumerRemoteApplications, err =
		fetchConsumerRemoteApplications(c.api.stateAccessor); err != nil {
		return noStatus, errors.Annotate(err, "could not fetch remote applications")
	}
	// Only admins can see offer details.
	if err := c.checkIsAdmin(); err == nil {
		if context.offers, err =
			fetchOffers(c.api.stateAccessor, context.allAppsUnitsCharmBindings.applications); err != nil {
			return noStatus, errors.Annotate(err, "could not fetch application offers")
		}
	}
	if err = context.fetchMachines(c.api.stateAccessor); err != nil {
		return noStatus, errors.Annotate(err, "could not fetch machines")
	}
	if err = context.fetchOpenPortRangesForAllMachines(c.api.stateAccessor); err != nil {
		return noStatus, errors.Annotate(err, "could not fetch open port ranges")
	}
	if context.controllerNodes, err = fetchControllerNodes(c.api.stateAccessor); err != nil {
		return noStatus, errors.Annotate(err, "could not fetch controller nodes")
	}
	if len(context.controllerNodes) > 1 {
		if primaryHAMachine, err := c.api.stateAccessor.HAPrimaryMachine(); err != nil {
			// We do not want to return any errors here as they are all
			// non-fatal for this call since we can still
			// get FullStatus including machine info even if we could not get HA Primary determined.
			// Also on some non-HA setups, i.e. where mongo was not run with --replSet,
			// this call will return an error.
			logger.Warningf("could not determine if there is a primary HA machine: %v", err)
		} else {
			context.primaryHAMachine = &primaryHAMachine
		}
	}
	// These may be empty when machines have not finished deployment.
	if context.ipAddresses, context.spaces, context.linkLayerDevices, err =
		fetchNetworkInterfaces(c.api.stateAccessor); err != nil {
		return noStatus, errors.Annotate(err, "could not fetch IP addresses and link layer devices")
	}
	if context.relations, context.relationsById, err = fetchRelations(c.api.stateAccessor); err != nil {
		return noStatus, errors.Annotate(err, "could not fetch relations")
	}
	if len(context.allAppsUnitsCharmBindings.applications) > 0 {
		if context.leaders, err = c.api.leadershipReader.Leaders(); err != nil {
			return noStatus, errors.Annotate(err, "could not fetch leaders")
		}
	}
	if context.controllerTimestamp, err = c.api.stateAccessor.ControllerTimestamp(); err != nil {
		return noStatus, errors.Annotate(err, "could not fetch controller timestamp")
	}
	context.branches = fetchBranches(c.api.modelCache)

	logger.Tracef("Applications: %v", context.allAppsUnitsCharmBindings.applications)
	logger.Tracef("Remote applications: %v", context.consumerRemoteApplications)
	logger.Tracef("Offers: %v", context.offers)
	logger.Tracef("Relations: %v", context.relations)

	if len(args.Patterns) > 0 {
		predicate := BuildPredicateFor(args.Patterns)

		// First, attempt to match machines. Any units on those
		// machines are implicitly matched.
		matchedMachines := make(set.Strings)
		for _, machineList := range context.machines {
			for _, m := range machineList {
				matches, err := predicate(m)
				if err != nil {
					return noStatus, errors.Annotate(
						err, "could not filter machines",
					)
				}
				if matches {
					matchedMachines.Add(m.Id())
				}
			}
		}

		// Filter units
		matchedApps := set.NewStrings()
		matchedUnits := set.NewStrings()
		unitChainPredicate := UnitChainPredicateFn(predicate, context.unitByName)
		// It's possible that we will discover a unit that matches given filter
		// half way through units collection. In that case, it may be that the machine
		// for that unit has other applications' units on it that have already been examined
		// prior. This means that we may miss these other application(s).
		// This behavior has been inconsistent since we get units in a map where
		// the order is not guaranteed.
		// To cater for this scenario, we need to gather all units
		// in a temporary collection keyed on machine to allow for the later
		// pass. This fixes situations similar to inconsistencies
		// observed in lp#1592872.
		machineUnits := map[string][]string{}
		for _, unitMap := range context.allAppsUnitsCharmBindings.units {
			for name, unit := range unitMap {
				machineId, err := unit.AssignedMachineId()
				if err != nil {
					machineId = ""
				} else if matchedMachines.Contains(machineId) {
					// Unit is on a matching machine.
					matchedApps.Add(unit.ApplicationName())
					continue
				}
				if machineId != "" {
					machineUnits[machineId] = append(machineUnits[machineId], unit.ApplicationName())
				}

				// Always start examining at the top-level. This
				// prevents a situation where we filter a subordinate
				// before we discover its parent is a match.
				if !unit.IsPrincipal() {
					continue
				} else if matches, err := unitChainPredicate(unit); err != nil {
					return noStatus, errors.Annotate(err, "could not filter units")
				} else if !matches {
					delete(unitMap, name)
					continue
				}
				matchedApps.Add(unit.ApplicationName())
				matchedUnits.Add(unit.Name())
				matchedUnits = matchedUnits.Union(set.NewStrings(unit.SubordinateNames()...))
				if machineId != "" {
					matchedMachines.Add(machineId)
				}
			}
		}
		for _, m := range matchedMachines.SortedValues() {
			for _, a := range machineUnits[m] {
				if !matchedApps.Contains(a) {
					matchedApps.Add(a)
				}
			}
		}

		// Filter applications
		for appName, app := range context.allAppsUnitsCharmBindings.applications {
			matches, err := predicate(app)
			if err != nil {
				return noStatus, errors.Annotate(err, "could not filter applications")
			}

			// There are matched units for this application
			// or the application matched the given criteria.
			deleted := false
			if !matchedApps.Contains(appName) && !matches {
				delete(context.allAppsUnitsCharmBindings.applications, appName)
				deleted = true
			}

			// Filter relations:
			// Remove relations for applications that were deleted and
			// for the applications that did not match the
			// given criteria.
			if deleted || !matches {
				// delete relations for this app
				if relations, ok := context.relations[appName]; ok {
					for _, r := range relations {
						delete(context.relationsById, r.Id())
					}
					delete(context.relations, appName)
				}
			}
		}
		// TODO(wallyworld) - filter remote applications

		// Filter machines
		for aStatus, machineList := range context.machines {
			matched := make([]*state.Machine, 0, len(machineList))
			for _, m := range machineList {
				machineContainers, err := m.Containers()
				if err != nil {
					return noStatus, err
				}
				machineContainersSet := set.NewStrings(machineContainers...)

				if matchedMachines.Contains(m.Id()) || !matchedMachines.Intersection(machineContainersSet).IsEmpty() {
					// The machine is matched directly, or contains a unit
					// or container that matches.
					logger.Tracef("machine %s is hosting something.", m.Id())
					matched = append(matched, m)
					continue
				}
			}
			context.machines[aStatus] = matched
		}

		// Filter branches
		context.branches = filterBranches(context.branches, matchedApps, matchedUnits.Union(set.NewStrings(args.Patterns...)))
	}

	modelStatus, err := c.modelStatus()
	if err != nil {
		return noStatus, errors.Annotate(err, "cannot determine model status")
	}
	return params.FullStatus{
		Model:               modelStatus,
		Machines:            context.processMachines(),
		Applications:        context.processApplications(),
		RemoteApplications:  context.processRemoteApplications(),
		Offers:              context.processOffers(),
		Relations:           context.processRelations(),
		ControllerTimestamp: context.controllerTimestamp,
		Branches:            context.processBranches(),
	}, nil
}

func filterBranches(ctxBranches map[string]cache.Branch, matchedApps, matchedForBranches set.Strings) map[string]cache.Branch {
	// Filter branches based on matchedApps which contains
	// the application name if matching on application or unit.
	unmatchedBranches := set.NewStrings()
	// Need a combination of the pattern strings and all units
	// matched above, both principal and subordinate.
	for bName, branch := range ctxBranches {
		unmatchedBranches.Add(bName)
		for appName, units := range branch.AssignedUnits() {
			appMatch := matchedForBranches.Contains(appName)
			// if the application is in the pattern, and this
			// branch,
			contains := matchedApps.Contains(appName)
			if contains && appMatch {
				unmatchedBranches.Remove(bName)
				break
			}
			// if the application is in this branch, but not
			// the pattern, check if any assigned units are in
			// the pattern
			if contains && !appMatch {
				for _, u := range units {
					if matchedForBranches.Contains(u) {
						unmatchedBranches.Remove(bName)
						break
					}
				}
			}
		}
	}
	for _, deleteBranch := range unmatchedBranches.Values() {
		delete(ctxBranches, deleteBranch)
	}
	return ctxBranches
}

// newToolsVersionAvailable will return a string representing a tools
// version only if the latest check is newer than current tools.
func (c *Client) modelStatus() (params.ModelStatusInfo, error) {
	var info params.ModelStatusInfo

	m, err := c.api.stateAccessor.Model()
	if err != nil {
		return info, errors.Annotate(err, "cannot get model")
	}
	info.Name = m.Name()
	info.Type = string(m.Type())
	info.CloudTag = names.NewCloudTag(m.CloudName()).String()
	info.CloudRegion = m.CloudRegion()

	cfg, err := m.Config()
	if err != nil {
		return params.ModelStatusInfo{}, errors.Annotate(err, "cannot obtain current model config")
	}

	latestVersion := m.LatestToolsVersion()
	current, ok := cfg.AgentVersion()
	if ok {
		info.Version = current.String()
		if current.Compare(latestVersion) < 0 {
			info.AvailableVersion = latestVersion.String()
		}
	}

	aStatus, err := m.Status()
	if err != nil {
		return params.ModelStatusInfo{}, errors.Annotate(err, "cannot obtain model status info")
	}

	info.SLA = m.SLALevel()

	info.ModelStatus = params.DetailedStatus{
		Status: aStatus.Status.String(),
		Info:   aStatus.Message,
		Since:  aStatus.Since,
		Data:   aStatus.Data,
	}

	if info.SLA != "unsupported" {
		ms := m.MeterStatus()
		if isColorStatus(ms.Code) {
			info.MeterStatus = params.MeterStatus{Color: strings.ToLower(ms.Code.String()), Message: ms.Info}
		}
	}

	return info, nil
}

type applicationStatusInfo struct {
	// application: application name -> application
	applications map[string]*state.Application

	// units: units name -> units
	units map[string]map[string]*state.Unit

	// latestcharm: charm URL -> charm
	latestCharms map[charm.URL]*state.Charm

	// endpointpointBindings: application name -> endpoint -> space
	endpointBindings map[string]map[string]string

	// lxdProfiles: lxd profile name -> lxd profile
	lxdProfiles map[string]*charm.LXDProfile
}

type statusContext struct {
	providerType string
	cachedModel  *cache.Model
	model        *state.Model
	status       *state.ModelStatus
	presence     common.ModelPresenceContext

	// machines: top-level machine id -> list of machines nested in
	// this machine.
	machines map[string][]*state.Machine
	// allMachines: machine id -> machine
	// The machine in this map is the same machine in the machines map.
	allMachines    map[string]*state.Machine
	allInstances   *state.ModelInstanceData
	allConstraints *state.ModelConstraints

	// controllerNodes: node id -> controller node
	controllerNodes map[string]state.ControllerNode

	// ipAddresses: machine id -> list of ip.addresses
	ipAddresses map[string][]*state.Address

	// spaces: machine id -> deviceName -> list of spaceNames
	spaces map[string]map[string]set.Strings

	// linkLayerDevices: machine id -> list of linkLayerDevices
	linkLayerDevices map[string][]*state.LinkLayerDevice

	// remote applications: application name -> application
	consumerRemoteApplications map[string]*state.RemoteApplication

	// opened ports by machine.
	openPortRangesByMachine map[string]state.MachinePortRanges

	// offers: offer name -> offer
	offers map[string]offerStatus

	// controller current timestamp
	controllerTimestamp *time.Time

	allAppsUnitsCharmBindings applicationStatusInfo
	relations                 map[string][]*state.Relation
	relationsById             map[int]*state.Relation
	leaders                   map[string]string
	branches                  map[string]cache.Branch

	primaryHAMachine *names.MachineTag
}

// fetchMachines returns a map from top level machine id to machines, where machines[0] is the host
// machine and machines[1..n] are any containers (including nested ones).
//
// If machineIds is non-nil, only machines whose IDs are in the set are returned.
func (context *statusContext) fetchMachines(st Backend) error {
	if context.model.Type() == state.ModelTypeCAAS {
		return nil
	}
	context.machines = make(map[string][]*state.Machine)
	context.allMachines = make(map[string]*state.Machine)

	machines, err := st.AllMachines()
	if err != nil {
		return err
	}
	// AllMachines gives us machines sorted by id.
	for _, m := range machines {
		context.allMachines[m.Id()] = m
		_, ok := m.ParentId()
		if !ok {
			// Only top level host machines go directly into the machine map.
			context.machines[m.Id()] = []*state.Machine{m}
		} else {
			topParentId := state.TopParentId(m.Id())
			machines := context.machines[topParentId]
			context.machines[topParentId] = append(machines, m)
		}
	}

	context.allInstances, err = context.model.AllInstanceData()
	if err != nil {
		return err
	}
	context.allConstraints, err = context.model.AllConstraints()
	if err != nil {
		return err
	}

	return nil
}

func (context *statusContext) fetchOpenPortRangesForAllMachines(st Backend) error {
	if context.model.Type() == state.ModelTypeCAAS {
		return nil
	}

	context.openPortRangesByMachine = make(map[string]state.MachinePortRanges)
	allMachPortRanges, err := context.model.OpenedPortRangesForAllMachines()
	if err != nil {
		return err
	}
	for _, machPortRanges := range allMachPortRanges {
		context.openPortRangesByMachine[machPortRanges.MachineID()] = machPortRanges
	}
	return nil
}

// fetchControllerNodes returns a map from node id to controller node.
func fetchControllerNodes(st Backend) (map[string]state.ControllerNode, error) {
	v := make(map[string]state.ControllerNode)
	nodes, err := st.ControllerNodes()
	if err != nil {
		return nil, err
	}
	for _, n := range nodes {
		v[n.Id()] = n
	}
	return v, nil
}

// fetchNetworkInterfaces returns maps from machine id to ip.addresses, machine
// id to a map of interface names from space names, and machine id to
// linklayerdevices.
//
// All are required to determine a machine's network interfaces configuration,
// so we want all or none.
func fetchNetworkInterfaces(st Backend) (map[string][]*state.Address, map[string]map[string]set.Strings, map[string][]*state.LinkLayerDevice, error) {
	ipAddresses := make(map[string][]*state.Address)
	spacesPerMachine := make(map[string]map[string]set.Strings)
	subnets, err := st.AllSubnets()
	if err != nil {
		return nil, nil, nil, err
	}
	subnetsByCIDR := make(map[string]*state.Subnet)
	for _, subnet := range subnets {
		subnetsByCIDR[subnet.CIDR()] = subnet
	}

	spaceInfos, err := st.AllSpaceInfos()
	if err != nil {
		return nil, nil, nil, err
	}
	// For every machine, track what devices have addresses so we can filter linklayerdevices later
	devicesWithAddresses := make(map[string]set.Strings)
	ipAddrs, err := st.AllIPAddresses()
	if err != nil {
		return nil, nil, nil, err
	}
	for _, ipAddr := range ipAddrs {
		if ipAddr.LoopbackConfigMethod() {
			continue
		}
		machineID := ipAddr.MachineID()
		ipAddresses[machineID] = append(ipAddresses[machineID], ipAddr)
		if subnet, ok := subnetsByCIDR[ipAddr.SubnetCIDR()]; ok {
			spaceName := network.AlphaSpaceName
			spaceInfo := spaceInfos.GetByID(subnet.SpaceID())
			if spaceInfo != nil {
				spaceName = string(spaceInfo.Name)
			}
			if spaceName != "" {
				devices, ok := spacesPerMachine[machineID]
				if !ok {
					devices = make(map[string]set.Strings)
					spacesPerMachine[machineID] = devices
				}
				deviceName := ipAddr.DeviceName()
				spacesSet, ok := devices[deviceName]
				if !ok {
					spacesSet = make(set.Strings)
					devices[deviceName] = spacesSet
				}
				spacesSet.Add(spaceName)
			}
		}
		deviceSet, ok := devicesWithAddresses[machineID]
		if ok {
			deviceSet.Add(ipAddr.DeviceName())
		} else {
			devicesWithAddresses[machineID] = set.NewStrings(ipAddr.DeviceName())
		}
	}

	linkLayerDevices := make(map[string][]*state.LinkLayerDevice)
	llDevs, err := st.AllLinkLayerDevices()
	if err != nil {
		return nil, nil, nil, err
	}
	for _, llDev := range llDevs {
		if llDev.IsLoopbackDevice() {
			continue
		}
		machineID := llDev.MachineID()
		machineDevs, ok := devicesWithAddresses[machineID]
		if !ok {
			// This machine ID doesn't seem to have any devices with IP Addresses
			continue
		}
		if !machineDevs.Contains(llDev.Name()) {
			// this device did not have any IP Addresses
			continue
		}
		// This device had an IP Address, so include it in the list of devices for this machine
		linkLayerDevices[machineID] = append(linkLayerDevices[machineID], llDev)
	}

	return ipAddresses, spacesPerMachine, linkLayerDevices, nil
}

// fetchAllApplicationsAndUnits returns a map from application name to application,
// a map from application name to unit name to unit, and a map from base charm URL to latest URL.
func fetchAllApplicationsAndUnits(
	st Backend,
	model *state.Model,
) (applicationStatusInfo, error) {
	appMap := make(map[string]*state.Application)
	unitMap := make(map[string]map[string]*state.Unit)
	latestCharms := make(map[charm.URL]*state.Charm)
	applications, err := st.AllApplications()
	if err != nil {
		return applicationStatusInfo{}, err
	}
	units, err := model.AllUnits()
	if err != nil {
		return applicationStatusInfo{}, err
	}
	allUnitsByApp := make(map[string]map[string]*state.Unit)
	for _, unit := range units {
		appName := unit.ApplicationName()

		if inner, found := allUnitsByApp[appName]; found {
			inner[unit.Name()] = unit
		} else {
			allUnitsByApp[appName] = map[string]*state.Unit{
				unit.Name(): unit,
			}
		}
	}

	allSpaceInfos, err := st.AllSpaceInfos()
	if err != nil {
		return applicationStatusInfo{}, errors.Trace(err)
	}

	endpointBindings, err := model.AllEndpointBindings()
	if err != nil {
		return applicationStatusInfo{}, err
	}
	allBindingsByApp := make(map[string]map[string]string)
	for app, bindings := range endpointBindings {
		// If the only binding is the default, and it's set to the
		// default space, no need to print.
		bindingMap, err := bindings.MapWithSpaceNames(allSpaceInfos)
		if err != nil {
			return applicationStatusInfo{}, err
		}
		if len(bindingMap) == 1 {
			if v, ok := bindingMap[""]; ok && v == network.AlphaSpaceName {
				continue
			}
		}
		allBindingsByApp[app] = bindingMap
	}

	lxdProfiles := make(map[string]*charm.LXDProfile)
	for _, app := range applications {
		appMap[app.Name()] = app
		appUnits := allUnitsByApp[app.Name()]
		charmURL, _ := app.CharmURL()

		if len(appUnits) > 0 {
			unitMap[app.Name()] = appUnits
			// Record the base URL for the application's charm so that
			// the latest store revision can be looked up.
			if charmURL.Schema == "cs" {
				latestCharms[*charmURL.WithRevision(-1)] = nil
			}
		}

		ch, _, err := app.Charm()
		if err != nil {
			continue
		}
		chName := lxdprofile.Name(model.Name(), app.Name(), ch.Revision())
		if profile := ch.LXDProfile(); profile != nil {
			lxdProfiles[chName] = &charm.LXDProfile{
				Description: profile.Description,
				Config:      profile.Config,
				Devices:     profile.Devices,
			}
		}
	}

	for baseURL := range latestCharms {
		ch, err := st.LatestPlaceholderCharm(&baseURL)
		if errors.IsNotFound(err) {
			continue
		}
		if err != nil {
			return applicationStatusInfo{}, err
		}
		latestCharms[baseURL] = ch
	}

	return applicationStatusInfo{
		applications:     appMap,
		units:            unitMap,
		latestCharms:     latestCharms,
		endpointBindings: allBindingsByApp,
		lxdProfiles:      lxdProfiles,
	}, nil
}

// fetchConsumerRemoteApplications returns a map from application name to remote application.
func fetchConsumerRemoteApplications(st Backend) (map[string]*state.RemoteApplication, error) {
	appMap := make(map[string]*state.RemoteApplication)
	applications, err := st.AllRemoteApplications()
	if err != nil {
		return nil, err
	}
	for _, a := range applications {
		if _, ok := a.URL(); !ok {
			continue
		}
		appMap[a.Name()] = a
	}
	return appMap, nil
}

// fetchOfferConnections returns a map from relation id to offer connection.
func fetchOffers(st Backend, applications map[string]*state.Application) (map[string]offerStatus, error) {
	offersMap := make(map[string]offerStatus)
	offers, err := st.AllApplicationOffers()
	if err != nil {
		return nil, err
	}
	for _, offer := range offers {
		offerInfo := offerStatus{
			ApplicationOffer: crossmodel.ApplicationOffer{
				OfferName:       offer.OfferName,
				OfferUUID:       offer.OfferUUID,
				ApplicationName: offer.ApplicationName,
				Endpoints:       offer.Endpoints,
			},
		}
		app, ok := applications[offer.ApplicationName]
		if !ok {
			continue
		}
		curl, _ := app.CharmURL()
		offerInfo.charmURL = curl.String()
		rc, err := st.RemoteConnectionStatus(offer.OfferUUID)
		if err != nil && !errors.IsNotFound(err) {
			offerInfo.err = err
			continue
		} else if err == nil {
			offerInfo.totalConnectedCount = rc.TotalConnectionCount()
			offerInfo.activeConnectedCount = rc.ActiveConnectionCount()
		}
		offersMap[offer.OfferName] = offerInfo
	}
	return offersMap, nil
}

// fetchRelations returns a map of all relations keyed by application name,
// and another map keyed by id..
//
// This structure is useful for processApplicationRelations() which needs
// to have the relations for each application. Reading them once here
// avoids the repeated DB hits to retrieve the relations for each
// application that used to happen in processApplicationRelations().
func fetchRelations(st Backend) (map[string][]*state.Relation, map[int]*state.Relation, error) {
	relations, err := st.AllRelations()
	if err != nil {
		return nil, nil, err
	}
	out := make(map[string][]*state.Relation)
	outById := make(map[int]*state.Relation)
	for _, relation := range relations {
		outById[relation.Id()] = relation
		// If either end of the relation is a remote application
		// on the offering side, exclude it here.
		isRemote := false
		for _, ep := range relation.Endpoints() {
			if app, err := st.RemoteApplication(ep.ApplicationName); err == nil {
				if app.IsConsumerProxy() {
					isRemote = true
					break
				}
			} else if !errors.IsNotFound(err) {
				return nil, nil, err
			}
		}
		if isRemote {
			continue
		}
		for _, ep := range relation.Endpoints() {
			out[ep.ApplicationName] = append(out[ep.ApplicationName], relation)
		}
	}
	return out, outById, nil
}

func fetchBranches(m *cache.Model) map[string]cache.Branch {
	// Unless you're using the generations feature flag,
	// the model cache model will be nil.  See note in
	// newFacade().
	if m == nil {
		return make(map[string]cache.Branch)
	}
	// m.Branches() returns only active branches.
	b := m.Branches()
	branches := make(map[string]cache.Branch, len(b))
	for _, branch := range b {
		branches[branch.Name()] = branch
	}
	return branches
}

func (c *statusContext) processMachines() map[string]params.MachineStatus {
	machinesMap := make(map[string]params.MachineStatus)
	aCache := make(map[string]params.MachineStatus)
	for id, machines := range c.machines {

		if len(machines) <= 0 {
			continue
		}

		// Element 0 is assumed to be the top-level machine.
		tlMachine := machines[0]
		hostStatus := c.makeMachineStatus(tlMachine, c.allAppsUnitsCharmBindings)
		machinesMap[id] = hostStatus
		aCache[id] = hostStatus

		for _, machine := range machines[1:] {
			parent, ok := aCache[state.ParentId(machine.Id())]
			if !ok {
				logger.Errorf("programmer error, please file a bug, reference this whole log line: %q, %q", id, machine.Id())
				continue
			}

			aStatus := c.makeMachineStatus(machine, c.allAppsUnitsCharmBindings)
			parent.Containers[machine.Id()] = aStatus
			aCache[machine.Id()] = aStatus
		}
	}
	return machinesMap
}

func (c *statusContext) makeMachineStatus(machine *state.Machine, appStatusInfo applicationStatusInfo) (status params.MachineStatus) {
	machineID := machine.Id()
	ipAddresses := c.ipAddresses[machineID]
	spaces := c.spaces[machineID]
	linkLayerDevices := c.linkLayerDevices[machineID]

	var err error
	status.Id = machineID
	agentStatus := c.processMachine(machine)
	status.AgentStatus = agentStatus

	status.Series = machine.Series()
	status.Jobs = paramsJobsFromJobs(machine.Jobs())
	node, wantsVote := c.controllerNodes[machineID]
	status.WantsVote = wantsVote
	if wantsVote {
		status.HasVote = node.HasVote()
	}
	if c.primaryHAMachine != nil {
		if isPrimary := c.primaryHAMachine.Id() == machineID; isPrimary {
			status.PrimaryControllerMachine = &isPrimary
		}
	}

	// Fetch the machine instance status information
	sInstInfo, err := c.status.MachineInstance(machineID)
	populateStatusFromStatusInfoAndErr(&status.InstanceStatus, sInstInfo, err)

	// Fetch the machine modification status information
	sModInfo, err := c.status.MachineModification(machineID)
	populateStatusFromStatusInfoAndErr(&status.ModificationStatus, sModInfo, err)

	instid, displayName := c.allInstances.InstanceNames(machineID)
	if instid != "" {
		status.InstanceId = instid
		status.DisplayName = displayName
		addr, err := machine.PublicAddress()
		if err != nil {
			// Usually this indicates that no addresses have been set on the
			// machine yet.
			addr = network.SpaceAddress{}
			logger.Debugf("error fetching public address: %q", err)
		}
		status.DNSName = addr.Value
		mAddrs := machine.Addresses()
		if len(mAddrs) == 0 {
			logger.Debugf("no IP addresses fetched for machine %q", instid)
			// At least give it the newly created DNSName address, if it exists.
			if addr.Value != "" {
				mAddrs = append(mAddrs, addr)
			}
		}
		for _, mAddr := range mAddrs {
			switch mAddr.Scope {
			case network.ScopeMachineLocal, network.ScopeLinkLocal:
				continue
			}
			status.IPAddresses = append(status.IPAddresses, mAddr.Value)
		}
		status.NetworkInterfaces = make(map[string]params.NetworkInterface, len(linkLayerDevices))
		for _, llDev := range linkLayerDevices {
			device := llDev.Name()
			ips := []string{}
			gw := []string{}
			ns := []string{}
			sp := make(set.Strings)
			for _, ipAddress := range ipAddresses {
				if ipAddress.DeviceName() != device {
					continue
				}
				ips = append(ips, ipAddress.Value())
				// We don't expect to find more than one
				// ipAddress on a device with a list of
				// nameservers, but append in any case.
				if len(ipAddress.DNSServers()) > 0 {
					ns = append(ns, ipAddress.DNSServers()...)
				}
				// There should only be one gateway per device
				// (per machine, in fact, as we don't store
				// metrics). If we find more than one we should
				// show them all.
				if ipAddress.GatewayAddress() != "" {
					gw = append(gw, ipAddress.GatewayAddress())
				}
				// There should only be one space per address,
				// but it's technically possible to have more
				// than one address on an interface. If we find
				// that happens, we need to show all spaces, to
				// be safe.
				sp = spaces[device]
			}
			status.NetworkInterfaces[device] = params.NetworkInterface{
				IPAddresses:    ips,
				MACAddress:     llDev.MACAddress(),
				Gateway:        strings.Join(gw, " "),
				DNSNameservers: ns,
				Space:          strings.Join(sp.Values(), " "),
				IsUp:           llDev.IsUp(),
			}
		}
		logger.Tracef("NetworkInterfaces: %+v", status.NetworkInterfaces)
	} else {
		status.InstanceId = "pending"
	}

	constraints := c.allConstraints.Machine(machineID)
	status.Constraints = constraints.String()

	hc := c.allInstances.HardwareCharacteristics(machineID)
	if hc != nil {
		status.Hardware = hc.String()
	}
	status.Containers = make(map[string]params.MachineStatus)

	lxdProfiles := make(map[string]params.LXDProfile)
	charmProfiles := c.allInstances.CharmProfiles(machineID)
	if charmProfiles != nil {
		for _, v := range charmProfiles {
			if profile, ok := appStatusInfo.lxdProfiles[v]; ok {
				lxdProfiles[v] = params.LXDProfile{
					Config:      profile.Config,
					Description: profile.Description,
					Devices:     profile.Devices,
				}
			}
		}
	}
	status.LXDProfiles = lxdProfiles

	return
}

func (context *statusContext) processRelations() []params.RelationStatus {
	var out []params.RelationStatus
	relations := context.getAllRelations()
	for _, relation := range relations {
		var eps []params.EndpointStatus
		var scope charm.RelationScope
		var relationInterface string
		for _, ep := range relation.Endpoints() {
			eps = append(eps, params.EndpointStatus{
				ApplicationName: ep.ApplicationName,
				Name:            ep.Name,
				Role:            string(ep.Role),
				Subordinate:     context.isSubordinate(&ep),
			})
			// these should match on both sides so use the last
			relationInterface = ep.Interface
			scope = ep.Scope
		}
		relStatus := params.RelationStatus{
			Id:        relation.Id(),
			Key:       relation.String(),
			Interface: relationInterface,
			Scope:     string(scope),
			Endpoints: eps,
		}
		rStatus, err := relation.Status()
		populateStatusFromStatusInfoAndErr(&relStatus.Status, rStatus, err)
		out = append(out, relStatus)
	}
	return out
}

// This method exists only to dedup the loaded relations as they will
// appear multiple times in context.relations.
func (context *statusContext) getAllRelations() []*state.Relation {
	var out []*state.Relation
	seenRelations := make(map[int]bool)
	for _, relations := range context.relations {
		for _, relation := range relations {
			if _, found := seenRelations[relation.Id()]; !found {
				out = append(out, relation)
				seenRelations[relation.Id()] = true
			}
		}
	}
	return out
}

func (context *statusContext) isSubordinate(ep *state.Endpoint) bool {
	application := context.allAppsUnitsCharmBindings.applications[ep.ApplicationName]
	if application == nil {
		return false
	}
	return isSubordinate(ep, application)
}

func isSubordinate(ep *state.Endpoint, application *state.Application) bool {
	return ep.Scope == charm.ScopeContainer && !application.IsPrincipal()
}

// paramsJobsFromJobs converts state jobs to params jobs.
func paramsJobsFromJobs(jobs []state.MachineJob) []model.MachineJob {
	paramsJobs := make([]model.MachineJob, len(jobs))
	for i, machineJob := range jobs {
		paramsJobs[i] = machineJob.ToParams()
	}
	return paramsJobs
}

func (context *statusContext) processApplications() map[string]params.ApplicationStatus {
	applicationsMap := make(map[string]params.ApplicationStatus)
	for _, s := range context.allAppsUnitsCharmBindings.applications {
		applicationsMap[s.Name()] = context.processApplication(s)
	}
	return applicationsMap
}

func (context *statusContext) processApplication(application *state.Application) params.ApplicationStatus {
	applicationCharm, _, err := application.Charm()
	if err != nil {
		return params.ApplicationStatus{Err: apiservererrors.ServerError(err)}
	}

	var charmProfileName string
	if lxdprofile.NotEmpty(lxdStateCharmProfiler{
		Charm: applicationCharm,
	}) {
		charmProfileName = lxdprofile.Name(context.model.Name(), application.Name(), applicationCharm.Revision())
	}

	var processedStatus = params.ApplicationStatus{
		Charm:        applicationCharm.URL().String(),
		Series:       application.Series(),
		Exposed:      application.IsExposed(),
		Life:         processLife(application),
		CharmVersion: applicationCharm.Version(),
		CharmProfile: charmProfileName,
	}

	if latestCharm, ok := context.allAppsUnitsCharmBindings.latestCharms[*applicationCharm.URL().WithRevision(-1)]; ok && latestCharm != nil {
		if latestCharm.Revision() > applicationCharm.URL().Revision {
			processedStatus.CanUpgradeTo = latestCharm.String()
		}
	}

	processedStatus.Relations, processedStatus.SubordinateTo, err = context.processApplicationRelations(application)
	if err != nil {
		processedStatus.Err = apiservererrors.ServerError(err)
		return processedStatus
	}
	units := context.allAppsUnitsCharmBindings.units[application.Name()]
	if application.IsPrincipal() {
		expectWorkload, err := state.CheckApplicationExpectsWorkload(context.model, application.Name())
		if err != nil {
			return params.ApplicationStatus{Err: apiservererrors.ServerError(err)}
		}
		processedStatus.Units = context.processUnits(units, applicationCharm.URL().String(), expectWorkload)
	}

	// If for whatever reason the application isn't yet in the cache,
	// we have an unknown status.
	applicationStatus := status.StatusInfo{Status: status.Unknown}
	cachedApp, err := context.cachedModel.Application(application.Name())
	if err == nil {
		applicationStatus = cachedApp.DisplayStatus()
	}
	processedStatus.Status.Status = applicationStatus.Status.String()
	processedStatus.Status.Info = applicationStatus.Message
	processedStatus.Status.Data = applicationStatus.Data
	processedStatus.Status.Since = applicationStatus.Since

	metrics := applicationCharm.Metrics()
	planRequired := metrics != nil && metrics.Plan != nil && metrics.Plan.Required
	if planRequired || len(application.MetricCredentials()) > 0 {
		processedStatus.MeterStatuses = context.processUnitMeterStatuses(units)
	}

<<<<<<< HEAD
	// TODO(caas) - there's no way for a CAAS charm to set workload version yet
	if context.model.Type() == state.ModelTypeIAAS {
		versions := make([]status.StatusInfo, 0, len(units))
		for _, unit := range units {
			workloadVersion, err := context.status.FullUnitWorkloadVersion(unit.Name())
			if err != nil {
				processedStatus.Err = apiservererrors.ServerError(err)
				return processedStatus
			}
			versions = append(versions, workloadVersion)
		}
		if len(versions) > 0 {
			sort.Sort(bySinceDescending(versions))
			processedStatus.WorkloadVersion = versions[0].Message
=======
	versions := make([]status.StatusInfo, 0, len(units))
	for _, unit := range units {
		workloadVersion, err := context.status.FullUnitWorkloadVersion(unit.Name())
		if err != nil {
			processedStatus.Err = common.ServerError(err)
			return processedStatus
>>>>>>> 672babec
		}
		versions = append(versions, workloadVersion)
	}
	if len(versions) > 0 {
		sort.Sort(bySinceDescending(versions))
		processedStatus.WorkloadVersion = versions[0].Message
	}
	if processedStatus.WorkloadVersion == "" && context.model.Type() == state.ModelTypeCAAS {
		// We'll punt on using the docker image name.
		caasModel, err := context.model.CAASModel()
		if err != nil {
			return params.ApplicationStatus{Err: apiservererrors.ServerError(err)}
		}
		specStr, err := caasModel.PodSpec(application.ApplicationTag())
		if err != nil && !errors.IsNotFound(err) {
			return params.ApplicationStatus{Err: apiservererrors.ServerError(err)}
		}
		// TODO(caas): get WorkloadVersion from rawSpec once `ParseRawK8sSpec` is implemented.
		if specStr != "" {
			spec, err := k8sspecs.ParsePodSpec(specStr)
			if err != nil {
				return params.ApplicationStatus{Err: apiservererrors.ServerError(err)}
			}
			// Container zero is the primary.
			primary := spec.Containers[0]
			processedStatus.WorkloadVersion = primary.ImageDetails.ImagePath
			if processedStatus.WorkloadVersion == "" {
				processedStatus.WorkloadVersion = spec.Containers[0].Image
			}
		}
		serviceInfo, err := application.ServiceInfo()
		if err == nil {
			processedStatus.ProviderId = serviceInfo.ProviderId()
			if len(serviceInfo.Addresses()) > 0 {
				processedStatus.PublicAddress = serviceInfo.Addresses()[0].Value
			}
		} else {
			logger.Debugf("no service details for %v: %v", application.Name(), err)
		}
		processedStatus.Scale = application.GetScale()
	}
	processedStatus.EndpointBindings = context.allAppsUnitsCharmBindings.endpointBindings[application.Name()]
	return processedStatus
}

func (context *statusContext) processRemoteApplications() map[string]params.RemoteApplicationStatus {
	applicationsMap := make(map[string]params.RemoteApplicationStatus)
	for _, app := range context.consumerRemoteApplications {
		applicationsMap[app.Name()] = context.processRemoteApplication(app)
	}
	return applicationsMap
}

func (context *statusContext) processRemoteApplication(application *state.RemoteApplication) (status params.RemoteApplicationStatus) {
	status.OfferURL, _ = application.URL()
	status.OfferName = application.Name()
	eps, err := application.Endpoints()
	if err != nil {
		status.Err = apiservererrors.ServerError(err)
		return
	}
	status.Endpoints = make([]params.RemoteEndpoint, len(eps))
	for i, ep := range eps {
		status.Endpoints[i] = params.RemoteEndpoint{
			Name:      ep.Name,
			Interface: ep.Interface,
			Role:      ep.Role,
		}
	}
	status.Life = processLife(application)

	status.Relations, err = context.processRemoteApplicationRelations(application)
	if err != nil {
		status.Err = apiservererrors.ServerError(err)
		return
	}
	applicationStatus, err := application.Status()
	populateStatusFromStatusInfoAndErr(&status.Status, applicationStatus, err)
	return status
}

type offerStatus struct {
	crossmodel.ApplicationOffer
	err                  error
	charmURL             string
	activeConnectedCount int
	totalConnectedCount  int
}

func (context *statusContext) processOffers() map[string]params.ApplicationOfferStatus {
	offers := make(map[string]params.ApplicationOfferStatus)
	for name, offer := range context.offers {
		offerStatus := params.ApplicationOfferStatus{
			Err:                  apiservererrors.ServerError(offer.err),
			ApplicationName:      offer.ApplicationName,
			OfferName:            offer.OfferName,
			CharmURL:             offer.charmURL,
			Endpoints:            make(map[string]params.RemoteEndpoint),
			ActiveConnectedCount: offer.activeConnectedCount,
			TotalConnectedCount:  offer.totalConnectedCount,
		}
		for name, ep := range offer.Endpoints {
			offerStatus.Endpoints[name] = params.RemoteEndpoint{
				Name:      ep.Name,
				Interface: ep.Interface,
				Role:      ep.Role,
			}
		}
		offers[name] = offerStatus
	}
	return offers
}

func isColorStatus(code state.MeterStatusCode) bool {
	return code == state.MeterGreen || code == state.MeterAmber || code == state.MeterRed
}

func (context *statusContext) processUnitMeterStatuses(units map[string]*state.Unit) map[string]params.MeterStatus {
	unitsMap := make(map[string]params.MeterStatus)
	for _, unit := range units {
		meterStatus, err := unit.GetMeterStatus()
		if err != nil {
			continue
		}
		if isColorStatus(meterStatus.Code) {
			unitsMap[unit.Name()] = params.MeterStatus{Color: strings.ToLower(meterStatus.Code.String()), Message: meterStatus.Info}
		}
	}
	if len(unitsMap) > 0 {
		return unitsMap
	}
	return nil
}

func (context *statusContext) processUnits(units map[string]*state.Unit, applicationCharm string, expectWorkload bool) map[string]params.UnitStatus {
	unitsMap := make(map[string]params.UnitStatus)
	for _, unit := range units {
		unitsMap[unit.Name()] = context.processUnit(unit, applicationCharm, expectWorkload)
	}
	return unitsMap
}

func (context *statusContext) unitMachineID(unit *state.Unit) string {
	// This should never happen, but guarding against segfaults if for
	// some reason the unit isn't in the context.
	if unit == nil {
		return ""
	}
	principal, isSubordinate := unit.PrincipalName()
	if isSubordinate {
		return context.unitMachineID(context.unitByName(principal))
	}
	// machineID will be empty if not currently assigned.
	machineID, _ := unit.AssignedMachineId()
	return machineID
}

func (context *statusContext) unitPublicAddress(unit *state.Unit) string {
	machine := context.allMachines[context.unitMachineID(unit)]
	if machine == nil {
		return ""
	}
	// We don't care if the machine doesn't have an address yet.
	addr, _ := machine.PublicAddress()
	return addr.Value
}

func (context *statusContext) processUnit(unit *state.Unit, applicationCharm string, expectWorkload bool) params.UnitStatus {
	var result params.UnitStatus
	if context.model.Type() == state.ModelTypeIAAS {
		result.PublicAddress = context.unitPublicAddress(unit)

		if machPortRanges, found := context.openPortRangesByMachine[context.unitMachineID(unit)]; found {
			for _, pr := range machPortRanges.ForUnit(unit.Name()).UniquePortRanges() {
				result.OpenedPorts = append(result.OpenedPorts, pr.String())
			}
		}
	} else {
		// For CAAS units we want to provide the container address.
		// TODO: preload all the container info.
		container, err := unit.ContainerInfo()
		if err == nil {
			if addr := container.Address(); addr != nil {
				result.Address = addr.Value
			}
			result.ProviderId = container.ProviderId()
			if len(result.OpenedPorts) == 0 {
				result.OpenedPorts = container.Ports()
			}

		} else {
			logger.Tracef("container info not yet available for unit: %v", err)
		}
	}
	if unit.IsPrincipal() {
		result.Machine, _ = unit.AssignedMachineId()
	}
	curl, _ := unit.CharmURL()
	if applicationCharm != "" && curl != nil && curl.String() != applicationCharm {
		result.Charm = curl.String()
	}
	workloadVersion, err := context.status.UnitWorkloadVersion(unit.Name())
	if err == nil {
		result.WorkloadVersion = workloadVersion
	} else {
		logger.Debugf("error fetching workload version: %v", err)
	}

	result.AgentStatus, result.WorkloadStatus = context.processUnitAndAgentStatus(unit, expectWorkload)

	if subUnits := unit.SubordinateNames(); len(subUnits) > 0 {
		result.Subordinates = make(map[string]params.UnitStatus)
		for _, name := range subUnits {
			subUnit := context.unitByName(name)
			// subUnit may be nil if subordinate was filtered out.
			if subUnit != nil {
				result.Subordinates[name] = context.processUnit(subUnit, applicationCharm, true)
			}
		}
	}
	if leader := context.leaders[unit.ApplicationName()]; leader == unit.Name() {
		result.Leader = true
	}
	return result
}

func (context *statusContext) unitByName(name string) *state.Unit {
	applicationName := strings.Split(name, "/")[0]
	return context.allAppsUnitsCharmBindings.units[applicationName][name]
}

func (context *statusContext) processApplicationRelations(application *state.Application) (related map[string][]string, subord []string, err error) {
	subordSet := make(set.Strings)
	related = make(map[string][]string)
	relations := context.relations[application.Name()]
	for _, relation := range relations {
		ep, err := relation.Endpoint(application.Name())
		if err != nil {
			return nil, nil, err
		}
		relationName := ep.Relation.Name
		eps, err := relation.RelatedEndpoints(application.Name())
		if err != nil {
			return nil, nil, err
		}
		for _, ep := range eps {
			if isSubordinate(&ep, application) {
				subordSet.Add(ep.ApplicationName)
			}
			related[relationName] = append(related[relationName], ep.ApplicationName)
		}
	}
	for relationName, applicationNames := range related {
		sn := set.NewStrings(applicationNames...)
		related[relationName] = sn.SortedValues()
	}
	return related, subordSet.SortedValues(), nil
}

func (context *statusContext) processRemoteApplicationRelations(application *state.RemoteApplication) (related map[string][]string, err error) {
	related = make(map[string][]string)
	relations := context.relations[application.Name()]
	for _, relation := range relations {
		ep, err := relation.Endpoint(application.Name())
		if err != nil {
			return nil, err
		}
		relationName := ep.Relation.Name
		eps, err := relation.RelatedEndpoints(application.Name())
		if err != nil {
			return nil, err
		}
		for _, ep := range eps {
			related[relationName] = append(related[relationName], ep.ApplicationName)
		}
	}
	for relationName, applicationNames := range related {
		sn := set.NewStrings(applicationNames...)
		related[relationName] = sn.SortedValues()
	}
	return related, nil
}

func (c *statusContext) processBranches() map[string]params.BranchStatus {
	branchMap := make(map[string]params.BranchStatus, len(c.branches))
	for name, branch := range c.branches {
		branchMap[name] = params.BranchStatus{
			AssignedUnits: branch.AssignedUnits(),
			Created:       branch.Created(),
			CreatedBy:     branch.CreatedBy(),
		}
	}
	return branchMap
}

type lifer interface {
	Life() state.Life
}

// contextUnit overloads the AgentStatus and Status calls to use the cached
// status values, and delegates everything else to the Unit.
type contextUnit struct {
	*state.Unit
	expectWorkload bool
	context        *statusContext
}

// AgentStatus implements UnitStatusGetter.
func (c *contextUnit) AgentStatus() (status.StatusInfo, error) {
	return c.context.status.UnitAgent(c.Name())
}

// Status implements UnitStatusGetter.
func (c *contextUnit) Status() (status.StatusInfo, error) {
	return c.context.status.UnitWorkload(c.Name(), c.expectWorkload)
}

// processUnitAndAgentStatus retrieves status information for both unit and unitAgents.
func (c *statusContext) processUnitAndAgentStatus(unit *state.Unit, expectWorkload bool) (agentStatus, workloadStatus params.DetailedStatus) {
	wrapped := &contextUnit{unit, expectWorkload, c}
	agent, workload := c.presence.UnitStatus(wrapped)
	populateStatusFromStatusInfoAndErr(&agentStatus, agent.Status, agent.Err)
	populateStatusFromStatusInfoAndErr(&workloadStatus, workload.Status, workload.Err)

	agentStatus.Life = processLife(unit)

	if t, err := unit.AgentTools(); err == nil {
		agentStatus.Version = t.Version.Number.String()
	}
	return
}

// populateStatusFromStatusInfoAndErr creates AgentStatus from the typical output
// of a status getter.
// TODO: make this a function that just returns a type.
func populateStatusFromStatusInfoAndErr(agent *params.DetailedStatus, statusInfo status.StatusInfo, err error) {
	agent.Err = apiservererrors.ServerError(err)
	agent.Status = statusInfo.Status.String()
	agent.Info = statusInfo.Message
	agent.Data = filterStatusData(statusInfo.Data)
	agent.Since = statusInfo.Since
}

// contextMachine overloads the Status call to use the cached status values,
// and delegates everything else to the Machine.
type contextMachine struct {
	*state.Machine
	context *statusContext
}

// Return the agent status for the machine.
func (c *contextMachine) Status() (status.StatusInfo, error) {
	return c.context.status.MachineAgent(c.Id())
}

// processMachine retrieves version and status information for the given machine.
// It also returns deprecated legacy status information.
func (c *statusContext) processMachine(machine *state.Machine) (out params.DetailedStatus) {
	wrapped := &contextMachine{machine, c}
	statusInfo, err := c.presence.MachineStatus(wrapped)
	populateStatusFromStatusInfoAndErr(&out, statusInfo, err)

	out.Life = processLife(machine)

	if t, err := machine.AgentTools(); err == nil {
		out.Version = t.Version.Number.String()
	}
	return
}

// filterStatusData limits what agent StatusData data is passed over
// the API. This prevents unintended leakage of internal-only data.
func filterStatusData(status map[string]interface{}) map[string]interface{} {
	out := make(map[string]interface{})
	for name, value := range status {
		// use a set here if we end up with a larger whitelist
		if name == "relation-id" {
			out[name] = value
		}
	}
	return out
}

func processLife(entity lifer) life.Value {
	if aLife := entity.Life(); aLife != state.Alive {
		// alive is the usual state so omit it by default.
		return aLife.Value()
	}
	return life.Value("")
}

type bySinceDescending []status.StatusInfo

// Len implements sort.Interface.
func (s bySinceDescending) Len() int { return len(s) }

// Swap implements sort.Interface.
func (s bySinceDescending) Swap(a, b int) { s[a], s[b] = s[b], s[a] }

// Less implements sort.Interface.
func (s bySinceDescending) Less(a, b int) bool { return s[a].Since.After(*s[b].Since) }

// lxdStateCharmProfiler massages a *state.Charm into a LXDProfiler
// inside of the core package.
type lxdStateCharmProfiler struct {
	Charm *state.Charm
}

// LXDProfile implements core.lxdprofile.LXDProfiler
func (p lxdStateCharmProfiler) LXDProfile() lxdprofile.LXDProfile {
	if p.Charm == nil {
		return nil
	}
	profile := p.Charm.LXDProfile()
	if profile == nil {
		return nil
	}
	return profile
}<|MERGE_RESOLUTION|>--- conflicted
+++ resolved
@@ -1221,29 +1221,13 @@
 		processedStatus.MeterStatuses = context.processUnitMeterStatuses(units)
 	}
 
-<<<<<<< HEAD
 	// TODO(caas) - there's no way for a CAAS charm to set workload version yet
-	if context.model.Type() == state.ModelTypeIAAS {
-		versions := make([]status.StatusInfo, 0, len(units))
-		for _, unit := range units {
-			workloadVersion, err := context.status.FullUnitWorkloadVersion(unit.Name())
-			if err != nil {
-				processedStatus.Err = apiservererrors.ServerError(err)
-				return processedStatus
-			}
-			versions = append(versions, workloadVersion)
-		}
-		if len(versions) > 0 {
-			sort.Sort(bySinceDescending(versions))
-			processedStatus.WorkloadVersion = versions[0].Message
-=======
 	versions := make([]status.StatusInfo, 0, len(units))
 	for _, unit := range units {
 		workloadVersion, err := context.status.FullUnitWorkloadVersion(unit.Name())
 		if err != nil {
-			processedStatus.Err = common.ServerError(err)
+			processedStatus.Err = apiservererrors.ServerError(err)
 			return processedStatus
->>>>>>> 672babec
 		}
 		versions = append(versions, workloadVersion)
 	}
@@ -1251,6 +1235,7 @@
 		sort.Sort(bySinceDescending(versions))
 		processedStatus.WorkloadVersion = versions[0].Message
 	}
+
 	if processedStatus.WorkloadVersion == "" && context.model.Type() == state.ModelTypeCAAS {
 		// We'll punt on using the docker image name.
 		caasModel, err := context.model.CAASModel()
