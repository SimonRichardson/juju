--- conflicted
+++ resolved
@@ -32,8 +32,8 @@
 	"github.com/juju/juju/core/model"
 	"github.com/juju/juju/core/multiwatcher"
 	"github.com/juju/juju/core/permission"
-	"github.com/juju/juju/docker"
 	"github.com/juju/juju/environs/bootstrap"
+	"github.com/juju/juju/internal/docker"
 	"github.com/juju/juju/internal/migration"
 	"github.com/juju/juju/internal/pubsub/controller"
 	"github.com/juju/juju/rpc/params"
@@ -746,16 +746,13 @@
 	if err := c.checkIsSuperUser(); err != nil {
 		return errors.Trace(err)
 	}
-<<<<<<< HEAD
-	// Write Controller Config to Mongo.
-=======
 
 	currentCfg, err := c.state.ControllerConfig()
 	if err != nil {
 		return errors.Trace(err)
 	}
 
-	// TODO(dqlite): move this business logic out of the facade.
+	// TODO(dqlite): probably move this garbage logic to domain/controllerconfig/service
 	if newValue, ok := args.Config[corecontroller.CAASImageRepo]; ok {
 		var newCAASImageRepo docker.ImageRepoDetails
 		if v, ok := newValue.(string); ok {
@@ -793,7 +790,7 @@
 		}
 	}
 
->>>>>>> f5ceb102
+	// Write Controller Config to Mongo.
 	if err := c.state.UpdateControllerConfig(args.Config, nil); err != nil {
 		return errors.Trace(err)
 	}
