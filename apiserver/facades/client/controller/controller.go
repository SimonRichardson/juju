// Copyright 2015 Canonical Ltd.
// Licensed under the AGPLv3, see LICENCE file for details.

package controller

import (
	"context"
	"encoding/json"
	"fmt"
	"sort"
	"strings"

	"github.com/juju/collections/set"
	"github.com/juju/description/v10"
	"github.com/juju/errors"
	"github.com/juju/names/v6"
	"gopkg.in/macaroon.v2"

	"github.com/juju/juju/api"
	"github.com/juju/juju/api/client/usermanager"
	controllerclient "github.com/juju/juju/api/controller/controller"
	"github.com/juju/juju/api/controller/migrationtarget"
	"github.com/juju/juju/apiserver/authentication"
	"github.com/juju/juju/apiserver/common"
	commonmodel "github.com/juju/juju/apiserver/common/model"
	apiservererrors "github.com/juju/juju/apiserver/errors"
	"github.com/juju/juju/apiserver/facade"
	corecontroller "github.com/juju/juju/controller"
	coreerrors "github.com/juju/juju/core/errors"
	corelogger "github.com/juju/juju/core/logger"
	coremigration "github.com/juju/juju/core/migration"
	coremodel "github.com/juju/juju/core/model"
	"github.com/juju/juju/core/objectstore"
	"github.com/juju/juju/core/permission"
<<<<<<< HEAD
	"github.com/juju/juju/core/user"
	jujuversion "github.com/juju/juju/core/version"
	"github.com/juju/juju/domain/access"
	accesserrors "github.com/juju/juju/domain/access/errors"
	modelerrors "github.com/juju/juju/domain/model/errors"
	"github.com/juju/juju/internal/docker"
	interrors "github.com/juju/juju/internal/errors"
	"github.com/juju/juju/internal/migration"
=======
	"github.com/juju/juju/core/securitylog"
	"github.com/juju/juju/docker"
	"github.com/juju/juju/environs/bootstrap"
	"github.com/juju/juju/migration"
	"github.com/juju/juju/pubsub/controller"
>>>>>>> 17876b91
	"github.com/juju/juju/rpc/params"
)

// ModelExporter exports a model to a description.Model.
type ModelExporter interface {
	// ExportModel exports a model to a description.Model.
	// It requires a known set of leaders to be passed in, so that applications
	// can have their leader set correctly once imported.
	// The objectstore is used to retrieve charms and resources for export.
	ExportModel(context.Context, objectstore.ObjectStore) (description.Model, error)
}

// ControllerAPIV12 implements the controller APIV12.
type ControllerAPIV12 struct {
	*ControllerAPI
}

// ControllerAPI provides the Controller API.
type ControllerAPI struct {
	*common.ControllerConfigAPI
	*commonmodel.ModelStatusAPI

	authorizer                  facade.Authorizer
	apiUser                     names.UserTag
	controllerConfigService     ControllerConfigService
	accessService               ControllerAccessService
	modelService                ModelService
	modelInfoService            ModelInfoService
	blockCommandService         BlockCommandService
	modelMigrationServiceGetter func(context.Context, coremodel.UUID) (ModelMigrationService, error)
	credentialServiceGetter     func(context.Context, coremodel.UUID) (CredentialService, error)
	upgradeServiceGetter        func(context.Context, coremodel.UUID) (UpgradeService, error)
	applicationServiceGetter    func(context.Context, coremodel.UUID) (ApplicationService, error)
	relationServiceGetter       func(context.Context, coremodel.UUID) (RelationService, error)
	statusServiceGetter         func(context.Context, coremodel.UUID) (StatusService, error)
	modelAgentServiceGetter     func(context.Context, coremodel.UUID) (ModelAgentService, error)
	modelConfigServiceGetter    func(context.Context, coremodel.UUID) (ModelConfigService, error)
	blockCommandServiceGetter   func(context.Context, coremodel.UUID) (BlockCommandService, error)
	cloudSpecServiceGetter      func(context.Context, coremodel.UUID) (ModelProviderService, error)
	machineServiceGetter        func(context.Context, coremodel.UUID) (MachineService, error)
	removalServiceGetter        func(context.Context, coremodel.UUID) (RemovalService, error)
	proxyService                ProxyService
	modelExporter               func(context.Context, coremodel.UUID) (ModelExporter, error)
	store                       objectstore.ObjectStore
	logger                      corelogger.Logger
	controllerModelUUID         coremodel.UUID
	controllerUUID              string
}

// LatestAPI is used for testing purposes to create the latest
// controller API.
var LatestAPI = makeControllerAPI

// NewControllerAPI creates a new api server endpoint for operations
// on a controller.
func NewControllerAPI(
	ctx context.Context,
	authorizer facade.Authorizer,
	logger corelogger.Logger,
	controllerConfigService ControllerConfigService,
	controllerNodeService ControllerNodeService,
	externalControllerService common.ExternalControllerService,
	accessService ControllerAccessService,
	modelService ModelService,
	modelInfoService ModelInfoService,
	blockCommandService BlockCommandService,
	modelMigrationServiceGetter func(context.Context, coremodel.UUID) (ModelMigrationService, error),
	credentialServiceGetter func(context.Context, coremodel.UUID) (CredentialService, error),
	upgradeServiceGetter func(context.Context, coremodel.UUID) (UpgradeService, error),
	applicationServiceGetter func(context.Context, coremodel.UUID) (ApplicationService, error),
	relationServiceGetter func(context.Context, coremodel.UUID) (RelationService, error),
	statusServiceGetter func(context.Context, coremodel.UUID) (StatusService, error),
	modelAgentServiceGetter func(context.Context, coremodel.UUID) (ModelAgentService, error),
	modelConfigServiceGetter func(context.Context, coremodel.UUID) (ModelConfigService, error),
	blockCommandServiceGetter func(context.Context, coremodel.UUID) (BlockCommandService, error),
	cloudSpecServiceGetter func(context.Context, coremodel.UUID) (ModelProviderService, error),
	machineServiceGetter func(context.Context, coremodel.UUID) (MachineService, error),
	removalServiceGetter func(context.Context, coremodel.UUID) (RemovalService, error),
	proxyService ProxyService,
	modelExporter func(context.Context, coremodel.UUID) (ModelExporter, error),
	store objectstore.ObjectStore,
	controllerModelUUID coremodel.UUID,
	controllerUUID string,
) (*ControllerAPI, error) {
	if !authorizer.AuthClient() {
		return nil, errors.Trace(apiservererrors.ErrPerm)
	}

	// Since we know this is a user tag (because AuthClient is true),
	// we just do the type assertion to the UserTag.
	apiUser, _ := authorizer.GetAuthTag().(names.UserTag)

	return &ControllerAPI{
		ControllerConfigAPI: common.NewControllerConfigAPI(
			controllerConfigService,
			controllerNodeService,
			externalControllerService,
			modelService,
		),
		ModelStatusAPI: commonmodel.NewModelStatusAPI(
			controllerUUID,
			controllerModelUUID.String(),
			modelService,
			func(ctx context.Context, uuid coremodel.UUID) (commonmodel.MachineService, error) {
				return machineServiceGetter(ctx, uuid)
			},
			func(ctx context.Context, uuid coremodel.UUID) (commonmodel.StatusService, error) {
				return statusServiceGetter(ctx, uuid)
			},
			authorizer,
			apiUser,
		),
		authorizer:                  authorizer,
		apiUser:                     apiUser,
		logger:                      logger,
		controllerConfigService:     controllerConfigService,
		accessService:               accessService,
		modelService:                modelService,
		blockCommandService:         blockCommandService,
		modelInfoService:            modelInfoService,
		upgradeServiceGetter:        upgradeServiceGetter,
		applicationServiceGetter:    applicationServiceGetter,
		relationServiceGetter:       relationServiceGetter,
		statusServiceGetter:         statusServiceGetter,
		credentialServiceGetter:     credentialServiceGetter,
		modelAgentServiceGetter:     modelAgentServiceGetter,
		modelConfigServiceGetter:    modelConfigServiceGetter,
		blockCommandServiceGetter:   blockCommandServiceGetter,
		cloudSpecServiceGetter:      cloudSpecServiceGetter,
		machineServiceGetter:        machineServiceGetter,
		removalServiceGetter:        removalServiceGetter,
		modelMigrationServiceGetter: modelMigrationServiceGetter,
		proxyService:                proxyService,
		modelExporter:               modelExporter,
		store:                       store,
		controllerModelUUID:         controllerModelUUID,
		controllerUUID:              controllerUUID,
	}, nil
}

func (c *ControllerAPI) checkIsSuperUser(ctx context.Context) error {
	controllerTag := names.NewControllerTag(c.controllerUUID)
	return c.authorizer.HasPermission(ctx, permission.SuperuserAccess, controllerTag)
}

// ControllerVersion returns the version information associated with this
// controller binary.
//
// NOTE: the implementation intentionally does not check for SuperuserAccess
// as the Version is known even to users with login access.
func (c *ControllerAPI) ControllerVersion(ctx context.Context) (params.ControllerVersionResults, error) {
	result := params.ControllerVersionResults{
		Version:   jujuversion.Current.String(),
		GitCommit: jujuversion.GitCommit,
	}
	return result, nil
}

// IdentityProviderURL returns the URL of the configured external identity
// provider for this controller or an empty string if no external identity
// provider has been configured when the controller was bootstrapped.
//
// NOTE: the implementation intentionally does not check for SuperuserAccess
// as the URL is known even to users with login access.
func (c *ControllerAPI) IdentityProviderURL(ctx context.Context) (params.StringResult, error) {
	var result params.StringResult

	cfgRes, err := c.ControllerConfig(ctx)
	if err != nil {
		return result, errors.Trace(err)
	}

	if cfgRes.Config != nil {
		result.Result = corecontroller.Config(cfgRes.Config).IdentityURL()
	}
	return result, nil
}

// MongoVersion allows the introspection of the mongo version per controller
func (c *ControllerAPI) MongoVersion(ctx context.Context) (params.StringResult, error) {
	return params.StringResult{}, apiservererrors.ServerError(errors.NotSupported)
}

// DashboardConnectionInfo returns the connection information for a client to
// connect to the Juju Dashboard including any proxying information.
func (c *ControllerAPI) DashboardConnectionInfo(_ context.Context) (params.DashboardConnectionInfo, error) {
	// TODO 27-01-2025 (hmlanigan)
	// Reimplement the functionality in the controller charm.
	// The most recent implementation used mongodb state, thus the method will
	// now return Not Implemented rather than a temporary implementation with
	// dqlite.
	return params.DashboardConnectionInfo{}, errors.NotImplementedf(
		"functionality moving to the controller charm in the future, for now dashboard connection info")
}

// AllModels allows controller administrators to get the list of all the
// models in the controller.
func (c *ControllerAPI) AllModels(ctx context.Context) (params.UserModelList, error) {
	result := params.UserModelList{}
	if err := c.checkIsSuperUser(ctx); err != nil {
		return result, errors.Trace(err)
	}

	models, err := c.modelService.ListAllModels(ctx)
	if err != nil {
		return result, errors.Trace(err)
	}
	for _, model := range models {
		userModel := params.UserModel{
			Model: params.Model{
				Name:      model.Name,
				Qualifier: model.Qualifier.String(),
				UUID:      model.UUID.String(),
				Type:      model.ModelType.String(),
			},
		}

		lastConn, err := c.accessService.LastModelLogin(ctx, user.NameFromTag(c.apiUser), model.UUID)
		if errors.Is(err, accesserrors.UserNeverAccessedModel) {
			userModel.LastConnection = nil
		} else if errors.Is(err, modelerrors.NotFound) {
			// TODO (aflynn): Once models are fully in domain, replace the line
			// below with a `continue`. When models are still in state, this
			// case is triggered because the model cannot be found in the domain
			// db. Generally, it should only be triggered if the model has been
			// removed since we got the UUID.
			userModel.LastConnection = nil
		} else if err != nil {
			return result, errors.Annotatef(err,
				"getting model last login time for user %q on model %q", c.apiUser.Name(), model.Name)
		} else {
			userModel.LastConnection = &lastConn
		}

		result.UserModels = append(result.UserModels, userModel)
	}

	return result, nil
}

// ListBlockedModels returns a list of all models on the controller
// which have a block in place.  The resulting slice is sorted by model
// name, then owner. Callers must be controller administrators to retrieve the
// list.
func (c *ControllerAPI) ListBlockedModels(ctx context.Context) (params.ModelBlockInfoList, error) {
	results := params.ModelBlockInfoList{}
	if err := c.checkIsSuperUser(ctx); err != nil {
		return results, errors.Trace(err)
	}

	models, err := c.modelService.ListAllModels(ctx)
	if err != nil {
		return results, errors.Trace(err)
	}
	for _, model := range models {
		blockService, err := c.blockCommandServiceGetter(ctx, model.UUID)
		if err != nil {
			return results, errors.Trace(err)
		}

		blocks, err := blockService.GetBlocks(ctx)
		if err != nil {
			c.logger.Debugf(ctx, "Unable to get blocks for controller: %s", err)
			return results, errors.Trace(err)
		}
		blockTypes := set.NewStrings()
		for _, block := range blocks {
			blockTypes.Add(block.Type.String())
		}
		results.Models = append(results.Models, params.ModelBlockInfo{
			UUID:      model.UUID.String(),
			Name:      model.Name,
			Qualifier: model.Qualifier.String(),
			Blocks:    blockTypes.SortedValues(),
		})
	}

	// Sort the resulting sequence by model name, then owner.
	sort.Sort(orderedBlockInfo(results.Models))
	return results, nil
}

// HostedModelConfigs returns all the information that the client needs in
// order to connect directly with the host model's provider and destroy it
// directly.
func (c *ControllerAPI) HostedModelConfigs(ctx context.Context) (params.HostedModelConfigsResults, error) {
	result := params.HostedModelConfigsResults{}
	if err := c.checkIsSuperUser(ctx); err != nil {
		return result, errors.Trace(err)
	}

	models, err := c.modelService.ListAllModels(ctx)
	if err != nil {
		return result, errors.Trace(err)
	}

	controllerModel, err := c.modelService.ControllerModel(ctx)
	if errors.Is(err, modelerrors.NotFound) {
		return result, errors.NotFoundf("controller model")
	} else if err != nil {
		return result, errors.Trace(err)
	}
	for _, model := range models {

		if model.UUID == controllerModel.UUID {
			continue
		}

		config := params.HostedModelConfig{
			Name:      model.Name,
			Qualifier: model.Qualifier.String(),
		}
		svc, err := c.modelConfigServiceGetter(ctx, model.UUID)
		if err != nil {
			return result, errors.Trace(err)
		}

		modelConf, err := svc.ModelConfig(ctx)
		if errors.Is(err, modelerrors.NotFound) {
			config.Error = apiservererrors.ServerError(errors.NotFoundf("model %q", model.UUID))
		} else if err != nil {
			config.Error = apiservererrors.ServerError(err)
		} else {
			config.Config = modelConf.AllAttrs()
		}

		if config.Error == nil {
			cloudSpec, err := c.getCloudSpec(ctx, model.UUID)
			config.CloudSpec = cloudSpec
			config.Error = apiservererrors.ServerError(err)
		}
		result.Models = append(result.Models, config)
	}

	return result, nil
}

func (c *ControllerAPI) getCloudSpec(ctx context.Context, modelUUID coremodel.UUID) (*params.CloudSpec, error) {
	cloudSpecService, err := c.cloudSpecServiceGetter(ctx, modelUUID)
	if err != nil {
		return nil, errors.Trace(err)
	}
	spec, err := cloudSpecService.GetCloudSpec(ctx)
	if err != nil {
		return nil, errors.Annotatef(err, "getting cloud spec for model %q", modelUUID)
	}
	return common.CloudSpecToParams(spec), nil
}

// RemoveBlocks removes all the blocks in the controller.
func (c *ControllerAPI) RemoveBlocks(ctx context.Context, args params.RemoveBlocksArgs) error {
	if err := c.checkIsSuperUser(ctx); err != nil {
		return errors.Trace(err)
	}

	if !args.All {
		return errors.New("not supported")
	}

	// If there are blocks let the user know.
	uuids, err := c.modelService.ListModelUUIDs(ctx)
	if err != nil {
		return errors.Trace(err)
	}
	for _, uuid := range uuids {
		blockService, err := c.blockCommandServiceGetter(ctx, uuid)
		if err != nil {
			return errors.Trace(err)
		}
		err = blockService.RemoveAllBlocks(ctx)
		if err != nil {
			c.logger.Debugf(ctx, "unable to get blocks for controller: %s", err)
			return errors.Trace(err)
		}
	}

	return nil
}

// WatchAllModels starts watching events for all models in the
// controller. The returned AllWatcherId should be used with Next on the
// AllModelWatcher endpoint to receive deltas.
func (c *ControllerAPI) WatchAllModels(ctx context.Context) (params.AllWatcherId, error) {
	if err := c.checkIsSuperUser(ctx); err != nil {
		return params.AllWatcherId{}, errors.Trace(err)
	}
	return params.AllWatcherId{}, errors.NotImplementedf("WatchAllModels")
}

// WatchAllModelSummaries starts watching the summary updates from the cache.
// This method is superuser access only, and watches all models in the
// controller.
func (c *ControllerAPI) WatchAllModelSummaries(ctx context.Context) (params.SummaryWatcherID, error) {
	if err := c.checkIsSuperUser(ctx); err != nil {
		return params.SummaryWatcherID{}, errors.Trace(err)
	}
	// TODO(dqlite) - implement me
	//w := c.controller.WatchAllModels()
	//return params.SummaryWatcherID{
	//	WatcherID: c.resources.Register(w),
	//}, nil
	return params.SummaryWatcherID{}, errors.NotSupportedf("WatchAllModelSummaries")
}

// WatchModelSummaries starts watching the summary updates from the cache.
// Only models that the user has access to are returned.
func (c *ControllerAPI) WatchModelSummaries(ctx context.Context) (params.SummaryWatcherID, error) {
	// TODO(dqlite) - implement me
	return params.SummaryWatcherID{}, errors.NotSupportedf("WatchModelSummaries")
	//user := c.apiUser.Id()
	//w := c.controller.WatchModelsAsUser(user)
	//return params.SummaryWatcherID{
	//	WatcherID: c.resources.Register(w),
	//}, nil
}

// GetControllerAccess returns the level of access the specified users
// have on the controller.
func (c *ControllerAPI) GetControllerAccess(ctx context.Context, req params.Entities) (params.UserAccessResults, error) {
	results := params.UserAccessResults{}
	controllerTag := names.NewControllerTag(c.controllerUUID)
	err := c.authorizer.HasPermission(ctx, permission.SuperuserAccess, controllerTag)
	if err != nil && !errors.Is(err, authentication.ErrorEntityMissingPermission) {
		return results, errors.Trace(err)
	}
	isAdmin := err == nil

	users := req.Entities
	results.Results = make([]params.UserAccessResult, len(users))
	for i, userEntity := range users {
		userTag, err := names.ParseUserTag(userEntity.Tag)
		if err != nil {
			results.Results[i].Error = apiservererrors.ServerError(err)
			continue
		}
		if !isAdmin && !c.authorizer.AuthOwner(userTag) {
			results.Results[i].Error = apiservererrors.ServerError(apiservererrors.ErrPerm)
			continue
		}
		target := permission.ID{
			ObjectType: permission.Controller,
			Key:        c.controllerUUID,
		}
		accessLevel, err := c.accessService.ReadUserAccessLevelForTarget(ctx, user.NameFromTag(userTag), target)
		if err != nil {
			results.Results[i].Error = apiservererrors.ServerError(err)
			continue
		}
		results.Results[i].Result = &params.UserAccess{
			Access:  string(accessLevel),
			UserTag: userTag.String()}
	}
	return results, nil
}

// InitiateMigration attempts to begin the migration of one or
// more models to other controllers.
func (c *ControllerAPI) InitiateMigration(ctx context.Context, reqArgs params.InitiateMigrationArgs) (
	params.InitiateMigrationResults, error,
) {
	out := params.InitiateMigrationResults{
		Results: make([]params.InitiateMigrationResult, len(reqArgs.Specs)),
	}
	if err := c.checkIsSuperUser(ctx); err != nil {
		return out, errors.Trace(err)
	}

	for i, spec := range reqArgs.Specs {
		result := &out.Results[i]
		result.ModelTag = spec.ModelTag
		id, err := c.initiateOneMigration(ctx, spec)
		if err != nil {
			result.Error = apiservererrors.ServerError(err)
		} else {
			result.MigrationId = id
		}
	}
	return out, nil
}

func (c *ControllerAPI) initiateOneMigration(ctx context.Context, spec params.MigrationSpec) (string, error) {
	modelTag, err := names.ParseModelTag(spec.ModelTag)
	if err != nil {
		return "", errors.Annotate(err, "model tag")
	}
	modelUUID := coremodel.UUID(modelTag.Id())

	// Ensure the model exists.
	model, err := c.modelService.Model(ctx, modelUUID)
	if interrors.Is(err, modelerrors.NotFound) {
		return "", interrors.Errorf("model %q not found", modelUUID).Add(coreerrors.NotFound)
	} else if err != nil {
		return "", interrors.Capture(err)
	}

	// Construct target info.
	specTarget := spec.TargetInfo
	controllerTag, err := names.ParseControllerTag(specTarget.ControllerTag)
	if err != nil {
		return "", errors.Annotate(err, "controller tag")
	}
	authTag, err := names.ParseUserTag(specTarget.AuthTag)
	if err != nil {
		return "", errors.Annotate(err, "auth tag")
	}
	var macs []macaroon.Slice
	if specTarget.Macaroons != "" {
		if err := json.Unmarshal([]byte(specTarget.Macaroons), &macs); err != nil {
			return "", errors.Annotate(err, "invalid macaroons")
		}
	}
	targetInfo := coremigration.TargetInfo{
		ControllerUUID:  controllerTag.Id(),
		ControllerAlias: specTarget.ControllerAlias,
		Addrs:           specTarget.Addrs,
		CACert:          specTarget.CACert,
		User:            authTag.Id(),
		Password:        specTarget.Password,
		Macaroons:       macs,
		SkipUserChecks:  specTarget.SkipUserChecks,
		Token:           specTarget.Token,
	}

	// Check if the migration is likely to succeed.
	err = c.runMigrationPrechecks(ctx, &targetInfo, model)
	if err != nil {
		return "", errors.Trace(err)
	}

	// Trigger the migration.
	modelMigrationService, err := c.modelMigrationServiceGetter(ctx, modelUUID)
	if err != nil {
		return "", errors.Trace(err)
	}
	migrationID, err := modelMigrationService.InitiateMigration(ctx, targetInfo, c.apiUser.Id())
	if err != nil {
		return "", errors.Trace(err)
	}
	return migrationID, nil
}

// ModifyControllerAccess changes the model access granted to users.
func (c *ControllerAPI) ModifyControllerAccess(ctx context.Context, args params.ModifyControllerAccessRequest) (params.ErrorResults, error) {
	result := params.ErrorResults{
		Results: make([]params.ErrorResult, len(args.Changes)),
	}
	if len(args.Changes) == 0 {
		return result, nil
	}

	controllerTag := names.NewControllerTag(c.controllerUUID)
	err := c.authorizer.HasPermission(ctx, permission.SuperuserAccess, controllerTag)
	if err != nil && !errors.Is(err, authentication.ErrorEntityMissingPermission) {
		return result, errors.Trace(err)
	}
	hasPermission := err == nil

	for i, arg := range args.Changes {
		if !hasPermission {
			result.Results[i].Error = apiservererrors.ServerError(apiservererrors.ErrPerm)
			// Security Event Logging: This log statement is required to comply with Canonical's SSDLC Security Event Logging policy.
			securitylog.LogAuthz(
				securitylog.AuthzSecurityEvent{
					Actor:  c.apiUser.Name(),
					Target: arg.UserTag,
					Action: securitylog.AuthzActionFailed,
				},
			)
			continue
		}

<<<<<<< HEAD
=======
		controllerAccess := permission.Access(arg.Access)
		if err := permission.ValidateControllerAccess(controllerAccess); err != nil {
			result.Results[i].Error = apiservererrors.ServerError(err)
			// Security Event Logging: This log statement is required to comply with Canonical's SSDLC Security Event Logging policy.
			securitylog.LogAuthz(
				securitylog.AuthzSecurityEvent{
					Actor:    c.apiUser.Name(),
					Target:   arg.UserTag,
					Action:   securitylog.AuthzActionFailed,
					NewLevel: strings.ToLower(string(controllerAccess)),
				})
			continue
		}

>>>>>>> 17876b91
		targetUserTag, err := names.ParseUserTag(arg.UserTag)
		if err != nil {
			result.Results[i].Error = apiservererrors.ServerError(errors.Annotate(err, "could not modify controller access"))
			// Security Event Logging: This log statement is required to comply with Canonical's SSDLC Security Event Logging policy.
			securitylog.LogAuthz(
				securitylog.AuthzSecurityEvent{
					Actor:  c.apiUser.Name(),
					Target: arg.UserTag,
					Action: securitylog.AuthzActionFailed,
				},
			)
			continue
		}

<<<<<<< HEAD
		updateArgs := access.UpdatePermissionArgs{
			Change:  permission.AccessChange(string(arg.Action)),
			Subject: user.NameFromTag(targetUserTag),
			AccessSpec: permission.AccessSpec{
				Access: permission.Access(arg.Access),
				Target: permission.ID{
					ObjectType: permission.Controller,
					Key:        c.controllerUUID,
				},
			},
		}
		err = c.accessService.UpdatePermission(ctx, updateArgs)
		result.Results[i].Error = apiservererrors.ServerError(err)
=======
		result.Results[i].Error = apiservererrors.ServerError(
			ChangeControllerAccess(c.state, c.apiUser, targetUserTag, arg.Action, controllerAccess))
		// Security Event Logging: This log statement is required to comply with Canonical's SSDLC Security Event Logging policy.
		securitylog.LogAuthz(
			securitylog.AuthzSecurityEvent{
				Actor:    c.apiUser.Name(),
				Target:   targetUserTag.Name(),
				Action:   securitylog.ParseAuthzAction(string(arg.Action)),
				NewLevel: strings.ToLower(string(controllerAccess)),
			})
>>>>>>> 17876b91
	}
	return result, nil
}

// ConfigSet changes the value of specified controller configuration
// settings. Only some settings can be changed after bootstrap.
// Settings that aren't specified in the params are left unchanged.
func (c *ControllerAPI) ConfigSet(ctx context.Context, args params.ControllerConfigSet) error {
	if err := c.checkIsSuperUser(ctx); err != nil {
		return errors.Trace(err)
	}

	currentCfg, err := c.controllerConfigService.ControllerConfig(ctx)
	if err != nil {
		return errors.Trace(err)
	}

	// TODO(dqlite): probably move this garbage logic to domain/controllerconfig/service
	if newValue, ok := args.Config[corecontroller.CAASImageRepo]; ok {
		var newCAASImageRepo docker.ImageRepoDetails
		if v, ok := newValue.(string); ok {
			newCAASImageRepo, err = docker.NewImageRepoDetails(v)
			if err != nil {
				return fmt.Errorf("cannot parse %s: %s%w", corecontroller.CAASImageRepo, err.Error(),
					errors.Hide(errors.NotValid))
			}
		} else {
			return fmt.Errorf("%s expected a string got %v%w", corecontroller.CAASImageRepo, v,
				errors.Hide(errors.NotValid))
		}

		var currentCAASImageRepo docker.ImageRepoDetails
		if currentValue, ok := currentCfg[corecontroller.CAASImageRepo]; !ok {
			return fmt.Errorf("cannot change %s as it is not currently set%w", corecontroller.CAASImageRepo,
				errors.Hide(errors.NotValid))
		} else if v, ok := currentValue.(string); !ok {
			return fmt.Errorf("existing %s expected a string", corecontroller.CAASImageRepo)
		} else {
			currentCAASImageRepo, err = docker.NewImageRepoDetails(v)
			if err != nil {
				return fmt.Errorf("cannot parse existing %s: %w", corecontroller.CAASImageRepo, err)
			}
		}
		// TODO: when podspec is removed, implement changing caas-image-repo.
		if newCAASImageRepo.Repository != currentCAASImageRepo.Repository {
			return fmt.Errorf("cannot change %s: repository read-only, only authentication can be updated", corecontroller.CAASImageRepo)
		}
		if !newCAASImageRepo.IsPrivate() && currentCAASImageRepo.IsPrivate() {
			return fmt.Errorf("cannot change %s: unable to remove authentication details", corecontroller.CAASImageRepo)
		}
		if newCAASImageRepo.IsPrivate() && !currentCAASImageRepo.IsPrivate() {
			return fmt.Errorf("cannot change %s: unable to add authentication details", corecontroller.CAASImageRepo)
		}
	}

	// Write Controller Config to DQLite.
	if err := c.controllerConfigService.UpdateControllerConfig(ctx, args.Config, nil); err != nil {
		return errors.Trace(err)
	}
	return nil
}

// runMigrationPreChecks runs prechecks on the migration and updates
// information in targetInfo as needed based on information
// retrieved from the target controller.
func (c *ControllerAPI) runMigrationPrechecks(
	ctx context.Context,
	targetInfo *coremigration.TargetInfo,
	model coremodel.Model,
) error {
	modelMigrationServiceGetterShim := func(ctx context.Context, modelUUID coremodel.UUID) (migration.ModelMigrationService, error) {
		return c.modelMigrationServiceGetter(ctx, modelUUID)
	}
	credentialServiceGetterShim := func(ctx context.Context, modelUUID coremodel.UUID) (migration.CredentialService, error) {
		return c.credentialServiceGetter(ctx, modelUUID)
	}
	upgradeServiceGetterShim := func(ctx context.Context, modelUUID coremodel.UUID) (migration.UpgradeService, error) {
		return c.upgradeServiceGetter(ctx, modelUUID)
	}
	applicationServiceGetterShim := func(ctx context.Context, modelUUID coremodel.UUID) (migration.ApplicationService, error) {
		return c.applicationServiceGetter(ctx, modelUUID)
	}
	relationServiceGetterShim := func(ctx context.Context, modelUUID coremodel.UUID) (migration.RelationService, error) {
		return c.relationServiceGetter(ctx, modelUUID)
	}
	statusServiceGetterShim := func(ctx context.Context, modelUUID coremodel.UUID) (migration.StatusService, error) {
		return c.statusServiceGetter(ctx, modelUUID)
	}
	modelAgentServiceGetterShim := func(ctx context.Context, modelUUID coremodel.UUID) (migration.ModelAgentService, error) {
		return c.modelAgentServiceGetter(ctx, modelUUID)
	}
	machineServiceGetterShim := func(ctx context.Context, modelUUID coremodel.UUID) (migration.MachineService, error) {
		return c.machineServiceGetter(ctx, modelUUID)
	}

	if err := migration.SourcePrecheck(
		ctx,
		model.UUID,
		c.controllerModelUUID,
		c.modelService,
		modelMigrationServiceGetterShim,
		credentialServiceGetterShim,
		upgradeServiceGetterShim,
		applicationServiceGetterShim,
		relationServiceGetterShim,
		statusServiceGetterShim,
		modelAgentServiceGetterShim,
		machineServiceGetterShim,
	); err != nil {
		return errors.Annotate(err, "source prechecks failed")
	}

	modelAgentService, err := c.modelAgentServiceGetter(ctx, model.UUID)
	if err != nil {
		return errors.Trace(err)
	}
	// Check target controller.
	modelInfo, srcUserList, err := makeModelInfo(ctx,
		c.controllerConfigService, c.modelService, modelAgentService, c.modelExporter, c.store, model)
	if err != nil {
		return errors.Trace(err)
	}
	apiInfo, err := targetToAPIInfo(targetInfo)
	if err != nil {
		return errors.Trace(err)
	}
	loginProvider := migration.NewLoginProvider(*targetInfo)
	targetConn, err := api.Open(ctx, apiInfo, migration.ControllerDialOpts(loginProvider))
	if err != nil {
		return errors.Annotate(err, "connect to target controller")
	}
	defer targetConn.Close()

	if !targetInfo.SkipUserChecks {
		dstUserList, err := getTargetControllerUsers(ctx, targetConn)
		if err != nil {
			return errors.Trace(err)
		}
		if err = srcUserList.checkCompatibilityWith(dstUserList); err != nil {
			return errors.Trace(err)
		}
	}

	client := migrationtarget.NewClient(targetConn)
	if targetInfo.CACert == "" {
		targetInfo.CACert, err = client.CACert(ctx)
		if err != nil {
			if !params.IsCodeNotImplemented(err) {
				return errors.Annotatef(err, "cannot retrieve CA certificate")
			}
			// If the call's not implemented, it indicates an earlier version
			// of the controller, which we can't migrate to.
			return errors.New("controller API version is too old")
		}
	}

	err = client.Prechecks(ctx, modelInfo)
	return errors.Annotate(err, "target prechecks failed")
}

// userList encapsulates information about the users who have been granted
// access to a model or the users known to a particular controller.
type userList struct {
	identityURL string
	users       set.Strings
}

// checkCompatibilityWith ensures that the set of users granted access to
// the model being migrated is present in the destination (migration target)
// controller.
func (src *userList) checkCompatibilityWith(dst userList) error {
	srcUsers, dstUsers := src.users, dst.users

	// If external users have access to this model we can only allow the
	// migration to proceed if:
	// - the local users from src exist in the dst, and
	// - both controllers are configured with the same identity provider URL
	srcExtUsers := filterSet(srcUsers, func(u string) bool {
		return strings.Contains(u, "@")
	})

	if srcExtUsers.Size() != 0 {
		localSrcUsers := srcUsers.Difference(srcExtUsers)

		// In this case external user lookups will most likely not work.
		// Display an appropriate error message depending on whether
		// the local users are present in dst or not.
		if src.identityURL != dst.identityURL {
			missing := localSrcUsers.Difference(dstUsers)
			if missing.Size() == 0 {
				return errors.Errorf(`cannot initiate migration as external users have been granted access to the model
and the two controllers have different identity provider configurations. To resolve
this issue you can remove the following users from the current model:
  - %s`,
					strings.Join(srcExtUsers.Values(), "\n  - "),
				)
			}

			return errors.Errorf(`cannot initiate migration as external users have been granted access to the model
and the two controllers have different identity provider configurations. To resolve
this issue you need to remove the following users from the current model:
  - %s

and add the following users to the destination controller or remove them from
the current model:
  - %s`,
				strings.Join(srcExtUsers.Values(), "\n  - "),
				strings.Join(localSrcUsers.Difference(dstUsers).Values(), "\n  - "),
			)

		}

		// External user lookups will work out of the box. We only need
		// to ensure that the local model users are present in dst
		srcUsers = localSrcUsers
	}

	if missing := srcUsers.Difference(dstUsers); missing.Size() != 0 {
		return errors.Errorf(`cannot initiate migration as the users granted access to the model do not exist
on the destination controller. To resolve this issue you can add the following
users to the destination controller or remove them from the current model:
  - %s`, strings.Join(missing.Values(), "\n  - "))
	}

	return nil
}

func makeModelInfo(ctx context.Context,
	controllerConfigService ControllerConfigService,
	modelService ModelService,
	modelAgentService ModelAgentService,
	modelExporterFn func(context.Context, coremodel.UUID) (ModelExporter, error),
	store objectstore.ObjectStore,
	model coremodel.Model,
) (coremigration.ModelInfo, userList, error) {
	var empty coremigration.ModelInfo
	var ul userList

	modelExporter, err := modelExporterFn(ctx, model.UUID)
	if err != nil {
		return empty, ul, errors.Trace(err)
	}
	description, err := modelExporter.ExportModel(ctx, store)
	if err != nil {
		return empty, ul, errors.Trace(err)
	}

	users, err := modelService.GetModelUsers(ctx, model.UUID)
	if err != nil {
		return empty, ul, errors.Trace(err)
	}
	ul.users = set.NewStrings()
	for _, u := range users {
		ul.users.Add(u.Name.Name())
	}

	// Retrieve agent version for the model.
	agentVersion, err := modelAgentService.GetModelTargetAgentVersion(ctx)
	if err != nil {
		return empty, userList{}, fmt.Errorf("getting model %q: %w", model.UUID, err)
	}

	// Retrieve agent version for the controller.
	controllerModel, err := modelService.ControllerModel(ctx)
	if err != nil {
		return empty, userList{}, fmt.Errorf("getting controller model info: %w", err)
	}

	coreConf, err := controllerConfigService.ControllerConfig(ctx)
	if err != nil {
		return empty, userList{}, errors.Trace(err)
	}

	ul.identityURL = coreConf.IdentityURL()
	return coremigration.ModelInfo{
		UUID:                   model.UUID.String(),
		Name:                   model.Name,
		Qualifier:              model.Qualifier,
		AgentVersion:           agentVersion,
		ControllerAgentVersion: controllerModel.AgentVersion,
		ModelDescription:       description,
	}, ul, nil
}

func getTargetControllerUsers(ctx context.Context, conn api.Connection) (userList, error) {
	ul := userList{}

	userClient := usermanager.NewClient(conn)
	users, err := userClient.UserInfo(ctx, nil, usermanager.AllUsers)
	if err != nil {
		return ul, errors.Trace(err)
	}

	ul.users = set.NewStrings()
	for _, u := range users {
		ul.users.Add(u.Username)
	}

	ctrlClient := controllerclient.NewClient(conn)
	ul.identityURL, err = ctrlClient.IdentityProviderURL(ctx)
	if err != nil {
		return ul, errors.Trace(err)
	}

	return ul, nil
}

func targetToAPIInfo(ti *coremigration.TargetInfo) (*api.Info, error) {
	if ti.User != "" && !names.IsValidUser(ti.User) {
		return nil, errors.Errorf("user %q is not valid", ti.User)
	}
	info := &api.Info{
		Addrs:     ti.Addrs,
		CACert:    ti.CACert,
		Password:  ti.Password,
		Macaroons: ti.Macaroons,
	}
	// Only local users must be added to the api info.
	// For external users, the tag needs to be left empty.
	if userTag := names.NewUserTag(ti.User); ti.User != "" && userTag.IsLocal() {
		info.Tag = userTag
	}
	return info, nil
}

type orderedBlockInfo []params.ModelBlockInfo

func (o orderedBlockInfo) Len() int {
	return len(o)
}

func (o orderedBlockInfo) Less(i, j int) bool {
	if o[i].Name < o[j].Name {
		return true
	}
	if o[i].Name > o[j].Name {
		return false
	}

	if o[i].Qualifier < o[j].Qualifier {
		return true
	}
	if o[i].Qualifier > o[j].Qualifier {
		return false
	}

	// Unreachable based on the rules of there not being duplicate
	// models of the same name for the same owner, but return false
	// instead of panicing.
	return false
}

func (o orderedBlockInfo) Swap(i, j int) {
	o[i], o[j] = o[j], o[i]
}

func filterSet(s set.Strings, keep func(string) bool) set.Strings {
	out := set.NewStrings()
	for _, v := range s.Values() {
		if keep(v) {
			out.Add(v)
		}
	}

	return out
}<|MERGE_RESOLUTION|>--- conflicted
+++ resolved
@@ -32,7 +32,7 @@
 	coremodel "github.com/juju/juju/core/model"
 	"github.com/juju/juju/core/objectstore"
 	"github.com/juju/juju/core/permission"
-<<<<<<< HEAD
+	"github.com/juju/juju/core/securitylog"
 	"github.com/juju/juju/core/user"
 	jujuversion "github.com/juju/juju/core/version"
 	"github.com/juju/juju/domain/access"
@@ -41,13 +41,6 @@
 	"github.com/juju/juju/internal/docker"
 	interrors "github.com/juju/juju/internal/errors"
 	"github.com/juju/juju/internal/migration"
-=======
-	"github.com/juju/juju/core/securitylog"
-	"github.com/juju/juju/docker"
-	"github.com/juju/juju/environs/bootstrap"
-	"github.com/juju/juju/migration"
-	"github.com/juju/juju/pubsub/controller"
->>>>>>> 17876b91
 	"github.com/juju/juju/rpc/params"
 )
 
@@ -619,23 +612,6 @@
 			continue
 		}
 
-<<<<<<< HEAD
-=======
-		controllerAccess := permission.Access(arg.Access)
-		if err := permission.ValidateControllerAccess(controllerAccess); err != nil {
-			result.Results[i].Error = apiservererrors.ServerError(err)
-			// Security Event Logging: This log statement is required to comply with Canonical's SSDLC Security Event Logging policy.
-			securitylog.LogAuthz(
-				securitylog.AuthzSecurityEvent{
-					Actor:    c.apiUser.Name(),
-					Target:   arg.UserTag,
-					Action:   securitylog.AuthzActionFailed,
-					NewLevel: strings.ToLower(string(controllerAccess)),
-				})
-			continue
-		}
-
->>>>>>> 17876b91
 		targetUserTag, err := names.ParseUserTag(arg.UserTag)
 		if err != nil {
 			result.Results[i].Error = apiservererrors.ServerError(errors.Annotate(err, "could not modify controller access"))
@@ -650,7 +626,6 @@
 			continue
 		}
 
-<<<<<<< HEAD
 		updateArgs := access.UpdatePermissionArgs{
 			Change:  permission.AccessChange(string(arg.Action)),
 			Subject: user.NameFromTag(targetUserTag),
@@ -664,18 +639,14 @@
 		}
 		err = c.accessService.UpdatePermission(ctx, updateArgs)
 		result.Results[i].Error = apiservererrors.ServerError(err)
-=======
-		result.Results[i].Error = apiservererrors.ServerError(
-			ChangeControllerAccess(c.state, c.apiUser, targetUserTag, arg.Action, controllerAccess))
 		// Security Event Logging: This log statement is required to comply with Canonical's SSDLC Security Event Logging policy.
 		securitylog.LogAuthz(
 			securitylog.AuthzSecurityEvent{
 				Actor:    c.apiUser.Name(),
 				Target:   targetUserTag.Name(),
 				Action:   securitylog.ParseAuthzAction(string(arg.Action)),
-				NewLevel: strings.ToLower(string(controllerAccess)),
+				NewLevel: strings.ToLower(arg.Access),
 			})
->>>>>>> 17876b91
 	}
 	return result, nil
 }
