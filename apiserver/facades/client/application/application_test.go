// Copyright 2024 Canonical Ltd.
// Licensed under the AGPLv3, see LICENCE file for details.

package application

import (
	"context"
	"fmt"
	"strings"
	stdtesting "testing"
	"time"

	"github.com/juju/errors"
	"github.com/juju/names/v6"
	"github.com/juju/tc"
	gomock "go.uber.org/mock/gomock"

	apiservererrors "github.com/juju/juju/apiserver/errors"
	"github.com/juju/juju/core/application"
	applicationtesting "github.com/juju/juju/core/application/testing"
	corearch "github.com/juju/juju/core/arch"
	corecharm "github.com/juju/juju/core/charm"
	"github.com/juju/juju/core/constraints"
	"github.com/juju/juju/core/crossmodel"
	"github.com/juju/juju/core/life"
	"github.com/juju/juju/core/network"
	"github.com/juju/juju/core/os/ostype"
	corerelation "github.com/juju/juju/core/relation"
	relationtesting "github.com/juju/juju/core/relation/testing"
	"github.com/juju/juju/core/resource"
	"github.com/juju/juju/core/resource/testing"
	coreunit "github.com/juju/juju/core/unit"
	domainapplication "github.com/juju/juju/domain/application"
	"github.com/juju/juju/domain/application/architecture"
	applicationcharm "github.com/juju/juju/domain/application/charm"
	applicationerrors "github.com/juju/juju/domain/application/errors"
	applicationservice "github.com/juju/juju/domain/application/service"
<<<<<<< HEAD
=======
	crossmodelrelationerrors "github.com/juju/juju/domain/crossmodelrelation/errors"
	crossmodelrelationservice "github.com/juju/juju/domain/crossmodelrelation/service"
>>>>>>> a8e3eefc
	"github.com/juju/juju/domain/relation"
	relationerrors "github.com/juju/juju/domain/relation/errors"
	"github.com/juju/juju/domain/removal"
	"github.com/juju/juju/domain/resolve"
	resolveerrors "github.com/juju/juju/domain/resolve/errors"
	"github.com/juju/juju/environs/bootstrap"
	internalcharm "github.com/juju/juju/internal/charm"
	charmresource "github.com/juju/juju/internal/charm/resource"
	"github.com/juju/juju/internal/uuid"
	"github.com/juju/juju/rpc/params"
)

type applicationSuite struct {
	baseSuite
}

func (s *applicationSuite) TestStub(c *tc.C) {
	c.Skip("Suspending relation requires CMR support, which is not yet implemented.\n" +
		"Once it will be implemented, at minimum, the following tests should be added:\n" +
		"- TestSetRelationsSuspended\n" +
		"- TestSetRelationsReestablished\n" +
		"- TestSetRelationsSuspendedPermissionError\n" +
		"- TestSetRelationsSuspendedNoOffer")
}

func TestApplicationSuite(t *stdtesting.T) {
	tc.Run(t, &applicationSuite{})
}

func (s *applicationSuite) TestDeploy(c *tc.C) {
	defer s.setupMocks(c).Finish()

	s.setupAPI(c)
	s.expectCharm(c, "foo", nil)
	s.expectCreateApplicationForDeploy("foo", nil)

	errorResults, err := s.api.Deploy(c.Context(), params.ApplicationsDeploy{
		Applications: []params.ApplicationDeploy{
			{
				ApplicationName: "foo",
				CharmURL:        "local:foo-42",
				CharmOrigin: &params.CharmOrigin{
					Type:   "charm",
					Source: "local",
					Base: params.Base{
						Name:    "ubuntu",
						Channel: "24.04",
					},
					Architecture: "amd64",
					Revision:     ptr(42),
					Track:        ptr("1.0"),
					Risk:         "stable",
				},
			},
		},
	})
	c.Assert(err, tc.ErrorIsNil)
	c.Assert(errorResults.Results, tc.HasLen, 1)
	c.Assert(errorResults.Results[0].Error, tc.IsNil)
}

// TestDeployWithResources test the scenario of deploying
// local charms, or charms via bundles that have resources.
// Deploy rather than DeployFromRepository is called by the
// clients. In this case PendingResources, uuids, must be
// provided for all charm resources.
func (s *applicationSuite) TestDeployWithPendingResources(c *tc.C) {
	defer s.setupMocks(c).Finish()

	s.setupAPI(c)
	resourceUUID := testing.GenResourceUUID(c)
	s.expectCharm(c, "foo", map[string]charmresource.Meta{
		"bar": {
			Name: "bar",
		},
	})
	s.expectCreateApplicationForDeploy("foo", nil)

	errorResults, err := s.api.Deploy(c.Context(), params.ApplicationsDeploy{
		Applications: []params.ApplicationDeploy{
			{
				ApplicationName: "foo",
				CharmURL:        "local:foo-42",
				CharmOrigin: &params.CharmOrigin{
					Type:   "charm",
					Source: "local",
					Base: params.Base{
						Name:    "ubuntu",
						Channel: "24.04",
					},
					Architecture: "amd64",
					Revision:     ptr(42),
					Track:        ptr("1.0"),
					Risk:         "stable",
				},
				Resources: map[string]string{"foo": resourceUUID.String()},
			},
		},
	})
	c.Assert(err, tc.ErrorIsNil)
	c.Assert(errorResults.Results, tc.HasLen, 1)
	c.Assert(errorResults.Results[0].Error, tc.IsNil)
<<<<<<< HEAD
}

func (s *applicationSuite) TestDeployWithApplicationConfig(c *tc.C) {
	defer s.setupMocks(c).Finish()

	s.setupAPI(c)
	s.expectCharm(c, "foo", nil)
	config := map[string]interface{}{"stringOption": "hey"}
	s.expectCreateApplicationForDeployWithConfig(c, "foo", config, nil)

	errorResults, err := s.api.Deploy(c.Context(), params.ApplicationsDeploy{
		Applications: []params.ApplicationDeploy{
			{
				ApplicationName: "foo",
				CharmURL:        "local:foo-42",
				CharmOrigin: &params.CharmOrigin{
					Type:   "charm",
					Source: "local",
					Base: params.Base{
						Name:    "ubuntu",
						Channel: "24.04",
					},
					Architecture: "amd64",
					Revision:     ptr(42),
					Track:        ptr("1.0"),
					Risk:         "stable",
				},
				Config: map[string]string{"stringOption": "hey"},
			},
		},
	})
	c.Assert(err, tc.ErrorIsNil)
	c.Assert(errorResults.Results, tc.HasLen, 1)
	c.Assert(errorResults.Results[0].Error, tc.IsNil)
}

func (s *applicationSuite) TestDeployFailureDeletesPendingResources(c *tc.C) {
	defer s.setupMocks(c).Finish()

	s.setupAPI(c)
	s.expectCharm(c, "foo", map[string]charmresource.Meta{
		"bar": {
			Name: "bar",
		},
	})
=======
}

func (s *applicationSuite) TestDeployWithApplicationConfig(c *tc.C) {
	defer s.setupMocks(c).Finish()

	s.setupAPI(c)
	s.expectCharm(c, "foo", nil)
	config := map[string]interface{}{"stringOption": "hey"}
	s.expectCreateApplicationForDeployWithConfig(c, "foo", config, nil)

	errorResults, err := s.api.Deploy(c.Context(), params.ApplicationsDeploy{
		Applications: []params.ApplicationDeploy{
			{
				ApplicationName: "foo",
				CharmURL:        "local:foo-42",
				CharmOrigin: &params.CharmOrigin{
					Type:   "charm",
					Source: "local",
					Base: params.Base{
						Name:    "ubuntu",
						Channel: "24.04",
					},
					Architecture: "amd64",
					Revision:     ptr(42),
					Track:        ptr("1.0"),
					Risk:         "stable",
				},
				Config: map[string]string{"stringOption": "hey"},
			},
		},
	})
	c.Assert(err, tc.ErrorIsNil)
	c.Assert(errorResults.Results, tc.HasLen, 1)
	c.Assert(errorResults.Results[0].Error, tc.IsNil)
}

func (s *applicationSuite) TestDeployFailureDeletesPendingResources(c *tc.C) {
	defer s.setupMocks(c).Finish()

	s.setupAPI(c)
	s.expectCharm(c, "foo", map[string]charmresource.Meta{
		"bar": {
			Name: "bar",
		},
	})
>>>>>>> a8e3eefc
	resourceUUID := testing.GenResourceUUID(c)
	s.expectDeletePendingResources([]resource.UUID{resourceUUID})
	s.expectCreateApplicationForDeploy("foo", errors.Errorf("fail test"))

	errorResults, err := s.api.Deploy(c.Context(), params.ApplicationsDeploy{
		Applications: []params.ApplicationDeploy{
			{
				ApplicationName: "foo",
				CharmURL:        "local:foo-42",
				CharmOrigin: &params.CharmOrigin{
					Type:   "charm",
					Source: "local",
					Base: params.Base{
						Name:    "ubuntu",
						Channel: "24.04",
					},
					Architecture: "amd64",
					Revision:     ptr(42),
					Track:        ptr("1.0"),
					Risk:         "stable",
				},
				Resources: map[string]string{"bar": resourceUUID.String()},
			},
		},
<<<<<<< HEAD
=======
	})
	c.Assert(err, tc.ErrorIsNil)
	c.Assert(errorResults.Results, tc.HasLen, 1)
	c.Assert(errorResults.Results[0].Error, tc.NotNil)
}

// TestDeployMismatchedResources validates Deploy fails if the charm resource
// count and pending resource count do not match.
func (s *applicationSuite) TestDeployMismatchedResources(c *tc.C) {
	defer s.setupMocks(c).Finish()

	s.setupAPI(c)
	s.expectCharm(c, "foo", map[string]charmresource.Meta{
		"bar": {
			Name: "bar",
		},
		"foo": {
			Name: "foo",
		},
	})
	resourceUUID := testing.GenResourceUUID(c)
	s.expectDeletePendingResources([]resource.UUID{resourceUUID})

	errorResults, err := s.api.Deploy(c.Context(), params.ApplicationsDeploy{
		Applications: []params.ApplicationDeploy{
			{
				ApplicationName: "foo",
				CharmURL:        "local:foo-42",
				CharmOrigin: &params.CharmOrigin{
					Type:   "charm",
					Source: "local",
					Base: params.Base{
						Name:    "ubuntu",
						Channel: "24.04",
					},
					Architecture: "amd64",
					Revision:     ptr(42),
					Track:        ptr("1.0"),
					Risk:         "stable",
				},
				Resources: map[string]string{"bar": resourceUUID.String()},
			},
		},
>>>>>>> a8e3eefc
	})
	c.Assert(err, tc.ErrorIsNil)
	c.Assert(errorResults.Results, tc.HasLen, 1)
	c.Assert(errorResults.Results[0].Error, tc.NotNil)
}

<<<<<<< HEAD
// TestDeployMismatchedResources validates Deploy fails if the charm resource
// count and pending resource count do not match.
func (s *applicationSuite) TestDeployMismatchedResources(c *tc.C) {
	defer s.setupMocks(c).Finish()

	s.setupAPI(c)
	s.expectCharm(c, "foo", map[string]charmresource.Meta{
		"bar": {
			Name: "bar",
		},
		"foo": {
			Name: "foo",
		},
	})
	resourceUUID := testing.GenResourceUUID(c)
	s.expectDeletePendingResources([]resource.UUID{resourceUUID})

	errorResults, err := s.api.Deploy(c.Context(), params.ApplicationsDeploy{
		Applications: []params.ApplicationDeploy{
			{
				ApplicationName: "foo",
				CharmURL:        "local:foo-42",
				CharmOrigin: &params.CharmOrigin{
					Type:   "charm",
					Source: "local",
					Base: params.Base{
						Name:    "ubuntu",
						Channel: "24.04",
					},
					Architecture: "amd64",
					Revision:     ptr(42),
					Track:        ptr("1.0"),
					Risk:         "stable",
				},
				Resources: map[string]string{"bar": resourceUUID.String()},
			},
		},
	})
	c.Assert(err, tc.ErrorIsNil)
	c.Assert(errorResults.Results, tc.HasLen, 1)
	c.Assert(errorResults.Results[0].Error, tc.NotNil)
}

func (s *applicationSuite) TestDeployInvalidSource(c *tc.C) {
	defer s.setupMocks(c).Finish()

	s.setupAPI(c)

	errorResults, err := s.api.Deploy(c.Context(), params.ApplicationsDeploy{
		Applications: []params.ApplicationDeploy{
			{
				ApplicationName: "foo",
				CharmURL:        "bad:foo-42",
				CharmOrigin: &params.CharmOrigin{
					Type:   "charm",
					Source: "bad",
					Base: params.Base{
						Name:    "ubuntu",
						Channel: "24.04",
					},
					Architecture: "amd64",
					Revision:     ptr(42),
					Track:        ptr("1.0"),
					Risk:         "stable",
				},
			},
		},
	})
	c.Assert(err, tc.ErrorIsNil)
	c.Assert(errorResults.Results, tc.HasLen, 1)
	c.Assert(errorResults.Results[0].Error, tc.ErrorMatches, "\"bad\" not a valid charm origin source")
}

func (s *applicationSuite) TestGetCharmURLOriginAppNotFound(c *tc.C) {
	defer s.setupMocks(c).Finish()

	s.setupAPI(c)

	s.applicationService.EXPECT().GetCharmLocatorByApplicationName(gomock.Any(), "foo").Return(applicationcharm.CharmLocator{}, applicationerrors.ApplicationNotFound)

	res, err := s.api.GetCharmURLOrigin(c.Context(), params.ApplicationGet{
		ApplicationName: "foo",
	})
	c.Assert(err, tc.ErrorIsNil)
	c.Assert(res.Error, tc.Satisfies, params.IsCodeNotFound)
}

func (s *applicationSuite) TestGetCharmURLOrigin(c *tc.C) {
	defer s.setupMocks(c).Finish()

	s.setupAPI(c)

	s.applicationService.EXPECT().GetCharmLocatorByApplicationName(gomock.Any(), "foo").Return(applicationcharm.CharmLocator{
		Name:         "foo",
		Revision:     42,
		Source:       applicationcharm.CharmHubSource,
		Architecture: architecture.ARM64,
	}, nil)
	s.applicationService.EXPECT().GetApplicationCharmOrigin(gomock.Any(), "foo").Return(corecharm.Origin{
		Source:   corecharm.CharmHub,
		Revision: ptr(42),
		Channel: &internalcharm.Channel{
			Track: "1.0",
			Risk:  "stable",
		},
		Platform: corecharm.Platform{
			OS:           ostype.Ubuntu.String(),
			Channel:      "24.04",
			Architecture: corearch.ARM64,
		},
	}, nil)

	res, err := s.api.GetCharmURLOrigin(c.Context(), params.ApplicationGet{
		ApplicationName: "foo",
	})
	c.Assert(err, tc.ErrorIsNil)
	c.Check(res.URL, tc.Equals, "ch:arm64/foo-42")
	c.Check(res.Origin, tc.DeepEquals, params.CharmOrigin{
		Source:       "charm-hub",
		Revision:     ptr(42),
		Risk:         "stable",
		Track:        ptr("1.0"),
		Architecture: "arm64",
		Base: params.Base{
			Name:    "ubuntu",
			Channel: "24.04",
		},
		InstanceKey: res.Origin.InstanceKey,
=======
func (s *applicationSuite) TestDeployInvalidSource(c *tc.C) {
	defer s.setupMocks(c).Finish()

	s.setupAPI(c)

	errorResults, err := s.api.Deploy(c.Context(), params.ApplicationsDeploy{
		Applications: []params.ApplicationDeploy{
			{
				ApplicationName: "foo",
				CharmURL:        "bad:foo-42",
				CharmOrigin: &params.CharmOrigin{
					Type:   "charm",
					Source: "bad",
					Base: params.Base{
						Name:    "ubuntu",
						Channel: "24.04",
					},
					Architecture: "amd64",
					Revision:     ptr(42),
					Track:        ptr("1.0"),
					Risk:         "stable",
				},
			},
		},
	})
	c.Assert(err, tc.ErrorIsNil)
	c.Assert(errorResults.Results, tc.HasLen, 1)
	c.Assert(errorResults.Results[0].Error, tc.ErrorMatches, "\"bad\" not a valid charm origin source")
}

func (s *applicationSuite) TestGetCharmURLOriginAppNotFound(c *tc.C) {
	defer s.setupMocks(c).Finish()

	s.setupAPI(c)

	s.applicationService.EXPECT().GetCharmLocatorByApplicationName(gomock.Any(), "foo").Return(applicationcharm.CharmLocator{}, applicationerrors.ApplicationNotFound)

	res, err := s.api.GetCharmURLOrigin(c.Context(), params.ApplicationGet{
		ApplicationName: "foo",
	})
	c.Assert(err, tc.ErrorIsNil)
	c.Assert(res.Error, tc.Satisfies, params.IsCodeNotFound)
}

func (s *applicationSuite) TestGetCharmURLOrigin(c *tc.C) {
	defer s.setupMocks(c).Finish()

	s.setupAPI(c)

	s.applicationService.EXPECT().GetCharmLocatorByApplicationName(gomock.Any(), "foo").Return(applicationcharm.CharmLocator{
		Name:         "foo",
		Revision:     42,
		Source:       applicationcharm.CharmHubSource,
		Architecture: architecture.ARM64,
	}, nil)
	s.applicationService.EXPECT().GetApplicationCharmOrigin(gomock.Any(), "foo").Return(corecharm.Origin{
		Source:   corecharm.CharmHub,
		Revision: ptr(42),
		Channel: &internalcharm.Channel{
			Track: "1.0",
			Risk:  "stable",
		},
		Platform: corecharm.Platform{
			OS:           ostype.Ubuntu.String(),
			Channel:      "24.04",
			Architecture: corearch.ARM64,
		},
	}, nil)

	res, err := s.api.GetCharmURLOrigin(c.Context(), params.ApplicationGet{
		ApplicationName: "foo",
	})
	c.Assert(err, tc.ErrorIsNil)
	c.Check(res.URL, tc.Equals, "ch:arm64/foo-42")
	c.Check(res.Origin, tc.DeepEquals, params.CharmOrigin{
		Source:       "charm-hub",
		Revision:     ptr(42),
		Risk:         "stable",
		Track:        ptr("1.0"),
		Architecture: "arm64",
		Base: params.Base{
			Name:    "ubuntu",
			Channel: "24.04",
		},
		InstanceKey: res.Origin.InstanceKey,
	})
}

func (s *applicationSuite) TestGetCharmURLOriginNoOptionals(c *tc.C) {
	defer s.setupMocks(c).Finish()

	s.setupAPI(c)

	arch := corearch.DefaultArchitecture

	s.applicationService.EXPECT().GetCharmLocatorByApplicationName(gomock.Any(), "foo").Return(applicationcharm.CharmLocator{
		Name:     "foo",
		Revision: 42,
		Source:   applicationcharm.LocalSource,
	}, nil)
	s.applicationService.EXPECT().GetApplicationCharmOrigin(gomock.Any(), "foo").Return(corecharm.Origin{
		Source:   corecharm.Local,
		Revision: ptr(42),
		Platform: corecharm.Platform{
			OS:           ostype.Ubuntu.String(),
			Channel:      "24.04",
			Architecture: arch,
		},
	}, nil)

	res, err := s.api.GetCharmURLOrigin(c.Context(), params.ApplicationGet{
		ApplicationName: "foo",
	})
	c.Assert(err, tc.ErrorIsNil)
	c.Check(res.URL, tc.Equals, fmt.Sprintf("local:%s/foo-42", arch))
	c.Check(res.Origin, tc.DeepEquals, params.CharmOrigin{
		Source:       "local",
		Revision:     ptr(42),
		Architecture: arch,
		Base: params.Base{
			Name:    "ubuntu",
			Channel: "24.04",
		},
		InstanceKey: res.Origin.InstanceKey,
	})
}

func (s *applicationSuite) TestCharmRelations(c *tc.C) {
	defer s.setupMocks(c).Finish()

	s.setupAPI(c)

	appID := applicationtesting.GenApplicationUUID(c)
	rels := []string{"foo", "bar"}

	s.applicationService.EXPECT().GetApplicationIDByName(gomock.Any(), "doink").Return(appID, nil)
	s.applicationService.EXPECT().GetApplicationEndpointNames(gomock.Any(), appID).Return(rels, nil)

	res, err := s.api.CharmRelations(c.Context(), params.ApplicationCharmRelations{
		ApplicationName: "doink",
	})
	c.Assert(err, tc.ErrorIsNil)
	c.Assert(res.CharmRelations, tc.SameContents, rels)
}

func (s *applicationSuite) TestCharmRelationsAppNotFound(c *tc.C) {
	defer s.setupMocks(c).Finish()

	s.setupAPI(c)

	s.applicationService.EXPECT().GetApplicationIDByName(gomock.Any(), "doink").Return("", applicationerrors.ApplicationNotFound)

	_, err := s.api.CharmRelations(c.Context(), params.ApplicationCharmRelations{
		ApplicationName: "doink",
	})
	c.Assert(err, tc.Satisfies, params.IsCodeNotFound)
}

func (s *applicationSuite) TestDestroyUnitIsSubordinate(c *tc.C) {
	defer s.setupMocks(c).Finish()

	// Arrange:
	s.setupAPI(c)

	s.applicationService.EXPECT().IsSubordinateApplicationByName(gomock.Any(), "foo").Return(true, nil)

	// Act:
	res, err := s.api.DestroyUnit(c.Context(), params.DestroyUnitsParams{
		Units: []params.DestroyUnitParams{{
			UnitTag: names.NewUnitTag("foo/0").String(),
		}},
	})

	// Assert:
	c.Assert(err, tc.ErrorIsNil)
	c.Check(res.Results, tc.HasLen, 1)
	c.Check(res.Results[0].Error, tc.ErrorMatches, `.*unit "foo/0" is a subordinate.*`)
}

func (s *applicationSuite) TestDestroyUnitControllerUnit(c *tc.C) {
	defer s.setupMocks(c).Finish()

	// Arrange:
	s.setupAPI(c)

	charmLocator := applicationcharm.CharmLocator{
		Name:     "ctrl",
		Revision: 42,
		Source:   applicationcharm.CharmHubSource,
	}
	s.applicationService.EXPECT().IsSubordinateApplicationByName(gomock.Any(), "ctrl").Return(false, nil)
	s.applicationService.EXPECT().GetCharmLocatorByApplicationName(gomock.Any(), "ctrl").Return(charmLocator, nil)
	s.applicationService.EXPECT().GetCharmMetadataName(gomock.Any(), charmLocator).Return(bootstrap.ControllerCharmName, nil)

	// Act:
	res, err := s.api.DestroyUnit(c.Context(), params.DestroyUnitsParams{
		Units: []params.DestroyUnitParams{{
			UnitTag: names.NewUnitTag("ctrl/0").String(),
		}},
	})

	// Assert:
	c.Assert(err, tc.ErrorIsNil)
	c.Check(res.Results, tc.HasLen, 1)
	c.Check(res.Results[0].Error, tc.Satisfies, params.IsCodeNotSupported)
}

func (s *applicationSuite) TestDestroyApplicationController(c *tc.C) {
	defer s.setupMocks(c).Finish()

	// Arrange:
	s.setupAPI(c)

	charmLocator := applicationcharm.CharmLocator{
		Name:     "ctrl",
		Revision: 42,
		Source:   applicationcharm.CharmHubSource,
	}
	s.applicationService.EXPECT().GetCharmLocatorByApplicationName(gomock.Any(), "ctrl").Return(charmLocator, nil)
	s.applicationService.EXPECT().GetCharmMetadataName(gomock.Any(), charmLocator).Return(bootstrap.ControllerCharmName, nil)

	// Act:
	res, err := s.api.DestroyApplication(c.Context(), params.DestroyApplicationsParams{
		Applications: []params.DestroyApplicationParams{{
			ApplicationTag: names.NewApplicationTag("ctrl").String(),
		}},
	})

	// Assert:
	c.Assert(err, tc.ErrorIsNil)
	c.Assert(res.Results, tc.HasLen, 1)
	c.Assert(res.Results[0].Error, tc.Satisfies, params.IsCodeNotSupported)
}

func (s *applicationSuite) TestGetApplicationConstraintsAppNotFound(c *tc.C) {
	defer s.setupMocks(c).Finish()

	s.setupAPI(c)

	s.applicationService.EXPECT().GetApplicationIDByName(gomock.Any(), "foo").Return(application.ID(""), applicationerrors.ApplicationNotFound)

	res, err := s.api.GetConstraints(c.Context(), params.Entities{
		Entities: []params.Entity{{Tag: "application-foo"}},
>>>>>>> a8e3eefc
	})
	c.Assert(err, tc.ErrorIsNil)
	c.Check(res.Results[0].Error, tc.ErrorMatches, "application foo not found")
}

<<<<<<< HEAD
func (s *applicationSuite) TestGetCharmURLOriginNoOptionals(c *tc.C) {
	defer s.setupMocks(c).Finish()

	s.setupAPI(c)

	arch := corearch.DefaultArchitecture

	s.applicationService.EXPECT().GetCharmLocatorByApplicationName(gomock.Any(), "foo").Return(applicationcharm.CharmLocator{
		Name:     "foo",
		Revision: 42,
		Source:   applicationcharm.LocalSource,
	}, nil)
	s.applicationService.EXPECT().GetApplicationCharmOrigin(gomock.Any(), "foo").Return(corecharm.Origin{
		Source:   corecharm.Local,
		Revision: ptr(42),
		Platform: corecharm.Platform{
			OS:           ostype.Ubuntu.String(),
			Channel:      "24.04",
			Architecture: arch,
		},
	}, nil)

	res, err := s.api.GetCharmURLOrigin(c.Context(), params.ApplicationGet{
		ApplicationName: "foo",
	})
	c.Assert(err, tc.ErrorIsNil)
	c.Check(res.URL, tc.Equals, fmt.Sprintf("local:%s/foo-42", arch))
	c.Check(res.Origin, tc.DeepEquals, params.CharmOrigin{
		Source:       "local",
		Revision:     ptr(42),
		Architecture: arch,
		Base: params.Base{
			Name:    "ubuntu",
			Channel: "24.04",
		},
		InstanceKey: res.Origin.InstanceKey,
=======
func (s *applicationSuite) TestGetApplicationConstraintsError(c *tc.C) {
	defer s.setupMocks(c).Finish()

	s.setupAPI(c)

	s.applicationService.EXPECT().GetApplicationIDByName(gomock.Any(), "foo").Return(application.ID("app-foo"), nil)
	s.applicationService.EXPECT().GetApplicationConstraints(gomock.Any(), application.ID("app-foo")).Return(constraints.Value{}, errors.New("boom"))

	res, err := s.api.GetConstraints(c.Context(), params.Entities{
		Entities: []params.Entity{{Tag: "application-foo"}},
	})
	c.Assert(err, tc.ErrorIsNil)
	c.Check(res.Results[0].Error, tc.ErrorMatches, "boom")
}

func (s *applicationSuite) TestGetApplicationConstraints(c *tc.C) {
	defer s.setupMocks(c).Finish()

	s.setupAPI(c)

	s.applicationService.EXPECT().GetApplicationIDByName(gomock.Any(), "foo").Return(application.ID("app-foo"), nil)
	s.applicationService.EXPECT().GetApplicationConstraints(gomock.Any(), application.ID("app-foo")).Return(constraints.Value{Mem: ptr(uint64(42))}, nil)

	res, err := s.api.GetConstraints(c.Context(), params.Entities{
		Entities: []params.Entity{{Tag: "application-foo"}},
>>>>>>> a8e3eefc
	})
	c.Assert(err, tc.ErrorIsNil)
	c.Check(res.Results[0].Constraints, tc.DeepEquals, constraints.Value{Mem: ptr(uint64(42))})
}

<<<<<<< HEAD
func (s *applicationSuite) TestCharmRelations(c *tc.C) {
=======
func (s *applicationSuite) TestSetApplicationConstraintsAppNotFound(c *tc.C) {
>>>>>>> a8e3eefc
	defer s.setupMocks(c).Finish()

	s.setupAPI(c)

<<<<<<< HEAD
	appID := applicationtesting.GenApplicationUUID(c)
	rels := []string{"foo", "bar"}

	s.applicationService.EXPECT().GetApplicationIDByName(gomock.Any(), "doink").Return(appID, nil)
	s.applicationService.EXPECT().GetApplicationEndpointNames(gomock.Any(), appID).Return(rels, nil)

	res, err := s.api.CharmRelations(c.Context(), params.ApplicationCharmRelations{
		ApplicationName: "doink",
	})
	c.Assert(err, tc.ErrorIsNil)
	c.Assert(res.CharmRelations, tc.SameContents, rels)
}

func (s *applicationSuite) TestCharmRelationsAppNotFound(c *tc.C) {
=======
	s.applicationService.EXPECT().GetApplicationIDByName(gomock.Any(), "foo").Return(application.ID(""), applicationerrors.ApplicationNotFound)

	err := s.api.SetConstraints(c.Context(), params.SetConstraints{
		ApplicationName: "foo",
		Constraints:     constraints.Value{Mem: ptr(uint64(42))},
	})
	c.Assert(err, tc.ErrorMatches, "application foo not found")
}

func (s *applicationSuite) TestSetApplicationConstraintsError(c *tc.C) {
>>>>>>> a8e3eefc
	defer s.setupMocks(c).Finish()

	s.setupAPI(c)

<<<<<<< HEAD
	s.applicationService.EXPECT().GetApplicationIDByName(gomock.Any(), "doink").Return("", applicationerrors.ApplicationNotFound)

	_, err := s.api.CharmRelations(c.Context(), params.ApplicationCharmRelations{
		ApplicationName: "doink",
	})
	c.Assert(err, tc.Satisfies, params.IsCodeNotFound)
}

func (s *applicationSuite) TestDestroyUnitIsSubordinate(c *tc.C) {
	defer s.setupMocks(c).Finish()

	// Arrange:
	s.setupAPI(c)

	s.applicationService.EXPECT().IsSubordinateApplicationByName(gomock.Any(), "foo").Return(true, nil)

	// Act:
	res, err := s.api.DestroyUnit(c.Context(), params.DestroyUnitsParams{
		Units: []params.DestroyUnitParams{{
			UnitTag: names.NewUnitTag("foo/0").String(),
		}},
	})

	// Assert:
	c.Assert(err, tc.ErrorIsNil)
	c.Check(res.Results, tc.HasLen, 1)
	c.Check(res.Results[0].Error, tc.ErrorMatches, `.*unit "foo/0" is a subordinate.*`)
}

func (s *applicationSuite) TestDestroyUnitControllerUnit(c *tc.C) {
	defer s.setupMocks(c).Finish()

	// Arrange:
	s.setupAPI(c)

	charmLocator := applicationcharm.CharmLocator{
		Name:     "ctrl",
		Revision: 42,
		Source:   applicationcharm.CharmHubSource,
	}
	s.applicationService.EXPECT().IsSubordinateApplicationByName(gomock.Any(), "ctrl").Return(false, nil)
	s.applicationService.EXPECT().GetCharmLocatorByApplicationName(gomock.Any(), "ctrl").Return(charmLocator, nil)
	s.applicationService.EXPECT().GetCharmMetadataName(gomock.Any(), charmLocator).Return(bootstrap.ControllerCharmName, nil)

	// Act:
	res, err := s.api.DestroyUnit(c.Context(), params.DestroyUnitsParams{
		Units: []params.DestroyUnitParams{{
			UnitTag: names.NewUnitTag("ctrl/0").String(),
		}},
=======
	s.applicationService.EXPECT().GetApplicationIDByName(gomock.Any(), "foo").Return(application.ID("app-foo"), nil)
	s.applicationService.EXPECT().SetApplicationConstraints(gomock.Any(), application.ID("app-foo"), constraints.Value{Mem: ptr(uint64(42))}).Return(errors.New("boom"))

	err := s.api.SetConstraints(c.Context(), params.SetConstraints{
		ApplicationName: "foo",
		Constraints:     constraints.Value{Mem: ptr(uint64(42))},
	})
	c.Assert(err, tc.ErrorMatches, "boom")
}

func (s *applicationSuite) TestSetApplicationConstraints(c *tc.C) {
	defer s.setupMocks(c).Finish()

	s.setupAPI(c)

	s.applicationService.EXPECT().GetApplicationIDByName(gomock.Any(), "foo").Return(application.ID("app-foo"), nil)
	s.applicationService.EXPECT().SetApplicationConstraints(gomock.Any(), application.ID("app-foo"), constraints.Value{Mem: ptr(uint64(42))}).Return(nil)

	err := s.api.SetConstraints(c.Context(), params.SetConstraints{
		ApplicationName: "foo",
		Constraints:     constraints.Value{Mem: ptr(uint64(42))},
	})
	c.Assert(err, tc.ErrorIsNil)
}

func (s *applicationSuite) TestAddRelation(c *tc.C) {
	defer s.setupMocks(c).Finish()

	// Arrange:
	s.setupAPI(c)
	epStr1 := "mattermost"
	epStr2 := "postgresql:db"
	appName1 := "mattermost"
	appName2 := "postgresql"
	ep1 := relation.Endpoint{
		ApplicationName: appName1,
		Relation: internalcharm.Relation{
			Name:      "relation-1",
			Role:      internalcharm.RoleProvider,
			Interface: "db",
			Scope:     internalcharm.ScopeGlobal,
		},
	}
	ep2 := relation.Endpoint{
		ApplicationName: appName2,
		Relation: internalcharm.Relation{
			Name:      "relation-1",
			Role:      internalcharm.RoleRequirer,
			Interface: "db",
			Scope:     internalcharm.ScopeGlobal,
		},
	}
	s.relationService.EXPECT().AddRelation(gomock.Any(), epStr1, epStr2).Return(
		ep1, ep2, nil,
	)

	// Act:
	results, err := s.api.AddRelation(c.Context(), params.AddRelation{
		Endpoints: []string{"mattermost", "postgresql:db"},
		ViaCIDRs:  nil,
>>>>>>> a8e3eefc
	})

	// Assert:
	c.Assert(err, tc.ErrorIsNil)
<<<<<<< HEAD
	c.Check(res.Results, tc.HasLen, 1)
	c.Check(res.Results[0].Error, tc.Satisfies, params.IsCodeNotSupported)
}

func (s *applicationSuite) TestDestroyApplicationController(c *tc.C) {
	defer s.setupMocks(c).Finish()

	// Arrange:
	s.setupAPI(c)

	charmLocator := applicationcharm.CharmLocator{
		Name:     "ctrl",
		Revision: 42,
		Source:   applicationcharm.CharmHubSource,
	}
	s.applicationService.EXPECT().GetCharmLocatorByApplicationName(gomock.Any(), "ctrl").Return(charmLocator, nil)
	s.applicationService.EXPECT().GetCharmMetadataName(gomock.Any(), charmLocator).Return(bootstrap.ControllerCharmName, nil)

	// Act:
	res, err := s.api.DestroyApplication(c.Context(), params.DestroyApplicationsParams{
		Applications: []params.DestroyApplicationParams{{
			ApplicationTag: names.NewApplicationTag("ctrl").String(),
		}},
	})

	// Assert:
	c.Assert(err, tc.ErrorIsNil)
	c.Assert(res.Results, tc.HasLen, 1)
	c.Assert(res.Results[0].Error, tc.Satisfies, params.IsCodeNotSupported)
}

func (s *applicationSuite) TestGetApplicationConstraintsAppNotFound(c *tc.C) {
	defer s.setupMocks(c).Finish()

	s.setupAPI(c)

	s.applicationService.EXPECT().GetApplicationIDByName(gomock.Any(), "foo").Return(application.ID(""), applicationerrors.ApplicationNotFound)

	res, err := s.api.GetConstraints(c.Context(), params.Entities{
		Entities: []params.Entity{{Tag: "application-foo"}},
	})
	c.Assert(err, tc.ErrorIsNil)
	c.Check(res.Results[0].Error, tc.ErrorMatches, "application foo not found")
}

func (s *applicationSuite) TestGetApplicationConstraintsError(c *tc.C) {
	defer s.setupMocks(c).Finish()

	s.setupAPI(c)

	s.applicationService.EXPECT().GetApplicationIDByName(gomock.Any(), "foo").Return(application.ID("app-foo"), nil)
	s.applicationService.EXPECT().GetApplicationConstraints(gomock.Any(), application.ID("app-foo")).Return(constraints.Value{}, errors.New("boom"))

	res, err := s.api.GetConstraints(c.Context(), params.Entities{
		Entities: []params.Entity{{Tag: "application-foo"}},
	})
	c.Assert(err, tc.ErrorIsNil)
	c.Check(res.Results[0].Error, tc.ErrorMatches, "boom")
}

func (s *applicationSuite) TestGetApplicationConstraints(c *tc.C) {
	defer s.setupMocks(c).Finish()

	s.setupAPI(c)

	s.applicationService.EXPECT().GetApplicationIDByName(gomock.Any(), "foo").Return(application.ID("app-foo"), nil)
	s.applicationService.EXPECT().GetApplicationConstraints(gomock.Any(), application.ID("app-foo")).Return(constraints.Value{Mem: ptr(uint64(42))}, nil)

	res, err := s.api.GetConstraints(c.Context(), params.Entities{
		Entities: []params.Entity{{Tag: "application-foo"}},
	})
	c.Assert(err, tc.ErrorIsNil)
	c.Check(res.Results[0].Constraints, tc.DeepEquals, constraints.Value{Mem: ptr(uint64(42))})
}

func (s *applicationSuite) TestSetApplicationConstraintsAppNotFound(c *tc.C) {
	defer s.setupMocks(c).Finish()

	s.setupAPI(c)

	s.applicationService.EXPECT().GetApplicationIDByName(gomock.Any(), "foo").Return(application.ID(""), applicationerrors.ApplicationNotFound)

	err := s.api.SetConstraints(c.Context(), params.SetConstraints{
		ApplicationName: "foo",
		Constraints:     constraints.Value{Mem: ptr(uint64(42))},
	})
	c.Assert(err, tc.ErrorMatches, "application foo not found")
}

func (s *applicationSuite) TestSetApplicationConstraintsError(c *tc.C) {
	defer s.setupMocks(c).Finish()

	s.setupAPI(c)

	s.applicationService.EXPECT().GetApplicationIDByName(gomock.Any(), "foo").Return(application.ID("app-foo"), nil)
	s.applicationService.EXPECT().SetApplicationConstraints(gomock.Any(), application.ID("app-foo"), constraints.Value{Mem: ptr(uint64(42))}).Return(errors.New("boom"))

	err := s.api.SetConstraints(c.Context(), params.SetConstraints{
		ApplicationName: "foo",
		Constraints:     constraints.Value{Mem: ptr(uint64(42))},
	})
	c.Assert(err, tc.ErrorMatches, "boom")
}

func (s *applicationSuite) TestSetApplicationConstraints(c *tc.C) {
	defer s.setupMocks(c).Finish()

	s.setupAPI(c)

	s.applicationService.EXPECT().GetApplicationIDByName(gomock.Any(), "foo").Return(application.ID("app-foo"), nil)
	s.applicationService.EXPECT().SetApplicationConstraints(gomock.Any(), application.ID("app-foo"), constraints.Value{Mem: ptr(uint64(42))}).Return(nil)

	err := s.api.SetConstraints(c.Context(), params.SetConstraints{
		ApplicationName: "foo",
		Constraints:     constraints.Value{Mem: ptr(uint64(42))},
	})
	c.Assert(err, tc.ErrorIsNil)
}

func (s *applicationSuite) TestAddRelation(c *tc.C) {
	defer s.setupMocks(c).Finish()

	// Arrange:
	s.setupAPI(c)
	epStr1 := "mattermost"
	epStr2 := "postgresql:db"
	appName1 := "mattermost"
	appName2 := "postgresql"
	ep1 := relation.Endpoint{
		ApplicationName: appName1,
		Relation: internalcharm.Relation{
			Name:      "relation-1",
			Role:      internalcharm.RoleProvider,
			Interface: "db",
			Scope:     internalcharm.ScopeGlobal,
		},
	}
	ep2 := relation.Endpoint{
		ApplicationName: appName2,
		Relation: internalcharm.Relation{
			Name:      "relation-1",
			Role:      internalcharm.RoleRequirer,
			Interface: "db",
			Scope:     internalcharm.ScopeGlobal,
		},
	}
	s.relationService.EXPECT().AddRelation(gomock.Any(), epStr1, epStr2).Return(
		ep1, ep2, nil,
	)

	// Act:
	results, err := s.api.AddRelation(c.Context(), params.AddRelation{
		Endpoints: []string{"mattermost", "postgresql:db"},
		ViaCIDRs:  nil,
	})

	// Assert:
	c.Assert(err, tc.ErrorIsNil)
	c.Assert(results, tc.DeepEquals, params.AddRelationResults{
		Endpoints: map[string]params.CharmRelation{
			appName1: encodeRelation(ep1.Relation),
			appName2: encodeRelation(ep2.Relation),
		},
	})
}

func (s *applicationSuite) TestAddRelationError(c *tc.C) {
	defer s.setupMocks(c).Finish()

	// Arrange:
	s.setupAPI(c)
	epStr1 := "mattermost"
	epStr2 := "postgresql:db"
	boom := errors.Errorf("boom")
	s.relationService.EXPECT().AddRelation(gomock.Any(), epStr1, epStr2).Return(
		relation.Endpoint{}, relation.Endpoint{}, boom,
	)

	// Act:
	_, err := s.api.AddRelation(c.Context(), params.AddRelation{
		Endpoints: []string{"mattermost", "postgresql:db"},
	})

	// Assert:
	c.Assert(err, tc.ErrorIs, boom)
}

=======
	c.Assert(results, tc.DeepEquals, params.AddRelationResults{
		Endpoints: map[string]params.CharmRelation{
			appName1: encodeRelation(ep1.Relation),
			appName2: encodeRelation(ep2.Relation),
		},
	})
}

func (s *applicationSuite) TestAddRelationError(c *tc.C) {
	defer s.setupMocks(c).Finish()

	// Arrange:
	s.setupAPI(c)
	epStr1 := "mattermost"
	epStr2 := "postgresql:db"
	boom := errors.Errorf("boom")
	s.relationService.EXPECT().AddRelation(gomock.Any(), epStr1, epStr2).Return(
		relation.Endpoint{}, relation.Endpoint{}, boom,
	)

	// Act:
	_, err := s.api.AddRelation(c.Context(), params.AddRelation{
		Endpoints: []string{"mattermost", "postgresql:db"},
	})

	// Assert:
	c.Assert(err, tc.ErrorIs, boom)
}

>>>>>>> a8e3eefc
func (s *applicationSuite) TestAddRelationNoEndpointsError(c *tc.C) {
	defer s.setupMocks(c).Finish()

	// Arrange:
	s.setupAPI(c)
<<<<<<< HEAD

	// Act:
	_, err := s.api.AddRelation(c.Context(), params.AddRelation{
		Endpoints: []string{},
	})

	// Assert:
	c.Assert(err, tc.ErrorIs, errors.BadRequest)
}

func (s *applicationSuite) TestAddRelationOneEndpoint(c *tc.C) {
	defer s.setupMocks(c).Finish()

	// Arrange:
	s.setupAPI(c)

	// Act:
	_, err := s.api.AddRelation(c.Context(), params.AddRelation{
		Endpoints: []string{"1"},
	})

	// Assert:
	c.Assert(err, tc.ErrorIs, errors.BadRequest)
}

func (s *applicationSuite) TestAddRelationTooManyEndpointsError(c *tc.C) {
	defer s.setupMocks(c).Finish()

	// Arrange:
	s.setupAPI(c)

	// Act:
	_, err := s.api.AddRelation(c.Context(), params.AddRelation{
		Endpoints: []string{"1", "2", "3"},
	})

	// Assert:
	c.Assert(err, tc.ErrorIs, errors.BadRequest)
}

func (s *applicationSuite) TestCharmConfigApplicationNotFound(c *tc.C) {
	defer s.setupMocks(c).Finish()

	s.setupAPI(c)

	s.applicationService.EXPECT().GetApplicationIDByName(gomock.Any(), "foo").Return("", applicationerrors.ApplicationNotFound)

	res, err := s.api.CharmConfig(c.Context(), params.ApplicationGetArgs{
		Args: []params.ApplicationGet{{
			ApplicationName: "foo",
		}},
	})
	c.Assert(err, tc.ErrorIsNil)
	c.Assert(res.Results, tc.HasLen, 1)
	c.Assert(res.Results[0].Error, tc.Satisfies, params.IsCodeNotFound)
}

func (s *applicationSuite) TestCharmConfig(c *tc.C) {
	defer s.setupMocks(c).Finish()

	s.setupAPI(c)
	appID := applicationtesting.GenApplicationUUID(c)

	s.applicationService.EXPECT().GetApplicationIDByName(gomock.Any(), "foo").Return(appID, nil)
	s.applicationService.EXPECT().GetApplicationAndCharmConfig(gomock.Any(), appID).Return(applicationservice.ApplicationConfig{
		CharmName: "ch",
		ApplicationConfig: internalcharm.Config{
			"foo": "doink",
			"bar": 18,
		},
		CharmConfig: internalcharm.ConfigSpec{
			Options: map[string]internalcharm.Option{
				"foo": {
					Type:        "string",
					Description: "a foo",
				},
				"bar": {
					Type:        "int",
					Description: "a bar",
					Default:     17,
				},
			},
		},
		Trust: true,
	}, nil)

	res, err := s.api.CharmConfig(c.Context(), params.ApplicationGetArgs{
		Args: []params.ApplicationGet{{
			ApplicationName: "foo",
		}},
	})
	c.Assert(err, tc.ErrorIsNil)
	c.Assert(res.Results, tc.HasLen, 1)
	c.Assert(res.Results[0].Error, tc.IsNil)
	c.Assert(res.Results[0].Config, tc.DeepEquals, map[string]interface{}{
		"foo": map[string]interface{}{
			"description": "a foo",
			"type":        "string",
			"value":       "doink",
			"source":      "user",
		},
		"bar": map[string]interface{}{
			"description": "a bar",
			"type":        "int",
			"value":       18,
			"source":      "user",
			"default":     17,
		},
	})
}

func (s *applicationSuite) TestSetConfigsYAMLNotImplemented(c *tc.C) {
	defer s.setupMocks(c).Finish()

	s.setupAPI(c)

	res, err := s.api.SetConfigs(c.Context(), params.ConfigSetArgs{
		Args: []params.ConfigSet{{
			ApplicationName: "foo",
			ConfigYAML:      "foo: bar",
		}},
	})
	c.Assert(err, tc.ErrorIsNil)
	c.Assert(res.Results, tc.HasLen, 1)
	c.Assert(res.Results[0].Error, tc.Satisfies, params.IsCodeNotImplemented)
}

func (s *applicationSuite) TestSetConfigsApplicationNotFound(c *tc.C) {
	defer s.setupMocks(c).Finish()

	s.setupAPI(c)

	s.applicationService.EXPECT().GetApplicationIDByName(gomock.Any(), "foo").Return("", applicationerrors.ApplicationNotFound)

	res, err := s.api.SetConfigs(c.Context(), params.ConfigSetArgs{
		Args: []params.ConfigSet{{
			ApplicationName: "foo",
			Config:          map[string]string{"foo": "bar"},
		}},
	})
	c.Assert(err, tc.ErrorIsNil)
	c.Assert(res.Results, tc.HasLen, 1)
	c.Assert(res.Results[0].Error, tc.Satisfies, params.IsCodeNotFound)
}

func (s *applicationSuite) TestSetConfigsNotValidApplicationName(c *tc.C) {
	defer s.setupMocks(c).Finish()

	s.setupAPI(c)

	s.applicationService.EXPECT().GetApplicationIDByName(gomock.Any(), "foo").Return("", applicationerrors.ApplicationNameNotValid)

	res, err := s.api.SetConfigs(c.Context(), params.ConfigSetArgs{
		Args: []params.ConfigSet{{
			ApplicationName: "foo",
			Config:          map[string]string{"foo": "bar"},
		}},
	})
	c.Assert(err, tc.ErrorIsNil)
	c.Assert(res.Results, tc.HasLen, 1)
	c.Assert(res.Results[0].Error, tc.Satisfies, params.IsCodeNotValid)
}

func (s *applicationSuite) TestSetConfigsInvalidConfig(c *tc.C) {
	defer s.setupMocks(c).Finish()

	s.setupAPI(c)
	appID := applicationtesting.GenApplicationUUID(c)

	s.applicationService.EXPECT().GetApplicationIDByName(gomock.Any(), "foo").Return(appID, nil)
	s.applicationService.EXPECT().UpdateApplicationConfig(gomock.Any(), appID, gomock.Any()).Return(applicationerrors.InvalidApplicationConfig)

	res, err := s.api.SetConfigs(c.Context(), params.ConfigSetArgs{
		Args: []params.ConfigSet{{
			ApplicationName: "foo",
			Config:          map[string]string{"foo": "bar"},
		}},
	})
	c.Assert(err, tc.ErrorIsNil)
	c.Assert(res.Results, tc.HasLen, 1)
	c.Assert(res.Results[0].Error, tc.Satisfies, params.IsCodeNotValid)
}

func (s *applicationSuite) TestSetConfigs(c *tc.C) {
	defer s.setupMocks(c).Finish()

	s.setupAPI(c)
	appID := applicationtesting.GenApplicationUUID(c)

	s.applicationService.EXPECT().GetApplicationIDByName(gomock.Any(), "foo").Return(appID, nil)
	s.applicationService.EXPECT().UpdateApplicationConfig(gomock.Any(), appID, map[string]string{"foo": "bar"}).Return(nil)

	res, err := s.api.SetConfigs(c.Context(), params.ConfigSetArgs{
		Args: []params.ConfigSet{{
			ApplicationName: "foo",
			Config:          map[string]string{"foo": "bar"},
		}},
	})
	c.Assert(err, tc.ErrorIsNil)
	c.Assert(res.Results, tc.HasLen, 1)
	c.Assert(res.Results[0].Error, tc.IsNil)
}

func (s *applicationSuite) TestResolveUnitErrorsAllAndEntitesMutuallyExclusive(c *tc.C) {
	defer s.setupMocks(c).Finish()

	s.setupAPI(c)

	_, err := s.api.ResolveUnitErrors(c.Context(), params.UnitsResolved{
		Tags: params.Entities{
			Entities: []params.Entity{{Tag: "unit-1"}},
		},
		All: true,
	})
	c.Assert(err, tc.ErrorIs, errors.BadRequest)
}

func (s *applicationSuite) TestResolveUnitErrorsAllNoRetry(c *tc.C) {
	defer s.setupMocks(c).Finish()

	s.setupAPI(c)

	s.resolveService.EXPECT().ResolveAllUnits(gomock.Any(), resolve.ResolveModeNoHooks).Return(nil)

	res, err := s.api.ResolveUnitErrors(c.Context(), params.UnitsResolved{
		All: true,
	})
	c.Assert(err, tc.ErrorIsNil)
	c.Assert(res.Results, tc.HasLen, 0)
}

func (s *applicationSuite) TestResolveUnitErrorsAllRetryHooks(c *tc.C) {
	defer s.setupMocks(c).Finish()

	s.setupAPI(c)

	s.resolveService.EXPECT().ResolveAllUnits(gomock.Any(), resolve.ResolveModeRetryHooks).Return(nil)

	res, err := s.api.ResolveUnitErrors(c.Context(), params.UnitsResolved{
		All:   true,
		Retry: true,
	})
	c.Assert(err, tc.ErrorIsNil)
	c.Assert(res.Results, tc.HasLen, 0)
}

func (s *applicationSuite) TestResolveUnitErrorsSpecificNoRetry(c *tc.C) {
	defer s.setupMocks(c).Finish()

	s.setupAPI(c)

	unitName := coreunit.Name("foo/1")
	s.resolveService.EXPECT().ResolveUnit(gomock.Any(), unitName, resolve.ResolveModeNoHooks).Return(nil)

	res, err := s.api.ResolveUnitErrors(c.Context(), params.UnitsResolved{
		Tags: params.Entities{
			Entities: []params.Entity{{Tag: names.NewUnitTag(unitName.String()).String()}},
		},
	})
	c.Assert(err, tc.ErrorIsNil)
	c.Assert(res.Results, tc.HasLen, 1)
	c.Assert(res.Results[0].Error, tc.IsNil)
}

func (s *applicationSuite) TestResolveUnitErrorsSpecificRetryHooks(c *tc.C) {
	defer s.setupMocks(c).Finish()

	s.setupAPI(c)

	unitName := coreunit.Name("foo/1")
	s.resolveService.EXPECT().ResolveUnit(gomock.Any(), unitName, resolve.ResolveModeRetryHooks).Return(nil)

	res, err := s.api.ResolveUnitErrors(c.Context(), params.UnitsResolved{
		Tags: params.Entities{
			Entities: []params.Entity{{Tag: names.NewUnitTag(unitName.String()).String()}},
		},
		Retry: true,
=======

	// Act:
	_, err := s.api.AddRelation(c.Context(), params.AddRelation{
		Endpoints: []string{},
	})

	// Assert:
	c.Assert(err, tc.ErrorIs, errors.BadRequest)
}

func (s *applicationSuite) TestAddRelationOneEndpoint(c *tc.C) {
	defer s.setupMocks(c).Finish()

	// Arrange:
	s.setupAPI(c)

	// Act:
	_, err := s.api.AddRelation(c.Context(), params.AddRelation{
		Endpoints: []string{"1"},
	})

	// Assert:
	c.Assert(err, tc.ErrorIs, errors.BadRequest)
}

func (s *applicationSuite) TestAddRelationTooManyEndpointsError(c *tc.C) {
	defer s.setupMocks(c).Finish()

	// Arrange:
	s.setupAPI(c)

	// Act:
	_, err := s.api.AddRelation(c.Context(), params.AddRelation{
		Endpoints: []string{"1", "2", "3"},
>>>>>>> a8e3eefc
	})
	c.Assert(err, tc.ErrorIsNil)
	c.Assert(res.Results, tc.HasLen, 1)
	c.Assert(res.Results[0].Error, tc.IsNil)
}

func (s *applicationSuite) TestResolveUnitErrorsUnitNotFound(c *tc.C) {
	defer s.setupMocks(c).Finish()

	s.setupAPI(c)

	unitName := coreunit.Name("foo/1")
	s.resolveService.EXPECT().ResolveUnit(gomock.Any(), unitName, resolve.ResolveModeNoHooks).Return(resolveerrors.UnitNotFound)

<<<<<<< HEAD
	res, err := s.api.ResolveUnitErrors(c.Context(), params.UnitsResolved{
		Tags: params.Entities{
			Entities: []params.Entity{{Tag: names.NewUnitTag(unitName.String()).String()}},
		},
=======
	// Assert:
	c.Assert(err, tc.ErrorIs, errors.BadRequest)
}

func (s *applicationSuite) TestCharmConfigApplicationNotFound(c *tc.C) {
	defer s.setupMocks(c).Finish()

	s.setupAPI(c)

	s.applicationService.EXPECT().GetApplicationIDByName(gomock.Any(), "foo").Return("", applicationerrors.ApplicationNotFound)

	res, err := s.api.CharmConfig(c.Context(), params.ApplicationGetArgs{
		Args: []params.ApplicationGet{{
			ApplicationName: "foo",
		}},
>>>>>>> a8e3eefc
	})
	c.Assert(err, tc.ErrorIsNil)
	c.Assert(res.Results, tc.HasLen, 1)
	c.Assert(res.Results[0].Error, tc.Satisfies, params.IsCodeNotFound)
}

<<<<<<< HEAD
func (s *applicationSuite) TestMergeBindings(c *tc.C) {
	defer s.setupMocks(c).Finish()

	s.setupAPI(c)

	appName := "doink"
	appID := applicationtesting.GenApplicationUUID(c)

	s.applicationService.EXPECT().GetApplicationIDByName(gomock.Any(), appName).Return(appID, nil)
	s.applicationService.EXPECT().MergeApplicationEndpointBindings(gomock.Any(), appID, map[string]network.SpaceName{
		"foo": "alpha",
		"bar": "beta",
	}, false).Return(nil)

	ret, err := s.api.MergeBindings(c.Context(), params.ApplicationMergeBindingsArgs{
		Args: []params.ApplicationMergeBindings{{
			ApplicationTag: names.NewApplicationTag(appName).String(),
			Bindings: map[string]string{
				"foo": "alpha",
				"bar": "beta",
			},
			Force: false,
		}},
	})
	c.Assert(err, tc.ErrorIsNil)
	c.Assert(ret.Results, tc.HasLen, 1)
	c.Assert(ret.Results[0].Error, tc.IsNil)
}

func (s *applicationSuite) TestMergeBindingsForce(c *tc.C) {
=======
func (s *applicationSuite) TestCharmConfig(c *tc.C) {
	defer s.setupMocks(c).Finish()

	s.setupAPI(c)
	appID := applicationtesting.GenApplicationUUID(c)

	s.applicationService.EXPECT().GetApplicationIDByName(gomock.Any(), "foo").Return(appID, nil)
	s.applicationService.EXPECT().GetApplicationAndCharmConfig(gomock.Any(), appID).Return(applicationservice.ApplicationConfig{
		CharmName: "ch",
		ApplicationConfig: internalcharm.Config{
			"foo": "doink",
			"bar": 18,
		},
		CharmConfig: internalcharm.ConfigSpec{
			Options: map[string]internalcharm.Option{
				"foo": {
					Type:        "string",
					Description: "a foo",
				},
				"bar": {
					Type:        "int",
					Description: "a bar",
					Default:     17,
				},
			},
		},
		Trust: true,
	}, nil)

	res, err := s.api.CharmConfig(c.Context(), params.ApplicationGetArgs{
		Args: []params.ApplicationGet{{
			ApplicationName: "foo",
		}},
	})
	c.Assert(err, tc.ErrorIsNil)
	c.Assert(res.Results, tc.HasLen, 1)
	c.Assert(res.Results[0].Error, tc.IsNil)
	c.Assert(res.Results[0].Config, tc.DeepEquals, map[string]interface{}{
		"foo": map[string]interface{}{
			"description": "a foo",
			"type":        "string",
			"value":       "doink",
			"source":      "user",
		},
		"bar": map[string]interface{}{
			"description": "a bar",
			"type":        "int",
			"value":       18,
			"source":      "user",
			"default":     17,
		},
	})
}

func (s *applicationSuite) TestSetConfigsYAMLNotImplemented(c *tc.C) {
>>>>>>> a8e3eefc
	defer s.setupMocks(c).Finish()

	s.setupAPI(c)

<<<<<<< HEAD
	appName := "doink"
	appID := applicationtesting.GenApplicationUUID(c)

	s.applicationService.EXPECT().GetApplicationIDByName(gomock.Any(), appName).Return(appID, nil)
	s.applicationService.EXPECT().MergeApplicationEndpointBindings(gomock.Any(), appID, map[string]network.SpaceName{
		"foo": "alpha",
		"bar": "beta",
	}, true).Return(nil)

	ret, err := s.api.MergeBindings(c.Context(), params.ApplicationMergeBindingsArgs{
		Args: []params.ApplicationMergeBindings{{
			ApplicationTag: names.NewApplicationTag(appName).String(),
			Bindings: map[string]string{
				"foo": "alpha",
				"bar": "beta",
			},
			Force: true,
		}},
	})
	c.Assert(err, tc.ErrorIsNil)
	c.Assert(ret.Results, tc.HasLen, 1)
	c.Assert(ret.Results[0].Error, tc.IsNil)
}

func (s *applicationSuite) TestMergeBindingsNotFound(c *tc.C) {
=======
	res, err := s.api.SetConfigs(c.Context(), params.ConfigSetArgs{
		Args: []params.ConfigSet{{
			ApplicationName: "foo",
			ConfigYAML:      "foo: bar",
		}},
	})
	c.Assert(err, tc.ErrorIsNil)
	c.Assert(res.Results, tc.HasLen, 1)
	c.Assert(res.Results[0].Error, tc.Satisfies, params.IsCodeNotImplemented)
}

func (s *applicationSuite) TestSetConfigsApplicationNotFound(c *tc.C) {
>>>>>>> a8e3eefc
	defer s.setupMocks(c).Finish()

	s.setupAPI(c)

<<<<<<< HEAD
	appName := "doink"

	s.applicationService.EXPECT().GetApplicationIDByName(gomock.Any(), appName).Return("", applicationerrors.ApplicationNotFound)

	ret, err := s.api.MergeBindings(c.Context(), params.ApplicationMergeBindingsArgs{
		Args: []params.ApplicationMergeBindings{{
			ApplicationTag: names.NewApplicationTag(appName).String(),
			Bindings: map[string]string{
				"foo": "alpha",
				"bar": "beta",
			},
			Force: false,
		}},
	})
	c.Assert(err, tc.ErrorIsNil)
	c.Assert(ret.Results, tc.HasLen, 1)
	c.Assert(ret.Results[0].Error, tc.Satisfies, params.IsCodeNotFound)
}

func (s *applicationSuite) TestDestroyRelationByEndpoints(c *tc.C) {
	// Arrange
	defer s.setupMocks(c).Finish()

	s.setupAPI(c)
	getUUIDArgs := relation.GetRelationUUIDForRemovalArgs{
		Endpoints: []string{"foo:require", "bar:provide"},
	}
	relUUID := s.expectGetRelationUUIDForRemoval(c, getUUIDArgs, nil)
	s.expectRemoveRelation(c, relUUID, false, 0, nil)

	arg := params.DestroyRelation{
		Endpoints: []string{"foo:require", "bar:provide"},
	}

	// Act
	err := s.api.DestroyRelation(c.Context(), arg)

	// Assert
	c.Assert(err, tc.ErrorIsNil)
}

func (s *applicationSuite) TestDestroyRelationRelationNotFound(c *tc.C) {
	// Arrange
	defer s.setupMocks(c).Finish()

	s.setupAPI(c)
	getUUIDArgs := relation.GetRelationUUIDForRemovalArgs{
		Endpoints: []string{"foo:require", "bar:provide"},
	}
	_ = s.expectGetRelationUUIDForRemoval(c, getUUIDArgs, relationerrors.RelationNotFound)
	arg := params.DestroyRelation{
		Endpoints: []string{"foo:require", "bar:provide"},
	}

	// Act
	err := s.api.DestroyRelation(c.Context(), arg)

	// Assert
	c.Assert(err, tc.ErrorIs, relationerrors.RelationNotFound)
}

func (s *applicationSuite) TestDestroyRelationByID(c *tc.C) {
	// Arrange
	defer s.setupMocks(c).Finish()

	s.setupAPI(c)
	getUUIDArgs := relation.GetRelationUUIDForRemovalArgs{
		RelationID: 7,
	}
	relUUID := s.expectGetRelationUUIDForRemoval(c, getUUIDArgs, nil)

	s.expectRemoveRelation(c, relUUID, false, 0, nil)

	arg := params.DestroyRelation{
		RelationId: getUUIDArgs.RelationID,
	}

	// Act
	err := s.api.DestroyRelation(c.Context(), arg)

	// Assert
	c.Assert(err, tc.ErrorIsNil)
}

func (s *applicationSuite) TestDestroyRelationWithForceMaxWait(c *tc.C) {
	// Arrange
	defer s.setupMocks(c).Finish()

	s.setupAPI(c)
	getUUIDArgs := relation.GetRelationUUIDForRemovalArgs{
		RelationID: 7,
	}
	relUUID := s.expectGetRelationUUIDForRemoval(c, getUUIDArgs, nil)
	maxWait := time.Second
	s.expectRemoveRelation(c, relUUID, true, maxWait, nil)

	arg := params.DestroyRelation{
		RelationId: getUUIDArgs.RelationID,
		Force:      ptr(true),
		MaxWait:    &maxWait,
	}

	// Act
	err := s.api.DestroyRelation(c.Context(), arg)

	// Assert
	c.Assert(err, tc.ErrorIsNil)
}

func (s *applicationSuite) TestUnitsInfoCAASUnitTag(c *tc.C) {
	defer s.setupMocks(c).Finish()

	s.testUnitsInfoCAAS(c, names.NewUnitTag("foo/666"), coreunit.Name("foo/666"))
}

func (s *applicationSuite) TestUnitsInfoCAASApplicationTag(c *tc.C) {
	defer s.setupMocks(c).Finish()

	s.applicationService.EXPECT().GetUnitNamesForApplication(gomock.Any(), "foo").Return([]coreunit.Name{"foo/666"}, nil)

	s.testUnitsInfoCAAS(c, names.NewApplicationTag("foo"), coreunit.Name("foo/666"))
}

func (s *applicationSuite) testUnitsInfoCAAS(c *tc.C, inputTag names.Tag, resultingUnitName coreunit.Name) {
	// Arrange
	s.setupAPI(c)

	s.leadershipReader.EXPECT().Leaders().Return(map[string]string{
		resultingUnitName.Application(): resultingUnitName.String(),
	}, nil)

	appID := applicationtesting.GenApplicationUUID(c)
	s.applicationService.EXPECT().GetApplicationIDByName(gomock.Any(), "foo").Return(appID, nil).AnyTimes()

	s.applicationService.EXPECT().GetUnitLife(gomock.Any(), resultingUnitName).Return(life.Alive, nil)
	s.applicationService.EXPECT().GetUnitWorkloadVersion(gomock.Any(), resultingUnitName).Return("1.0.0", nil)
	s.applicationService.EXPECT().GetCharmLocatorByApplicationName(gomock.Any(), "foo").Return(applicationcharm.CharmLocator{
		Name:     "foo",
		Revision: 42,
		Source:   applicationcharm.LocalSource,
	}, nil)

	s.relationService.EXPECT().ApplicationRelationsInfo(gomock.Any(), appID).Return([]relation.EndpointRelationData{{
		RelationID:      3,
		Endpoint:        "relation",
		RelatedEndpoint: "fake-provides",
		ApplicationData: map[string]interface{}{},
		UnitRelationData: map[string]relation.RelationData{
			"foo/0": {
				InScope:  true,
				UnitData: map[string]interface{}{"foo": "bar"},
			},
			"foo/1": {
				InScope:  true,
				UnitData: map[string]interface{}{"foo": "baz"},
			},
=======
	s.applicationService.EXPECT().GetApplicationIDByName(gomock.Any(), "foo").Return("", applicationerrors.ApplicationNotFound)

	res, err := s.api.SetConfigs(c.Context(), params.ConfigSetArgs{
		Args: []params.ConfigSet{{
			ApplicationName: "foo",
			Config:          map[string]string{"foo": "bar"},
		}},
	})
	c.Assert(err, tc.ErrorIsNil)
	c.Assert(res.Results, tc.HasLen, 1)
	c.Assert(res.Results[0].Error, tc.Satisfies, params.IsCodeNotFound)
}

func (s *applicationSuite) TestSetConfigsNotValidApplicationName(c *tc.C) {
	defer s.setupMocks(c).Finish()

	s.setupAPI(c)

	s.applicationService.EXPECT().GetApplicationIDByName(gomock.Any(), "foo").Return("", applicationerrors.ApplicationNameNotValid)

	res, err := s.api.SetConfigs(c.Context(), params.ConfigSetArgs{
		Args: []params.ConfigSet{{
			ApplicationName: "foo",
			Config:          map[string]string{"foo": "bar"},
		}},
	})
	c.Assert(err, tc.ErrorIsNil)
	c.Assert(res.Results, tc.HasLen, 1)
	c.Assert(res.Results[0].Error, tc.Satisfies, params.IsCodeNotValid)
}

func (s *applicationSuite) TestSetConfigsInvalidConfig(c *tc.C) {
	defer s.setupMocks(c).Finish()

	s.setupAPI(c)
	appID := applicationtesting.GenApplicationUUID(c)

	s.applicationService.EXPECT().GetApplicationIDByName(gomock.Any(), "foo").Return(appID, nil)
	s.applicationService.EXPECT().UpdateApplicationConfig(gomock.Any(), appID, gomock.Any()).Return(applicationerrors.InvalidApplicationConfig)

	res, err := s.api.SetConfigs(c.Context(), params.ConfigSetArgs{
		Args: []params.ConfigSet{{
			ApplicationName: "foo",
			Config:          map[string]string{"foo": "bar"},
		}},
	})
	c.Assert(err, tc.ErrorIsNil)
	c.Assert(res.Results, tc.HasLen, 1)
	c.Assert(res.Results[0].Error, tc.Satisfies, params.IsCodeNotValid)
}

func (s *applicationSuite) TestSetConfigs(c *tc.C) {
	defer s.setupMocks(c).Finish()

	s.setupAPI(c)
	appID := applicationtesting.GenApplicationUUID(c)

	s.applicationService.EXPECT().GetApplicationIDByName(gomock.Any(), "foo").Return(appID, nil)
	s.applicationService.EXPECT().UpdateApplicationConfig(gomock.Any(), appID, map[string]string{"foo": "bar"}).Return(nil)

	res, err := s.api.SetConfigs(c.Context(), params.ConfigSetArgs{
		Args: []params.ConfigSet{{
			ApplicationName: "foo",
			Config:          map[string]string{"foo": "bar"},
		}},
	})
	c.Assert(err, tc.ErrorIsNil)
	c.Assert(res.Results, tc.HasLen, 1)
	c.Assert(res.Results[0].Error, tc.IsNil)
}

func (s *applicationSuite) TestResolveUnitErrorsAllAndEntitesMutuallyExclusive(c *tc.C) {
	defer s.setupMocks(c).Finish()

	s.setupAPI(c)

	_, err := s.api.ResolveUnitErrors(c.Context(), params.UnitsResolved{
		Tags: params.Entities{
			Entities: []params.Entity{{Tag: "unit-1"}},
		},
		All: true,
	})
	c.Assert(err, tc.ErrorIs, errors.BadRequest)
}

func (s *applicationSuite) TestResolveUnitErrorsAllNoRetry(c *tc.C) {
	defer s.setupMocks(c).Finish()

	s.setupAPI(c)

	s.resolveService.EXPECT().ResolveAllUnits(gomock.Any(), resolve.ResolveModeNoHooks).Return(nil)

	res, err := s.api.ResolveUnitErrors(c.Context(), params.UnitsResolved{
		All: true,
	})
	c.Assert(err, tc.ErrorIsNil)
	c.Assert(res.Results, tc.HasLen, 0)
}

func (s *applicationSuite) TestResolveUnitErrorsAllRetryHooks(c *tc.C) {
	defer s.setupMocks(c).Finish()

	s.setupAPI(c)

	s.resolveService.EXPECT().ResolveAllUnits(gomock.Any(), resolve.ResolveModeRetryHooks).Return(nil)

	res, err := s.api.ResolveUnitErrors(c.Context(), params.UnitsResolved{
		All:   true,
		Retry: true,
	})
	c.Assert(err, tc.ErrorIsNil)
	c.Assert(res.Results, tc.HasLen, 0)
}

func (s *applicationSuite) TestResolveUnitErrorsSpecificNoRetry(c *tc.C) {
	defer s.setupMocks(c).Finish()

	s.setupAPI(c)

	unitName := coreunit.Name("foo/1")
	s.resolveService.EXPECT().ResolveUnit(gomock.Any(), unitName, resolve.ResolveModeNoHooks).Return(nil)

	res, err := s.api.ResolveUnitErrors(c.Context(), params.UnitsResolved{
		Tags: params.Entities{
			Entities: []params.Entity{{Tag: names.NewUnitTag(unitName.String()).String()}},
>>>>>>> a8e3eefc
		},
	}}, nil)

	s.applicationService.EXPECT().GetUnitMachineName(gomock.Any(), resultingUnitName).Return("", applicationerrors.UnitMachineNotAssigned)

	s.applicationService.EXPECT().GetUnitK8sPodInfo(gomock.Any(), resultingUnitName).Return(domainapplication.K8sPodInfo{
		ProviderID: "provider-id",
		Address:    "10.0.0.0",
		Ports:      []string{"666", "667"},
	}, nil)

	// Act
	result, err := s.api.UnitsInfo(c.Context(), params.Entities{
		Entities: []params.Entity{{Tag: inputTag.String()}},
	})
<<<<<<< HEAD

	// Assert
	c.Assert(err, tc.ErrorIsNil)
	c.Assert(result, tc.DeepEquals, params.UnitInfoResults{
		Results: []params.UnitInfoResult{{
			Result: &params.UnitResult{
				Tag:             names.NewUnitTag(resultingUnitName.String()).String(),
				Charm:           "local:amd64/foo-42",
				Leader:          true,
				WorkloadVersion: "1.0.0",
				OpenedPorts:     []string{"666", "667"},
				Address:         "10.0.0.0",
				ProviderId:      "provider-id",
				Life:            "alive",
				RelationData: []params.EndpointRelationData{{
					RelationId:      3,
					Endpoint:        "relation",
					RelatedEndpoint: "fake-provides",
					ApplicationData: map[string]interface{}{},
					UnitRelationData: map[string]params.RelationData{
						"foo/0": {
							InScope:  true,
							UnitData: map[string]interface{}{"foo": "bar"},
						},
						"foo/1": {
							InScope:  true,
							UnitData: map[string]interface{}{"foo": "baz"},
						},
					},
				}},
			},
		}},
	})
}

func (s *applicationSuite) TestUnitsInfoUnitNotFound(c *tc.C) {
	// Arrange
	defer s.setupMocks(c).Finish()

	s.leadershipReader.EXPECT().Leaders().Return(map[string]string{}, nil)
	s.applicationService.EXPECT().GetUnitLife(gomock.Any(), coreunit.Name("foo/666")).Return("", applicationerrors.UnitNotFound)

	s.setupAPI(c)

	// Act
	res, err := s.api.UnitsInfo(c.Context(), params.Entities{
		Entities: []params.Entity{{Tag: names.NewUnitTag("foo/666").String()}},
	})

	// Assert
	c.Assert(err, tc.ErrorIsNil)
	c.Assert(res.Results, tc.HasLen, 1)
	c.Check(res.Results[0].Error, tc.Satisfies, params.IsCodeNotFound)
}

func (s *applicationSuite) TestUnitsInfoApplicationNotFound(c *tc.C) {
	// Arrange
	defer s.setupMocks(c).Finish()

	s.leadershipReader.EXPECT().Leaders().Return(map[string]string{}, nil)
	s.applicationService.EXPECT().GetUnitNamesForApplication(gomock.Any(), "foo").Return(nil, applicationerrors.ApplicationNotFound)

	s.setupAPI(c)

	// Act
	res, err := s.api.UnitsInfo(c.Context(), params.Entities{
		Entities: []params.Entity{{Tag: names.NewApplicationTag("foo").String()}},
	})

	// Assert
	c.Assert(err, tc.ErrorIsNil)
	c.Assert(res.Results, tc.HasLen, 1)
	c.Check(res.Results[0].Error, tc.Satisfies, params.IsCodeNotFound)
}

func (s *applicationSuite) TestConsumeWithNoArgs(c *tc.C) {
	defer s.setupMocks(c).Finish()

	s.setupAPI(c)

	_, err := s.api.Consume(c.Context(), params.ConsumeApplicationArgsV5{})
	c.Assert(err, tc.ErrorIsNil)
}

func (s *applicationSuite) TestConsumeNotAllowed(c *tc.C) {
	defer s.setupMocks(c).Finish()

	s.expectAuthClient()
	s.expectHasIncorrectPermission()

	s.newIAASAPI(c)

	_, err := s.api.Consume(c.Context(), params.ConsumeApplicationArgsV5{})
	c.Assert(err, tc.ErrorIs, apiservererrors.ErrPerm)
}

func (s *applicationSuite) TestConsumeCheckBlocked(c *tc.C) {
	defer s.setupMocks(c).Finish()

	s.expectAuthClient()
	s.expectAnyPermissions()
	s.expectDisallowBlockChange()

	s.newIAASAPI(c)

	_, err := s.api.Consume(c.Context(), params.ConsumeApplicationArgsV5{})
	c.Assert(err, tc.ErrorMatches, "blocked")
}

func (s *applicationSuite) TestConsume(c *tc.C) {
	defer s.setupMocks(c).Finish()

	controllerUUID := tc.Must(c, uuid.NewUUID).String()
	modelUUID := tc.Must(c, uuid.NewUUID).String()

	controllerInfo := crossmodel.ControllerInfo{
		ControllerUUID: controllerUUID,
		Alias:          "alias",
		Addrs:          []string{"10.0.0.1"},
		CACert:         "cert",
		ModelUUIDs:     []string{modelUUID},
	}
	s.externalControllerService.EXPECT().UpdateExternalController(gomock.Any(), controllerInfo).Return(nil)

	s.setupAPI(c)

	results, err := s.api.Consume(c.Context(), params.ConsumeApplicationArgsV5{
		Args: []params.ConsumeApplicationArgV5{{
			ApplicationOfferDetailsV5: params.ApplicationOfferDetailsV5{
				SourceModelTag: names.NewModelTag(modelUUID).String(),
			},
			ControllerInfo: &params.ExternalControllerInfo{
				ControllerTag: names.NewControllerTag(controllerUUID).String(),
				Alias:         "alias",
				Addrs:         []string{"10.0.0.1"},
				CACert:        "cert",
			},
		}},
	})
	c.Assert(err, tc.ErrorIsNil)
	c.Check(results, tc.DeepEquals, params.ErrorResults{
		Results: []params.ErrorResult{{}},
	})
}

func (s *applicationSuite) TestConsumeNoExternalController(c *tc.C) {
	defer s.setupMocks(c).Finish()

	modelUUID := tc.Must(c, uuid.NewUUID).String()
=======
	c.Assert(err, tc.ErrorIsNil)
	c.Assert(res.Results, tc.HasLen, 1)
	c.Assert(res.Results[0].Error, tc.IsNil)
}

func (s *applicationSuite) TestResolveUnitErrorsSpecificRetryHooks(c *tc.C) {
	defer s.setupMocks(c).Finish()

	s.setupAPI(c)

	unitName := coreunit.Name("foo/1")
	s.resolveService.EXPECT().ResolveUnit(gomock.Any(), unitName, resolve.ResolveModeRetryHooks).Return(nil)

	res, err := s.api.ResolveUnitErrors(c.Context(), params.UnitsResolved{
		Tags: params.Entities{
			Entities: []params.Entity{{Tag: names.NewUnitTag(unitName.String()).String()}},
		},
		Retry: true,
	})
	c.Assert(err, tc.ErrorIsNil)
	c.Assert(res.Results, tc.HasLen, 1)
	c.Assert(res.Results[0].Error, tc.IsNil)
}

func (s *applicationSuite) TestResolveUnitErrorsUnitNotFound(c *tc.C) {
	defer s.setupMocks(c).Finish()

	s.setupAPI(c)

	unitName := coreunit.Name("foo/1")
	s.resolveService.EXPECT().ResolveUnit(gomock.Any(), unitName, resolve.ResolveModeNoHooks).Return(resolveerrors.UnitNotFound)

	res, err := s.api.ResolveUnitErrors(c.Context(), params.UnitsResolved{
		Tags: params.Entities{
			Entities: []params.Entity{{Tag: names.NewUnitTag(unitName.String()).String()}},
		},
	})
	c.Assert(err, tc.ErrorIsNil)
	c.Assert(res.Results, tc.HasLen, 1)
	c.Assert(res.Results[0].Error, tc.Satisfies, params.IsCodeNotFound)
}

func (s *applicationSuite) TestMergeBindings(c *tc.C) {
	defer s.setupMocks(c).Finish()

	s.setupAPI(c)

	appName := "doink"
	appID := applicationtesting.GenApplicationUUID(c)

	s.applicationService.EXPECT().GetApplicationIDByName(gomock.Any(), appName).Return(appID, nil)
	s.applicationService.EXPECT().MergeApplicationEndpointBindings(gomock.Any(), appID, map[string]network.SpaceName{
		"foo": "alpha",
		"bar": "beta",
	}, false).Return(nil)

	ret, err := s.api.MergeBindings(c.Context(), params.ApplicationMergeBindingsArgs{
		Args: []params.ApplicationMergeBindings{{
			ApplicationTag: names.NewApplicationTag(appName).String(),
			Bindings: map[string]string{
				"foo": "alpha",
				"bar": "beta",
			},
			Force: false,
		}},
	})
	c.Assert(err, tc.ErrorIsNil)
	c.Assert(ret.Results, tc.HasLen, 1)
	c.Assert(ret.Results[0].Error, tc.IsNil)
}

func (s *applicationSuite) TestMergeBindingsForce(c *tc.C) {
	defer s.setupMocks(c).Finish()

	s.setupAPI(c)

	appName := "doink"
	appID := applicationtesting.GenApplicationUUID(c)

	s.applicationService.EXPECT().GetApplicationIDByName(gomock.Any(), appName).Return(appID, nil)
	s.applicationService.EXPECT().MergeApplicationEndpointBindings(gomock.Any(), appID, map[string]network.SpaceName{
		"foo": "alpha",
		"bar": "beta",
	}, true).Return(nil)

	ret, err := s.api.MergeBindings(c.Context(), params.ApplicationMergeBindingsArgs{
		Args: []params.ApplicationMergeBindings{{
			ApplicationTag: names.NewApplicationTag(appName).String(),
			Bindings: map[string]string{
				"foo": "alpha",
				"bar": "beta",
			},
			Force: true,
		}},
	})
	c.Assert(err, tc.ErrorIsNil)
	c.Assert(ret.Results, tc.HasLen, 1)
	c.Assert(ret.Results[0].Error, tc.IsNil)
}

func (s *applicationSuite) TestMergeBindingsNotFound(c *tc.C) {
	defer s.setupMocks(c).Finish()

	s.setupAPI(c)

	appName := "doink"

	s.applicationService.EXPECT().GetApplicationIDByName(gomock.Any(), appName).Return("", applicationerrors.ApplicationNotFound)

	ret, err := s.api.MergeBindings(c.Context(), params.ApplicationMergeBindingsArgs{
		Args: []params.ApplicationMergeBindings{{
			ApplicationTag: names.NewApplicationTag(appName).String(),
			Bindings: map[string]string{
				"foo": "alpha",
				"bar": "beta",
			},
			Force: false,
		}},
	})
	c.Assert(err, tc.ErrorIsNil)
	c.Assert(ret.Results, tc.HasLen, 1)
	c.Assert(ret.Results[0].Error, tc.Satisfies, params.IsCodeNotFound)
}

func (s *applicationSuite) TestDestroyRelationByEndpoints(c *tc.C) {
	// Arrange
	defer s.setupMocks(c).Finish()

	s.setupAPI(c)
	getUUIDArgs := relation.GetRelationUUIDForRemovalArgs{
		Endpoints: []string{"foo:require", "bar:provide"},
	}
	relUUID := s.expectGetRelationUUIDForRemoval(c, getUUIDArgs, nil)
	s.expectRemoveRelation(c, relUUID, false, 0, nil)

	arg := params.DestroyRelation{
		Endpoints: []string{"foo:require", "bar:provide"},
	}

	// Act
	err := s.api.DestroyRelation(c.Context(), arg)

	// Assert
	c.Assert(err, tc.ErrorIsNil)
}

func (s *applicationSuite) TestDestroyRelationRelationNotFound(c *tc.C) {
	// Arrange
	defer s.setupMocks(c).Finish()

	s.setupAPI(c)
	getUUIDArgs := relation.GetRelationUUIDForRemovalArgs{
		Endpoints: []string{"foo:require", "bar:provide"},
	}
	_ = s.expectGetRelationUUIDForRemoval(c, getUUIDArgs, relationerrors.RelationNotFound)
	arg := params.DestroyRelation{
		Endpoints: []string{"foo:require", "bar:provide"},
	}

	// Act
	err := s.api.DestroyRelation(c.Context(), arg)

	// Assert
	c.Assert(err, tc.ErrorIs, relationerrors.RelationNotFound)
}

func (s *applicationSuite) TestDestroyRelationByID(c *tc.C) {
	// Arrange
	defer s.setupMocks(c).Finish()

	s.setupAPI(c)
	getUUIDArgs := relation.GetRelationUUIDForRemovalArgs{
		RelationID: 7,
	}
	relUUID := s.expectGetRelationUUIDForRemoval(c, getUUIDArgs, nil)

	s.expectRemoveRelation(c, relUUID, false, 0, nil)

	arg := params.DestroyRelation{
		RelationId: getUUIDArgs.RelationID,
	}

	// Act
	err := s.api.DestroyRelation(c.Context(), arg)

	// Assert
	c.Assert(err, tc.ErrorIsNil)
}

func (s *applicationSuite) TestDestroyRelationWithForceMaxWait(c *tc.C) {
	// Arrange
	defer s.setupMocks(c).Finish()

	s.setupAPI(c)
	getUUIDArgs := relation.GetRelationUUIDForRemovalArgs{
		RelationID: 7,
	}
	relUUID := s.expectGetRelationUUIDForRemoval(c, getUUIDArgs, nil)
	maxWait := time.Second
	s.expectRemoveRelation(c, relUUID, true, maxWait, nil)

	arg := params.DestroyRelation{
		RelationId: getUUIDArgs.RelationID,
		Force:      ptr(true),
		MaxWait:    &maxWait,
	}

	// Act
	err := s.api.DestroyRelation(c.Context(), arg)

	// Assert
	c.Assert(err, tc.ErrorIsNil)
}

func (s *applicationSuite) TestUnitsInfoCAASUnitTag(c *tc.C) {
	defer s.setupMocks(c).Finish()

	s.testUnitsInfoCAAS(c, names.NewUnitTag("foo/666"), coreunit.Name("foo/666"))
}

func (s *applicationSuite) TestUnitsInfoCAASApplicationTag(c *tc.C) {
	defer s.setupMocks(c).Finish()

	s.applicationService.EXPECT().GetUnitNamesForApplication(gomock.Any(), "foo").Return([]coreunit.Name{"foo/666"}, nil)

	s.testUnitsInfoCAAS(c, names.NewApplicationTag("foo"), coreunit.Name("foo/666"))
}

func (s *applicationSuite) testUnitsInfoCAAS(c *tc.C, inputTag names.Tag, resultingUnitName coreunit.Name) {
	// Arrange
	s.setupAPI(c)

	s.leadershipReader.EXPECT().Leaders().Return(map[string]string{
		resultingUnitName.Application(): resultingUnitName.String(),
	}, nil)

	appID := applicationtesting.GenApplicationUUID(c)
	s.applicationService.EXPECT().GetApplicationIDByName(gomock.Any(), "foo").Return(appID, nil).AnyTimes()

	s.applicationService.EXPECT().GetUnitLife(gomock.Any(), resultingUnitName).Return(life.Alive, nil)
	s.applicationService.EXPECT().GetUnitWorkloadVersion(gomock.Any(), resultingUnitName).Return("1.0.0", nil)
	s.applicationService.EXPECT().GetCharmLocatorByApplicationName(gomock.Any(), "foo").Return(applicationcharm.CharmLocator{
		Name:     "foo",
		Revision: 42,
		Source:   applicationcharm.LocalSource,
	}, nil)

	s.relationService.EXPECT().ApplicationRelationsInfo(gomock.Any(), appID).Return([]relation.EndpointRelationData{{
		RelationID:      3,
		Endpoint:        "relation",
		RelatedEndpoint: "fake-provides",
		ApplicationData: map[string]interface{}{},
		UnitRelationData: map[string]relation.RelationData{
			"foo/0": {
				InScope:  true,
				UnitData: map[string]interface{}{"foo": "bar"},
			},
			"foo/1": {
				InScope:  true,
				UnitData: map[string]interface{}{"foo": "baz"},
			},
		},
	}}, nil)

	s.applicationService.EXPECT().GetUnitMachineName(gomock.Any(), resultingUnitName).Return("", applicationerrors.UnitMachineNotAssigned)

	s.applicationService.EXPECT().GetUnitK8sPodInfo(gomock.Any(), resultingUnitName).Return(domainapplication.K8sPodInfo{
		ProviderID: "provider-id",
		Address:    "10.0.0.0",
		Ports:      []string{"666", "667"},
	}, nil)

	// Act
	result, err := s.api.UnitsInfo(c.Context(), params.Entities{
		Entities: []params.Entity{{Tag: inputTag.String()}},
	})

	// Assert
	c.Assert(err, tc.ErrorIsNil)
	c.Assert(result, tc.DeepEquals, params.UnitInfoResults{
		Results: []params.UnitInfoResult{{
			Result: &params.UnitResult{
				Tag:             names.NewUnitTag(resultingUnitName.String()).String(),
				Charm:           "local:amd64/foo-42",
				Leader:          true,
				WorkloadVersion: "1.0.0",
				OpenedPorts:     []string{"666", "667"},
				Address:         "10.0.0.0",
				ProviderId:      "provider-id",
				Life:            "alive",
				RelationData: []params.EndpointRelationData{{
					RelationId:      3,
					Endpoint:        "relation",
					RelatedEndpoint: "fake-provides",
					ApplicationData: map[string]interface{}{},
					UnitRelationData: map[string]params.RelationData{
						"foo/0": {
							InScope:  true,
							UnitData: map[string]interface{}{"foo": "bar"},
						},
						"foo/1": {
							InScope:  true,
							UnitData: map[string]interface{}{"foo": "baz"},
						},
					},
				}},
			},
		}},
	})
}

func (s *applicationSuite) TestUnitsInfoUnitNotFound(c *tc.C) {
	// Arrange
	defer s.setupMocks(c).Finish()

	s.leadershipReader.EXPECT().Leaders().Return(map[string]string{}, nil)
	s.applicationService.EXPECT().GetUnitLife(gomock.Any(), coreunit.Name("foo/666")).Return("", applicationerrors.UnitNotFound)

	s.setupAPI(c)

	// Act
	res, err := s.api.UnitsInfo(c.Context(), params.Entities{
		Entities: []params.Entity{{Tag: names.NewUnitTag("foo/666").String()}},
	})

	// Assert
	c.Assert(err, tc.ErrorIsNil)
	c.Assert(res.Results, tc.HasLen, 1)
	c.Check(res.Results[0].Error, tc.Satisfies, params.IsCodeNotFound)
}

func (s *applicationSuite) TestUnitsInfoApplicationNotFound(c *tc.C) {
	// Arrange
	defer s.setupMocks(c).Finish()

	s.leadershipReader.EXPECT().Leaders().Return(map[string]string{}, nil)
	s.applicationService.EXPECT().GetUnitNamesForApplication(gomock.Any(), "foo").Return(nil, applicationerrors.ApplicationNotFound)

	s.setupAPI(c)

	// Act
	res, err := s.api.UnitsInfo(c.Context(), params.Entities{
		Entities: []params.Entity{{Tag: names.NewApplicationTag("foo").String()}},
	})

	// Assert
	c.Assert(err, tc.ErrorIsNil)
	c.Assert(res.Results, tc.HasLen, 1)
	c.Check(res.Results[0].Error, tc.Satisfies, params.IsCodeNotFound)
}

func (s *applicationSuite) TestConsumeWithNoArgs(c *tc.C) {
	defer s.setupMocks(c).Finish()

	s.setupAPI(c)

	_, err := s.api.Consume(c.Context(), params.ConsumeApplicationArgsV5{})
	c.Assert(err, tc.ErrorIsNil)
}

func (s *applicationSuite) TestConsumeNotAllowed(c *tc.C) {
	defer s.setupMocks(c).Finish()

	s.expectAuthClient()
	s.expectHasIncorrectPermission()

	s.newIAASAPI(c)

	_, err := s.api.Consume(c.Context(), params.ConsumeApplicationArgsV5{})
	c.Assert(err, tc.ErrorIs, apiservererrors.ErrPerm)
}

func (s *applicationSuite) TestConsumeCheckBlocked(c *tc.C) {
	defer s.setupMocks(c).Finish()

	s.expectAuthClient()
	s.expectAnyPermissions()
	s.expectDisallowBlockChange()

	s.newIAASAPI(c)

	_, err := s.api.Consume(c.Context(), params.ConsumeApplicationArgsV5{})
	c.Assert(err, tc.ErrorMatches, "blocked")
}

func (s *applicationSuite) TestConsume(c *tc.C) {
	defer s.setupMocks(c).Finish()

	controllerUUID := tc.Must(c, uuid.NewUUID).String()
	modelUUID := tc.Must(c, uuid.NewUUID).String()
	offerUUID := tc.Must(c, uuid.NewUUID).String()
	macaroon := newMacaroon(c, "test")

	controllerInfo := crossmodel.ControllerInfo{
		ControllerUUID: controllerUUID,
		Alias:          "alias",
		Addrs:          []string{"10.0.0.1"},
		CACert:         "cert",
		ModelUUIDs:     []string{modelUUID},
	}
	s.externalControllerService.EXPECT().UpdateExternalController(gomock.Any(), controllerInfo).Return(nil)
	s.crossModelRelationService.EXPECT().AddRemoteApplicationOfferer(gomock.Any(), "my-offer", crossmodelrelationservice.AddRemoteApplicationOffererArgs{
		OfferUUID:             offerUUID,
		OffererControllerUUID: ptr(controllerUUID),
		OffererModelUUID:      modelUUID,
		Endpoints: []applicationcharm.Relation{{
			Name:      "db",
			Role:      applicationcharm.RoleRequirer,
			Interface: "db",
			Limit:     1,
		}},
		Macaroon: macaroon,
	}).Return(nil)
>>>>>>> a8e3eefc

	s.setupAPI(c)

	results, err := s.api.Consume(c.Context(), params.ConsumeApplicationArgsV5{
		Args: []params.ConsumeApplicationArgV5{{
			ApplicationOfferDetailsV5: params.ApplicationOfferDetailsV5{
<<<<<<< HEAD
				SourceModelTag: names.NewModelTag(modelUUID).String(),
			},
		}},
	})
	c.Assert(err, tc.ErrorIsNil)
	c.Check(results, tc.DeepEquals, params.ErrorResults{
		Results: []params.ErrorResult{{}},
	})
}

func (s *applicationSuite) TestConsumeSameController(c *tc.C) {
	defer s.setupMocks(c).Finish()

	// Even if the controller UUID is the same, we don't touch the external
	// controller record. The data could be old, so leave it alone.

	modelUUID := tc.Must(c, uuid.NewUUID).String()

	s.setupAPI(c)

	results, err := s.api.Consume(c.Context(), params.ConsumeApplicationArgsV5{
		Args: []params.ConsumeApplicationArgV5{{
			ApplicationOfferDetailsV5: params.ApplicationOfferDetailsV5{
				SourceModelTag: names.NewModelTag(modelUUID).String(),
			},
			ControllerInfo: &params.ExternalControllerInfo{
				ControllerTag: names.NewControllerTag(s.controllerUUID).String(),
				Alias:         "alias",
				Addrs:         []string{"10.0.0.1"},
				CACert:        "cert",
			},
		}},
	})
	c.Assert(err, tc.ErrorIsNil)
	c.Check(results, tc.DeepEquals, params.ErrorResults{
		Results: []params.ErrorResult{{}},
	})
}

func (s *applicationSuite) TestConsumeInvalidSourceModelTag(c *tc.C) {
	defer s.setupMocks(c).Finish()

	modelUUID := "bad"
=======
				OfferUUID:      offerUUID,
				OfferName:      "my-offer",
				SourceModelTag: names.NewModelTag(modelUUID).String(),
				Endpoints: []params.RemoteEndpoint{{
					Name:      "db",
					Role:      "requirer",
					Interface: "db",
					Limit:     1,
				}},
			},
			ControllerInfo: &params.ExternalControllerInfo{
				ControllerTag: names.NewControllerTag(controllerUUID).String(),
				Alias:         "alias",
				Addrs:         []string{"10.0.0.1"},
				CACert:        "cert",
			},
			Macaroon: macaroon,
		}},
	})
	c.Assert(err, tc.ErrorIsNil)
	c.Check(results, tc.DeepEquals, params.ErrorResults{
		Results: []params.ErrorResult{{}},
	})
}

func (s *applicationSuite) TestConsumeNoExternalController(c *tc.C) {
	defer s.setupMocks(c).Finish()

	modelUUID := tc.Must(c, uuid.NewUUID).String()
	offerUUID := tc.Must(c, uuid.NewUUID).String()
	macaroon := newMacaroon(c, "test")

	s.crossModelRelationService.EXPECT().AddRemoteApplicationOfferer(gomock.Any(), "my-offer", crossmodelrelationservice.AddRemoteApplicationOffererArgs{
		OfferUUID:        offerUUID,
		OffererModelUUID: modelUUID,
		Endpoints: []applicationcharm.Relation{{
			Name:      "db",
			Role:      applicationcharm.RoleRequirer,
			Interface: "db",
			Limit:     1,
		}},
		Macaroon: macaroon,
	}).Return(nil)
>>>>>>> a8e3eefc

	s.setupAPI(c)

	results, err := s.api.Consume(c.Context(), params.ConsumeApplicationArgsV5{
		Args: []params.ConsumeApplicationArgV5{{
			ApplicationOfferDetailsV5: params.ApplicationOfferDetailsV5{
<<<<<<< HEAD
				SourceModelTag: names.NewModelTag(modelUUID).String(),
			},
		}},
	})
=======
				OfferUUID:      offerUUID,
				OfferName:      "my-offer",
				SourceModelTag: names.NewModelTag(modelUUID).String(),
				Endpoints: []params.RemoteEndpoint{{
					Name:      "db",
					Role:      "requirer",
					Interface: "db",
					Limit:     1,
				}},
			},
			Macaroon: macaroon,
		}},
	})
	c.Assert(err, tc.ErrorIsNil)
	c.Check(results, tc.DeepEquals, params.ErrorResults{
		Results: []params.ErrorResult{{}},
	})
}

func (s *applicationSuite) TestConsumeSameController(c *tc.C) {
	defer s.setupMocks(c).Finish()

	// Even if the controller UUID is the same, we don't touch the external
	// controller record. The data could be old, so leave it alone.

	modelUUID := tc.Must(c, uuid.NewUUID).String()
	offerUUID := tc.Must(c, uuid.NewUUID).String()
	macaroon := newMacaroon(c, "test")

	s.crossModelRelationService.EXPECT().AddRemoteApplicationOfferer(gomock.Any(), "my-offer", crossmodelrelationservice.AddRemoteApplicationOffererArgs{
		OfferUUID:        offerUUID,
		OffererModelUUID: modelUUID,
		Endpoints: []applicationcharm.Relation{{
			Name:      "db",
			Role:      applicationcharm.RoleRequirer,
			Interface: "db",
			Limit:     1,
		}},
		Macaroon: macaroon,
	}).Return(nil)

	s.setupAPI(c)

	results, err := s.api.Consume(c.Context(), params.ConsumeApplicationArgsV5{
		Args: []params.ConsumeApplicationArgV5{{
			ApplicationOfferDetailsV5: params.ApplicationOfferDetailsV5{
				OfferUUID:      offerUUID,
				OfferName:      "my-offer",
				SourceModelTag: names.NewModelTag(modelUUID).String(),
				Endpoints: []params.RemoteEndpoint{{
					Name:      "db",
					Role:      "requirer",
					Interface: "db",
					Limit:     1,
				}},
			},
			Macaroon: macaroon,
		}},
	})
	c.Assert(err, tc.ErrorIsNil)
	c.Check(results, tc.DeepEquals, params.ErrorResults{
		Results: []params.ErrorResult{{}},
	})
}

func (s *applicationSuite) TestConsumeSameControllerSameOfferUUID(c *tc.C) {
	defer s.setupMocks(c).Finish()

	modelUUID := tc.Must(c, uuid.NewUUID).String()
	offerUUID := tc.Must(c, uuid.NewUUID).String()
	macaroon := newMacaroon(c, "test")

	s.crossModelRelationService.EXPECT().AddRemoteApplicationOfferer(gomock.Any(), "my-offer", crossmodelrelationservice.AddRemoteApplicationOffererArgs{
		OfferUUID:        offerUUID,
		OffererModelUUID: modelUUID,
		Endpoints: []applicationcharm.Relation{{
			Name:      "db",
			Role:      applicationcharm.RoleRequirer,
			Interface: "db",
			Limit:     1,
		}},
		Macaroon: macaroon,
	}).Return(crossmodelrelationerrors.OfferAlreadyConsumed)

	s.setupAPI(c)

	results, err := s.api.Consume(c.Context(), params.ConsumeApplicationArgsV5{
		Args: []params.ConsumeApplicationArgV5{{
			ApplicationOfferDetailsV5: params.ApplicationOfferDetailsV5{
				OfferUUID:      offerUUID,
				OfferName:      "my-offer",
				SourceModelTag: names.NewModelTag(modelUUID).String(),
				Endpoints: []params.RemoteEndpoint{{
					Name:      "db",
					Role:      "requirer",
					Interface: "db",
					Limit:     1,
				}},
			},
			Macaroon: macaroon,
		}},
	})
	c.Assert(err, tc.ErrorIsNil)
	c.Check(results, tc.DeepEquals, params.ErrorResults{
		Results: []params.ErrorResult{{}},
	})
}

func (s *applicationSuite) TestConsumeInvalidSourceModelTag(c *tc.C) {
	defer s.setupMocks(c).Finish()

	modelUUID := "bad"

	s.setupAPI(c)

	results, err := s.api.Consume(c.Context(), params.ConsumeApplicationArgsV5{
		Args: []params.ConsumeApplicationArgV5{{
			ApplicationOfferDetailsV5: params.ApplicationOfferDetailsV5{
				SourceModelTag: names.NewModelTag(modelUUID).String(),
			},
		}},
	})
	c.Assert(err, tc.ErrorIsNil)
	c.Check(results, tc.DeepEquals, params.ErrorResults{
		Results: []params.ErrorResult{{
			Error: &params.Error{
				Code:    params.CodeBadRequest,
				Message: `parsing source model tag: "model-bad" is not a valid model tag`,
			},
		}},
	})
}

func (s *applicationSuite) TestConsumeInvalidEndpointRole(c *tc.C) {
	defer s.setupMocks(c).Finish()

	modelUUID := tc.Must(c, uuid.NewUUID).String()
	offerUUID := tc.Must(c, uuid.NewUUID).String()

	s.setupAPI(c)

	results, err := s.api.Consume(c.Context(), params.ConsumeApplicationArgsV5{
		Args: []params.ConsumeApplicationArgV5{{
			ApplicationOfferDetailsV5: params.ApplicationOfferDetailsV5{
				OfferUUID:      offerUUID,
				OfferName:      "my-offer",
				SourceModelTag: names.NewModelTag(modelUUID).String(),
				Endpoints: []params.RemoteEndpoint{{
					Name:      "db",
					Role:      "require",
					Interface: "db",
					Limit:     1,
				}},
			},
		}},
	})
>>>>>>> a8e3eefc
	c.Assert(err, tc.ErrorIsNil)
	c.Check(results, tc.DeepEquals, params.ErrorResults{
		Results: []params.ErrorResult{{
			Error: &params.Error{
				Code:    params.CodeBadRequest,
<<<<<<< HEAD
				Message: `parsing source model tag: "model-bad" is not a valid model tag`,
=======
				Message: `parsing role for endpoint "db": endpoint role must be "provider" or "requirer", got "require"`,
>>>>>>> a8e3eefc
			},
		}},
	})
}

func (s *applicationSuite) setupAPI(c *tc.C) {
	s.expectAuthClient()
	s.expectAnyPermissions()
	s.expectAnyChangeOrRemoval()

	s.newIAASAPI(c)
}

// expectCreateApplicationForDeploy should only be used when calling
// api.Deploy(). DO NOT use for DeployFromRepository(), the expectations
// are different.
func (s *applicationSuite) expectCreateApplicationForDeploy(name string, retErr error) {
	s.applicationService.EXPECT().CreateIAASApplication(gomock.Any(),
		name,
		gomock.Any(),
		gomock.Any(),
		gomock.AssignableToTypeOf(applicationservice.AddApplicationArgs{}),
	).Return(application.ID("app-"+name), retErr)
}

// expectCreateApplicationForDeploy should only be used when calling
// api.Deploy(). DO NOT use for DeployFromRepository(), the expectations
// are different.
func (s *applicationSuite) expectCreateApplicationForDeployWithConfig(c *tc.C, name string, appConfig internalcharm.Config, retErr error) {
	s.applicationService.EXPECT().CreateIAASApplication(gomock.Any(),
		name,
		gomock.Any(),
		gomock.Any(),
		gomock.AssignableToTypeOf(applicationservice.AddApplicationArgs{}),
	).DoAndReturn(func(ctx context.Context, s string, charm internalcharm.Charm, origin corecharm.Origin, args applicationservice.AddApplicationArgs, arg ...applicationservice.AddIAASUnitArg) (application.ID, error) {
		c.Check(args.ApplicationConfig, tc.DeepEquals, appConfig)
		return application.ID("app-" + name), retErr
	})
}

func (s *applicationSuite) expectDeletePendingResources(resSlice []resource.UUID) {
	s.resourceService.EXPECT().DeleteResourcesAddedBeforeApplication(gomock.Any(), resSlice).Return(nil)
}

func (s *applicationSuite) expectCharm(c *tc.C, name string, resources map[string]charmresource.Meta) {
	locator := applicationcharm.CharmLocator{
		Name:     name,
		Revision: 42,
		Source:   applicationcharm.LocalSource,
	}

	cfg, err := internalcharm.ReadConfig(strings.NewReader(`
options:
    stringOption:
        default: bar
        description: string option
        type: string
`))
	c.Assert(err, tc.ErrorIsNil)
	metadata := &internalcharm.Meta{
		Name:      "foo",
		Resources: resources,
	}
	b, err := internalcharm.ParseBase("ubuntu@20.04", corearch.DefaultArchitecture)
	c.Assert(err, tc.ErrorIsNil)
	manifest := &internalcharm.Manifest{
		Bases: []internalcharm.Base{b},
	}
	charm := internalcharm.NewCharmBase(metadata, manifest, cfg, nil, nil)
	s.applicationService.EXPECT().GetCharm(gomock.Any(), locator).Return(charm, locator, true, nil)

	s.applicationService.EXPECT().IsCharmAvailable(gomock.Any(), locator).Return(true, nil)
}

func (s *applicationSuite) expectGetRelationUUIDForRemoval(c *tc.C, args relation.GetRelationUUIDForRemovalArgs, err error) corerelation.UUID {
	relUUID := relationtesting.GenRelationUUID(c)
	s.relationService.EXPECT().GetRelationUUIDForRemoval(gomock.Any(), args).Return(relUUID, err)
	return relUUID
}

func (s *applicationSuite) expectRemoveRelation(c *tc.C, uuid corerelation.UUID, force bool, maxWait time.Duration, err error) {
	rUUID, _ := removal.NewUUID()
	s.removalService.EXPECT().RemoveRelation(gomock.Any(), uuid, force, maxWait).Return(rUUID, err)
}<|MERGE_RESOLUTION|>--- conflicted
+++ resolved
@@ -35,11 +35,8 @@
 	applicationcharm "github.com/juju/juju/domain/application/charm"
 	applicationerrors "github.com/juju/juju/domain/application/errors"
 	applicationservice "github.com/juju/juju/domain/application/service"
-<<<<<<< HEAD
-=======
 	crossmodelrelationerrors "github.com/juju/juju/domain/crossmodelrelation/errors"
 	crossmodelrelationservice "github.com/juju/juju/domain/crossmodelrelation/service"
->>>>>>> a8e3eefc
 	"github.com/juju/juju/domain/relation"
 	relationerrors "github.com/juju/juju/domain/relation/errors"
 	"github.com/juju/juju/domain/removal"
@@ -142,7 +139,6 @@
 	c.Assert(err, tc.ErrorIsNil)
 	c.Assert(errorResults.Results, tc.HasLen, 1)
 	c.Assert(errorResults.Results[0].Error, tc.IsNil)
-<<<<<<< HEAD
 }
 
 func (s *applicationSuite) TestDeployWithApplicationConfig(c *tc.C) {
@@ -188,53 +184,6 @@
 			Name: "bar",
 		},
 	})
-=======
-}
-
-func (s *applicationSuite) TestDeployWithApplicationConfig(c *tc.C) {
-	defer s.setupMocks(c).Finish()
-
-	s.setupAPI(c)
-	s.expectCharm(c, "foo", nil)
-	config := map[string]interface{}{"stringOption": "hey"}
-	s.expectCreateApplicationForDeployWithConfig(c, "foo", config, nil)
-
-	errorResults, err := s.api.Deploy(c.Context(), params.ApplicationsDeploy{
-		Applications: []params.ApplicationDeploy{
-			{
-				ApplicationName: "foo",
-				CharmURL:        "local:foo-42",
-				CharmOrigin: &params.CharmOrigin{
-					Type:   "charm",
-					Source: "local",
-					Base: params.Base{
-						Name:    "ubuntu",
-						Channel: "24.04",
-					},
-					Architecture: "amd64",
-					Revision:     ptr(42),
-					Track:        ptr("1.0"),
-					Risk:         "stable",
-				},
-				Config: map[string]string{"stringOption": "hey"},
-			},
-		},
-	})
-	c.Assert(err, tc.ErrorIsNil)
-	c.Assert(errorResults.Results, tc.HasLen, 1)
-	c.Assert(errorResults.Results[0].Error, tc.IsNil)
-}
-
-func (s *applicationSuite) TestDeployFailureDeletesPendingResources(c *tc.C) {
-	defer s.setupMocks(c).Finish()
-
-	s.setupAPI(c)
-	s.expectCharm(c, "foo", map[string]charmresource.Meta{
-		"bar": {
-			Name: "bar",
-		},
-	})
->>>>>>> a8e3eefc
 	resourceUUID := testing.GenResourceUUID(c)
 	s.expectDeletePendingResources([]resource.UUID{resourceUUID})
 	s.expectCreateApplicationForDeploy("foo", errors.Errorf("fail test"))
@@ -259,8 +208,6 @@
 				Resources: map[string]string{"bar": resourceUUID.String()},
 			},
 		},
-<<<<<<< HEAD
-=======
 	})
 	c.Assert(err, tc.ErrorIsNil)
 	c.Assert(errorResults.Results, tc.HasLen, 1)
@@ -304,51 +251,6 @@
 				Resources: map[string]string{"bar": resourceUUID.String()},
 			},
 		},
->>>>>>> a8e3eefc
-	})
-	c.Assert(err, tc.ErrorIsNil)
-	c.Assert(errorResults.Results, tc.HasLen, 1)
-	c.Assert(errorResults.Results[0].Error, tc.NotNil)
-}
-
-<<<<<<< HEAD
-// TestDeployMismatchedResources validates Deploy fails if the charm resource
-// count and pending resource count do not match.
-func (s *applicationSuite) TestDeployMismatchedResources(c *tc.C) {
-	defer s.setupMocks(c).Finish()
-
-	s.setupAPI(c)
-	s.expectCharm(c, "foo", map[string]charmresource.Meta{
-		"bar": {
-			Name: "bar",
-		},
-		"foo": {
-			Name: "foo",
-		},
-	})
-	resourceUUID := testing.GenResourceUUID(c)
-	s.expectDeletePendingResources([]resource.UUID{resourceUUID})
-
-	errorResults, err := s.api.Deploy(c.Context(), params.ApplicationsDeploy{
-		Applications: []params.ApplicationDeploy{
-			{
-				ApplicationName: "foo",
-				CharmURL:        "local:foo-42",
-				CharmOrigin: &params.CharmOrigin{
-					Type:   "charm",
-					Source: "local",
-					Base: params.Base{
-						Name:    "ubuntu",
-						Channel: "24.04",
-					},
-					Architecture: "amd64",
-					Revision:     ptr(42),
-					Track:        ptr("1.0"),
-					Risk:         "stable",
-				},
-				Resources: map[string]string{"bar": resourceUUID.String()},
-			},
-		},
 	})
 	c.Assert(err, tc.ErrorIsNil)
 	c.Assert(errorResults.Results, tc.HasLen, 1)
@@ -440,92 +342,6 @@
 			Channel: "24.04",
 		},
 		InstanceKey: res.Origin.InstanceKey,
-=======
-func (s *applicationSuite) TestDeployInvalidSource(c *tc.C) {
-	defer s.setupMocks(c).Finish()
-
-	s.setupAPI(c)
-
-	errorResults, err := s.api.Deploy(c.Context(), params.ApplicationsDeploy{
-		Applications: []params.ApplicationDeploy{
-			{
-				ApplicationName: "foo",
-				CharmURL:        "bad:foo-42",
-				CharmOrigin: &params.CharmOrigin{
-					Type:   "charm",
-					Source: "bad",
-					Base: params.Base{
-						Name:    "ubuntu",
-						Channel: "24.04",
-					},
-					Architecture: "amd64",
-					Revision:     ptr(42),
-					Track:        ptr("1.0"),
-					Risk:         "stable",
-				},
-			},
-		},
-	})
-	c.Assert(err, tc.ErrorIsNil)
-	c.Assert(errorResults.Results, tc.HasLen, 1)
-	c.Assert(errorResults.Results[0].Error, tc.ErrorMatches, "\"bad\" not a valid charm origin source")
-}
-
-func (s *applicationSuite) TestGetCharmURLOriginAppNotFound(c *tc.C) {
-	defer s.setupMocks(c).Finish()
-
-	s.setupAPI(c)
-
-	s.applicationService.EXPECT().GetCharmLocatorByApplicationName(gomock.Any(), "foo").Return(applicationcharm.CharmLocator{}, applicationerrors.ApplicationNotFound)
-
-	res, err := s.api.GetCharmURLOrigin(c.Context(), params.ApplicationGet{
-		ApplicationName: "foo",
-	})
-	c.Assert(err, tc.ErrorIsNil)
-	c.Assert(res.Error, tc.Satisfies, params.IsCodeNotFound)
-}
-
-func (s *applicationSuite) TestGetCharmURLOrigin(c *tc.C) {
-	defer s.setupMocks(c).Finish()
-
-	s.setupAPI(c)
-
-	s.applicationService.EXPECT().GetCharmLocatorByApplicationName(gomock.Any(), "foo").Return(applicationcharm.CharmLocator{
-		Name:         "foo",
-		Revision:     42,
-		Source:       applicationcharm.CharmHubSource,
-		Architecture: architecture.ARM64,
-	}, nil)
-	s.applicationService.EXPECT().GetApplicationCharmOrigin(gomock.Any(), "foo").Return(corecharm.Origin{
-		Source:   corecharm.CharmHub,
-		Revision: ptr(42),
-		Channel: &internalcharm.Channel{
-			Track: "1.0",
-			Risk:  "stable",
-		},
-		Platform: corecharm.Platform{
-			OS:           ostype.Ubuntu.String(),
-			Channel:      "24.04",
-			Architecture: corearch.ARM64,
-		},
-	}, nil)
-
-	res, err := s.api.GetCharmURLOrigin(c.Context(), params.ApplicationGet{
-		ApplicationName: "foo",
-	})
-	c.Assert(err, tc.ErrorIsNil)
-	c.Check(res.URL, tc.Equals, "ch:arm64/foo-42")
-	c.Check(res.Origin, tc.DeepEquals, params.CharmOrigin{
-		Source:       "charm-hub",
-		Revision:     ptr(42),
-		Risk:         "stable",
-		Track:        ptr("1.0"),
-		Architecture: "arm64",
-		Base: params.Base{
-			Name:    "ubuntu",
-			Channel: "24.04",
-		},
-		InstanceKey: res.Origin.InstanceKey,
 	})
 }
 
@@ -684,50 +500,11 @@
 
 	res, err := s.api.GetConstraints(c.Context(), params.Entities{
 		Entities: []params.Entity{{Tag: "application-foo"}},
->>>>>>> a8e3eefc
 	})
 	c.Assert(err, tc.ErrorIsNil)
 	c.Check(res.Results[0].Error, tc.ErrorMatches, "application foo not found")
 }
 
-<<<<<<< HEAD
-func (s *applicationSuite) TestGetCharmURLOriginNoOptionals(c *tc.C) {
-	defer s.setupMocks(c).Finish()
-
-	s.setupAPI(c)
-
-	arch := corearch.DefaultArchitecture
-
-	s.applicationService.EXPECT().GetCharmLocatorByApplicationName(gomock.Any(), "foo").Return(applicationcharm.CharmLocator{
-		Name:     "foo",
-		Revision: 42,
-		Source:   applicationcharm.LocalSource,
-	}, nil)
-	s.applicationService.EXPECT().GetApplicationCharmOrigin(gomock.Any(), "foo").Return(corecharm.Origin{
-		Source:   corecharm.Local,
-		Revision: ptr(42),
-		Platform: corecharm.Platform{
-			OS:           ostype.Ubuntu.String(),
-			Channel:      "24.04",
-			Architecture: arch,
-		},
-	}, nil)
-
-	res, err := s.api.GetCharmURLOrigin(c.Context(), params.ApplicationGet{
-		ApplicationName: "foo",
-	})
-	c.Assert(err, tc.ErrorIsNil)
-	c.Check(res.URL, tc.Equals, fmt.Sprintf("local:%s/foo-42", arch))
-	c.Check(res.Origin, tc.DeepEquals, params.CharmOrigin{
-		Source:       "local",
-		Revision:     ptr(42),
-		Architecture: arch,
-		Base: params.Base{
-			Name:    "ubuntu",
-			Channel: "24.04",
-		},
-		InstanceKey: res.Origin.InstanceKey,
-=======
 func (s *applicationSuite) TestGetApplicationConstraintsError(c *tc.C) {
 	defer s.setupMocks(c).Finish()
 
@@ -753,37 +530,16 @@
 
 	res, err := s.api.GetConstraints(c.Context(), params.Entities{
 		Entities: []params.Entity{{Tag: "application-foo"}},
->>>>>>> a8e3eefc
 	})
 	c.Assert(err, tc.ErrorIsNil)
 	c.Check(res.Results[0].Constraints, tc.DeepEquals, constraints.Value{Mem: ptr(uint64(42))})
 }
 
-<<<<<<< HEAD
-func (s *applicationSuite) TestCharmRelations(c *tc.C) {
-=======
 func (s *applicationSuite) TestSetApplicationConstraintsAppNotFound(c *tc.C) {
->>>>>>> a8e3eefc
-	defer s.setupMocks(c).Finish()
-
-	s.setupAPI(c)
-
-<<<<<<< HEAD
-	appID := applicationtesting.GenApplicationUUID(c)
-	rels := []string{"foo", "bar"}
-
-	s.applicationService.EXPECT().GetApplicationIDByName(gomock.Any(), "doink").Return(appID, nil)
-	s.applicationService.EXPECT().GetApplicationEndpointNames(gomock.Any(), appID).Return(rels, nil)
-
-	res, err := s.api.CharmRelations(c.Context(), params.ApplicationCharmRelations{
-		ApplicationName: "doink",
-	})
-	c.Assert(err, tc.ErrorIsNil)
-	c.Assert(res.CharmRelations, tc.SameContents, rels)
-}
-
-func (s *applicationSuite) TestCharmRelationsAppNotFound(c *tc.C) {
-=======
+	defer s.setupMocks(c).Finish()
+
+	s.setupAPI(c)
+
 	s.applicationService.EXPECT().GetApplicationIDByName(gomock.Any(), "foo").Return(application.ID(""), applicationerrors.ApplicationNotFound)
 
 	err := s.api.SetConstraints(c.Context(), params.SetConstraints{
@@ -794,62 +550,10 @@
 }
 
 func (s *applicationSuite) TestSetApplicationConstraintsError(c *tc.C) {
->>>>>>> a8e3eefc
-	defer s.setupMocks(c).Finish()
-
-	s.setupAPI(c)
-
-<<<<<<< HEAD
-	s.applicationService.EXPECT().GetApplicationIDByName(gomock.Any(), "doink").Return("", applicationerrors.ApplicationNotFound)
-
-	_, err := s.api.CharmRelations(c.Context(), params.ApplicationCharmRelations{
-		ApplicationName: "doink",
-	})
-	c.Assert(err, tc.Satisfies, params.IsCodeNotFound)
-}
-
-func (s *applicationSuite) TestDestroyUnitIsSubordinate(c *tc.C) {
-	defer s.setupMocks(c).Finish()
-
-	// Arrange:
-	s.setupAPI(c)
-
-	s.applicationService.EXPECT().IsSubordinateApplicationByName(gomock.Any(), "foo").Return(true, nil)
-
-	// Act:
-	res, err := s.api.DestroyUnit(c.Context(), params.DestroyUnitsParams{
-		Units: []params.DestroyUnitParams{{
-			UnitTag: names.NewUnitTag("foo/0").String(),
-		}},
-	})
-
-	// Assert:
-	c.Assert(err, tc.ErrorIsNil)
-	c.Check(res.Results, tc.HasLen, 1)
-	c.Check(res.Results[0].Error, tc.ErrorMatches, `.*unit "foo/0" is a subordinate.*`)
-}
-
-func (s *applicationSuite) TestDestroyUnitControllerUnit(c *tc.C) {
-	defer s.setupMocks(c).Finish()
-
-	// Arrange:
-	s.setupAPI(c)
-
-	charmLocator := applicationcharm.CharmLocator{
-		Name:     "ctrl",
-		Revision: 42,
-		Source:   applicationcharm.CharmHubSource,
-	}
-	s.applicationService.EXPECT().IsSubordinateApplicationByName(gomock.Any(), "ctrl").Return(false, nil)
-	s.applicationService.EXPECT().GetCharmLocatorByApplicationName(gomock.Any(), "ctrl").Return(charmLocator, nil)
-	s.applicationService.EXPECT().GetCharmMetadataName(gomock.Any(), charmLocator).Return(bootstrap.ControllerCharmName, nil)
-
-	// Act:
-	res, err := s.api.DestroyUnit(c.Context(), params.DestroyUnitsParams{
-		Units: []params.DestroyUnitParams{{
-			UnitTag: names.NewUnitTag("ctrl/0").String(),
-		}},
-=======
+	defer s.setupMocks(c).Finish()
+
+	s.setupAPI(c)
+
 	s.applicationService.EXPECT().GetApplicationIDByName(gomock.Any(), "foo").Return(application.ID("app-foo"), nil)
 	s.applicationService.EXPECT().SetApplicationConstraints(gomock.Any(), application.ID("app-foo"), constraints.Value{Mem: ptr(uint64(42))}).Return(errors.New("boom"))
 
@@ -910,166 +614,6 @@
 	results, err := s.api.AddRelation(c.Context(), params.AddRelation{
 		Endpoints: []string{"mattermost", "postgresql:db"},
 		ViaCIDRs:  nil,
->>>>>>> a8e3eefc
-	})
-
-	// Assert:
-	c.Assert(err, tc.ErrorIsNil)
-<<<<<<< HEAD
-	c.Check(res.Results, tc.HasLen, 1)
-	c.Check(res.Results[0].Error, tc.Satisfies, params.IsCodeNotSupported)
-}
-
-func (s *applicationSuite) TestDestroyApplicationController(c *tc.C) {
-	defer s.setupMocks(c).Finish()
-
-	// Arrange:
-	s.setupAPI(c)
-
-	charmLocator := applicationcharm.CharmLocator{
-		Name:     "ctrl",
-		Revision: 42,
-		Source:   applicationcharm.CharmHubSource,
-	}
-	s.applicationService.EXPECT().GetCharmLocatorByApplicationName(gomock.Any(), "ctrl").Return(charmLocator, nil)
-	s.applicationService.EXPECT().GetCharmMetadataName(gomock.Any(), charmLocator).Return(bootstrap.ControllerCharmName, nil)
-
-	// Act:
-	res, err := s.api.DestroyApplication(c.Context(), params.DestroyApplicationsParams{
-		Applications: []params.DestroyApplicationParams{{
-			ApplicationTag: names.NewApplicationTag("ctrl").String(),
-		}},
-	})
-
-	// Assert:
-	c.Assert(err, tc.ErrorIsNil)
-	c.Assert(res.Results, tc.HasLen, 1)
-	c.Assert(res.Results[0].Error, tc.Satisfies, params.IsCodeNotSupported)
-}
-
-func (s *applicationSuite) TestGetApplicationConstraintsAppNotFound(c *tc.C) {
-	defer s.setupMocks(c).Finish()
-
-	s.setupAPI(c)
-
-	s.applicationService.EXPECT().GetApplicationIDByName(gomock.Any(), "foo").Return(application.ID(""), applicationerrors.ApplicationNotFound)
-
-	res, err := s.api.GetConstraints(c.Context(), params.Entities{
-		Entities: []params.Entity{{Tag: "application-foo"}},
-	})
-	c.Assert(err, tc.ErrorIsNil)
-	c.Check(res.Results[0].Error, tc.ErrorMatches, "application foo not found")
-}
-
-func (s *applicationSuite) TestGetApplicationConstraintsError(c *tc.C) {
-	defer s.setupMocks(c).Finish()
-
-	s.setupAPI(c)
-
-	s.applicationService.EXPECT().GetApplicationIDByName(gomock.Any(), "foo").Return(application.ID("app-foo"), nil)
-	s.applicationService.EXPECT().GetApplicationConstraints(gomock.Any(), application.ID("app-foo")).Return(constraints.Value{}, errors.New("boom"))
-
-	res, err := s.api.GetConstraints(c.Context(), params.Entities{
-		Entities: []params.Entity{{Tag: "application-foo"}},
-	})
-	c.Assert(err, tc.ErrorIsNil)
-	c.Check(res.Results[0].Error, tc.ErrorMatches, "boom")
-}
-
-func (s *applicationSuite) TestGetApplicationConstraints(c *tc.C) {
-	defer s.setupMocks(c).Finish()
-
-	s.setupAPI(c)
-
-	s.applicationService.EXPECT().GetApplicationIDByName(gomock.Any(), "foo").Return(application.ID("app-foo"), nil)
-	s.applicationService.EXPECT().GetApplicationConstraints(gomock.Any(), application.ID("app-foo")).Return(constraints.Value{Mem: ptr(uint64(42))}, nil)
-
-	res, err := s.api.GetConstraints(c.Context(), params.Entities{
-		Entities: []params.Entity{{Tag: "application-foo"}},
-	})
-	c.Assert(err, tc.ErrorIsNil)
-	c.Check(res.Results[0].Constraints, tc.DeepEquals, constraints.Value{Mem: ptr(uint64(42))})
-}
-
-func (s *applicationSuite) TestSetApplicationConstraintsAppNotFound(c *tc.C) {
-	defer s.setupMocks(c).Finish()
-
-	s.setupAPI(c)
-
-	s.applicationService.EXPECT().GetApplicationIDByName(gomock.Any(), "foo").Return(application.ID(""), applicationerrors.ApplicationNotFound)
-
-	err := s.api.SetConstraints(c.Context(), params.SetConstraints{
-		ApplicationName: "foo",
-		Constraints:     constraints.Value{Mem: ptr(uint64(42))},
-	})
-	c.Assert(err, tc.ErrorMatches, "application foo not found")
-}
-
-func (s *applicationSuite) TestSetApplicationConstraintsError(c *tc.C) {
-	defer s.setupMocks(c).Finish()
-
-	s.setupAPI(c)
-
-	s.applicationService.EXPECT().GetApplicationIDByName(gomock.Any(), "foo").Return(application.ID("app-foo"), nil)
-	s.applicationService.EXPECT().SetApplicationConstraints(gomock.Any(), application.ID("app-foo"), constraints.Value{Mem: ptr(uint64(42))}).Return(errors.New("boom"))
-
-	err := s.api.SetConstraints(c.Context(), params.SetConstraints{
-		ApplicationName: "foo",
-		Constraints:     constraints.Value{Mem: ptr(uint64(42))},
-	})
-	c.Assert(err, tc.ErrorMatches, "boom")
-}
-
-func (s *applicationSuite) TestSetApplicationConstraints(c *tc.C) {
-	defer s.setupMocks(c).Finish()
-
-	s.setupAPI(c)
-
-	s.applicationService.EXPECT().GetApplicationIDByName(gomock.Any(), "foo").Return(application.ID("app-foo"), nil)
-	s.applicationService.EXPECT().SetApplicationConstraints(gomock.Any(), application.ID("app-foo"), constraints.Value{Mem: ptr(uint64(42))}).Return(nil)
-
-	err := s.api.SetConstraints(c.Context(), params.SetConstraints{
-		ApplicationName: "foo",
-		Constraints:     constraints.Value{Mem: ptr(uint64(42))},
-	})
-	c.Assert(err, tc.ErrorIsNil)
-}
-
-func (s *applicationSuite) TestAddRelation(c *tc.C) {
-	defer s.setupMocks(c).Finish()
-
-	// Arrange:
-	s.setupAPI(c)
-	epStr1 := "mattermost"
-	epStr2 := "postgresql:db"
-	appName1 := "mattermost"
-	appName2 := "postgresql"
-	ep1 := relation.Endpoint{
-		ApplicationName: appName1,
-		Relation: internalcharm.Relation{
-			Name:      "relation-1",
-			Role:      internalcharm.RoleProvider,
-			Interface: "db",
-			Scope:     internalcharm.ScopeGlobal,
-		},
-	}
-	ep2 := relation.Endpoint{
-		ApplicationName: appName2,
-		Relation: internalcharm.Relation{
-			Name:      "relation-1",
-			Role:      internalcharm.RoleRequirer,
-			Interface: "db",
-			Scope:     internalcharm.ScopeGlobal,
-		},
-	}
-	s.relationService.EXPECT().AddRelation(gomock.Any(), epStr1, epStr2).Return(
-		ep1, ep2, nil,
-	)
-
-	// Act:
-	results, err := s.api.AddRelation(c.Context(), params.AddRelation{
-		Endpoints: []string{"mattermost", "postgresql:db"},
-		ViaCIDRs:  nil,
 	})
 
 	// Assert:
@@ -1103,43 +647,11 @@
 	c.Assert(err, tc.ErrorIs, boom)
 }
 
-=======
-	c.Assert(results, tc.DeepEquals, params.AddRelationResults{
-		Endpoints: map[string]params.CharmRelation{
-			appName1: encodeRelation(ep1.Relation),
-			appName2: encodeRelation(ep2.Relation),
-		},
-	})
-}
-
-func (s *applicationSuite) TestAddRelationError(c *tc.C) {
+func (s *applicationSuite) TestAddRelationNoEndpointsError(c *tc.C) {
 	defer s.setupMocks(c).Finish()
 
 	// Arrange:
 	s.setupAPI(c)
-	epStr1 := "mattermost"
-	epStr2 := "postgresql:db"
-	boom := errors.Errorf("boom")
-	s.relationService.EXPECT().AddRelation(gomock.Any(), epStr1, epStr2).Return(
-		relation.Endpoint{}, relation.Endpoint{}, boom,
-	)
-
-	// Act:
-	_, err := s.api.AddRelation(c.Context(), params.AddRelation{
-		Endpoints: []string{"mattermost", "postgresql:db"},
-	})
-
-	// Assert:
-	c.Assert(err, tc.ErrorIs, boom)
-}
-
->>>>>>> a8e3eefc
-func (s *applicationSuite) TestAddRelationNoEndpointsError(c *tc.C) {
-	defer s.setupMocks(c).Finish()
-
-	// Arrange:
-	s.setupAPI(c)
-<<<<<<< HEAD
 
 	// Act:
 	_, err := s.api.AddRelation(c.Context(), params.AddRelation{
@@ -1417,42 +929,6 @@
 			Entities: []params.Entity{{Tag: names.NewUnitTag(unitName.String()).String()}},
 		},
 		Retry: true,
-=======
-
-	// Act:
-	_, err := s.api.AddRelation(c.Context(), params.AddRelation{
-		Endpoints: []string{},
-	})
-
-	// Assert:
-	c.Assert(err, tc.ErrorIs, errors.BadRequest)
-}
-
-func (s *applicationSuite) TestAddRelationOneEndpoint(c *tc.C) {
-	defer s.setupMocks(c).Finish()
-
-	// Arrange:
-	s.setupAPI(c)
-
-	// Act:
-	_, err := s.api.AddRelation(c.Context(), params.AddRelation{
-		Endpoints: []string{"1"},
-	})
-
-	// Assert:
-	c.Assert(err, tc.ErrorIs, errors.BadRequest)
-}
-
-func (s *applicationSuite) TestAddRelationTooManyEndpointsError(c *tc.C) {
-	defer s.setupMocks(c).Finish()
-
-	// Arrange:
-	s.setupAPI(c)
-
-	// Act:
-	_, err := s.api.AddRelation(c.Context(), params.AddRelation{
-		Endpoints: []string{"1", "2", "3"},
->>>>>>> a8e3eefc
 	})
 	c.Assert(err, tc.ErrorIsNil)
 	c.Assert(res.Results, tc.HasLen, 1)
@@ -1467,35 +943,16 @@
 	unitName := coreunit.Name("foo/1")
 	s.resolveService.EXPECT().ResolveUnit(gomock.Any(), unitName, resolve.ResolveModeNoHooks).Return(resolveerrors.UnitNotFound)
 
-<<<<<<< HEAD
 	res, err := s.api.ResolveUnitErrors(c.Context(), params.UnitsResolved{
 		Tags: params.Entities{
 			Entities: []params.Entity{{Tag: names.NewUnitTag(unitName.String()).String()}},
 		},
-=======
-	// Assert:
-	c.Assert(err, tc.ErrorIs, errors.BadRequest)
-}
-
-func (s *applicationSuite) TestCharmConfigApplicationNotFound(c *tc.C) {
-	defer s.setupMocks(c).Finish()
-
-	s.setupAPI(c)
-
-	s.applicationService.EXPECT().GetApplicationIDByName(gomock.Any(), "foo").Return("", applicationerrors.ApplicationNotFound)
-
-	res, err := s.api.CharmConfig(c.Context(), params.ApplicationGetArgs{
-		Args: []params.ApplicationGet{{
-			ApplicationName: "foo",
-		}},
->>>>>>> a8e3eefc
 	})
 	c.Assert(err, tc.ErrorIsNil)
 	c.Assert(res.Results, tc.HasLen, 1)
 	c.Assert(res.Results[0].Error, tc.Satisfies, params.IsCodeNotFound)
 }
 
-<<<<<<< HEAD
 func (s *applicationSuite) TestMergeBindings(c *tc.C) {
 	defer s.setupMocks(c).Finish()
 
@@ -1526,68 +983,10 @@
 }
 
 func (s *applicationSuite) TestMergeBindingsForce(c *tc.C) {
-=======
-func (s *applicationSuite) TestCharmConfig(c *tc.C) {
-	defer s.setupMocks(c).Finish()
-
-	s.setupAPI(c)
-	appID := applicationtesting.GenApplicationUUID(c)
-
-	s.applicationService.EXPECT().GetApplicationIDByName(gomock.Any(), "foo").Return(appID, nil)
-	s.applicationService.EXPECT().GetApplicationAndCharmConfig(gomock.Any(), appID).Return(applicationservice.ApplicationConfig{
-		CharmName: "ch",
-		ApplicationConfig: internalcharm.Config{
-			"foo": "doink",
-			"bar": 18,
-		},
-		CharmConfig: internalcharm.ConfigSpec{
-			Options: map[string]internalcharm.Option{
-				"foo": {
-					Type:        "string",
-					Description: "a foo",
-				},
-				"bar": {
-					Type:        "int",
-					Description: "a bar",
-					Default:     17,
-				},
-			},
-		},
-		Trust: true,
-	}, nil)
-
-	res, err := s.api.CharmConfig(c.Context(), params.ApplicationGetArgs{
-		Args: []params.ApplicationGet{{
-			ApplicationName: "foo",
-		}},
-	})
-	c.Assert(err, tc.ErrorIsNil)
-	c.Assert(res.Results, tc.HasLen, 1)
-	c.Assert(res.Results[0].Error, tc.IsNil)
-	c.Assert(res.Results[0].Config, tc.DeepEquals, map[string]interface{}{
-		"foo": map[string]interface{}{
-			"description": "a foo",
-			"type":        "string",
-			"value":       "doink",
-			"source":      "user",
-		},
-		"bar": map[string]interface{}{
-			"description": "a bar",
-			"type":        "int",
-			"value":       18,
-			"source":      "user",
-			"default":     17,
-		},
-	})
-}
-
-func (s *applicationSuite) TestSetConfigsYAMLNotImplemented(c *tc.C) {
->>>>>>> a8e3eefc
-	defer s.setupMocks(c).Finish()
-
-	s.setupAPI(c)
-
-<<<<<<< HEAD
+	defer s.setupMocks(c).Finish()
+
+	s.setupAPI(c)
+
 	appName := "doink"
 	appID := applicationtesting.GenApplicationUUID(c)
 
@@ -1613,25 +1012,10 @@
 }
 
 func (s *applicationSuite) TestMergeBindingsNotFound(c *tc.C) {
-=======
-	res, err := s.api.SetConfigs(c.Context(), params.ConfigSetArgs{
-		Args: []params.ConfigSet{{
-			ApplicationName: "foo",
-			ConfigYAML:      "foo: bar",
-		}},
-	})
-	c.Assert(err, tc.ErrorIsNil)
-	c.Assert(res.Results, tc.HasLen, 1)
-	c.Assert(res.Results[0].Error, tc.Satisfies, params.IsCodeNotImplemented)
-}
-
-func (s *applicationSuite) TestSetConfigsApplicationNotFound(c *tc.C) {
->>>>>>> a8e3eefc
-	defer s.setupMocks(c).Finish()
-
-	s.setupAPI(c)
-
-<<<<<<< HEAD
+	defer s.setupMocks(c).Finish()
+
+	s.setupAPI(c)
+
 	appName := "doink"
 
 	s.applicationService.EXPECT().GetApplicationIDByName(gomock.Any(), appName).Return("", applicationerrors.ApplicationNotFound)
@@ -1788,133 +1172,6 @@
 				InScope:  true,
 				UnitData: map[string]interface{}{"foo": "baz"},
 			},
-=======
-	s.applicationService.EXPECT().GetApplicationIDByName(gomock.Any(), "foo").Return("", applicationerrors.ApplicationNotFound)
-
-	res, err := s.api.SetConfigs(c.Context(), params.ConfigSetArgs{
-		Args: []params.ConfigSet{{
-			ApplicationName: "foo",
-			Config:          map[string]string{"foo": "bar"},
-		}},
-	})
-	c.Assert(err, tc.ErrorIsNil)
-	c.Assert(res.Results, tc.HasLen, 1)
-	c.Assert(res.Results[0].Error, tc.Satisfies, params.IsCodeNotFound)
-}
-
-func (s *applicationSuite) TestSetConfigsNotValidApplicationName(c *tc.C) {
-	defer s.setupMocks(c).Finish()
-
-	s.setupAPI(c)
-
-	s.applicationService.EXPECT().GetApplicationIDByName(gomock.Any(), "foo").Return("", applicationerrors.ApplicationNameNotValid)
-
-	res, err := s.api.SetConfigs(c.Context(), params.ConfigSetArgs{
-		Args: []params.ConfigSet{{
-			ApplicationName: "foo",
-			Config:          map[string]string{"foo": "bar"},
-		}},
-	})
-	c.Assert(err, tc.ErrorIsNil)
-	c.Assert(res.Results, tc.HasLen, 1)
-	c.Assert(res.Results[0].Error, tc.Satisfies, params.IsCodeNotValid)
-}
-
-func (s *applicationSuite) TestSetConfigsInvalidConfig(c *tc.C) {
-	defer s.setupMocks(c).Finish()
-
-	s.setupAPI(c)
-	appID := applicationtesting.GenApplicationUUID(c)
-
-	s.applicationService.EXPECT().GetApplicationIDByName(gomock.Any(), "foo").Return(appID, nil)
-	s.applicationService.EXPECT().UpdateApplicationConfig(gomock.Any(), appID, gomock.Any()).Return(applicationerrors.InvalidApplicationConfig)
-
-	res, err := s.api.SetConfigs(c.Context(), params.ConfigSetArgs{
-		Args: []params.ConfigSet{{
-			ApplicationName: "foo",
-			Config:          map[string]string{"foo": "bar"},
-		}},
-	})
-	c.Assert(err, tc.ErrorIsNil)
-	c.Assert(res.Results, tc.HasLen, 1)
-	c.Assert(res.Results[0].Error, tc.Satisfies, params.IsCodeNotValid)
-}
-
-func (s *applicationSuite) TestSetConfigs(c *tc.C) {
-	defer s.setupMocks(c).Finish()
-
-	s.setupAPI(c)
-	appID := applicationtesting.GenApplicationUUID(c)
-
-	s.applicationService.EXPECT().GetApplicationIDByName(gomock.Any(), "foo").Return(appID, nil)
-	s.applicationService.EXPECT().UpdateApplicationConfig(gomock.Any(), appID, map[string]string{"foo": "bar"}).Return(nil)
-
-	res, err := s.api.SetConfigs(c.Context(), params.ConfigSetArgs{
-		Args: []params.ConfigSet{{
-			ApplicationName: "foo",
-			Config:          map[string]string{"foo": "bar"},
-		}},
-	})
-	c.Assert(err, tc.ErrorIsNil)
-	c.Assert(res.Results, tc.HasLen, 1)
-	c.Assert(res.Results[0].Error, tc.IsNil)
-}
-
-func (s *applicationSuite) TestResolveUnitErrorsAllAndEntitesMutuallyExclusive(c *tc.C) {
-	defer s.setupMocks(c).Finish()
-
-	s.setupAPI(c)
-
-	_, err := s.api.ResolveUnitErrors(c.Context(), params.UnitsResolved{
-		Tags: params.Entities{
-			Entities: []params.Entity{{Tag: "unit-1"}},
-		},
-		All: true,
-	})
-	c.Assert(err, tc.ErrorIs, errors.BadRequest)
-}
-
-func (s *applicationSuite) TestResolveUnitErrorsAllNoRetry(c *tc.C) {
-	defer s.setupMocks(c).Finish()
-
-	s.setupAPI(c)
-
-	s.resolveService.EXPECT().ResolveAllUnits(gomock.Any(), resolve.ResolveModeNoHooks).Return(nil)
-
-	res, err := s.api.ResolveUnitErrors(c.Context(), params.UnitsResolved{
-		All: true,
-	})
-	c.Assert(err, tc.ErrorIsNil)
-	c.Assert(res.Results, tc.HasLen, 0)
-}
-
-func (s *applicationSuite) TestResolveUnitErrorsAllRetryHooks(c *tc.C) {
-	defer s.setupMocks(c).Finish()
-
-	s.setupAPI(c)
-
-	s.resolveService.EXPECT().ResolveAllUnits(gomock.Any(), resolve.ResolveModeRetryHooks).Return(nil)
-
-	res, err := s.api.ResolveUnitErrors(c.Context(), params.UnitsResolved{
-		All:   true,
-		Retry: true,
-	})
-	c.Assert(err, tc.ErrorIsNil)
-	c.Assert(res.Results, tc.HasLen, 0)
-}
-
-func (s *applicationSuite) TestResolveUnitErrorsSpecificNoRetry(c *tc.C) {
-	defer s.setupMocks(c).Finish()
-
-	s.setupAPI(c)
-
-	unitName := coreunit.Name("foo/1")
-	s.resolveService.EXPECT().ResolveUnit(gomock.Any(), unitName, resolve.ResolveModeNoHooks).Return(nil)
-
-	res, err := s.api.ResolveUnitErrors(c.Context(), params.UnitsResolved{
-		Tags: params.Entities{
-			Entities: []params.Entity{{Tag: names.NewUnitTag(unitName.String()).String()}},
->>>>>>> a8e3eefc
 		},
 	}}, nil)
 
@@ -1930,7 +1187,6 @@
 	result, err := s.api.UnitsInfo(c.Context(), params.Entities{
 		Entities: []params.Entity{{Tag: inputTag.String()}},
 	})
-<<<<<<< HEAD
 
 	// Assert
 	c.Assert(err, tc.ErrorIsNil)
@@ -2045,432 +1301,6 @@
 
 	controllerUUID := tc.Must(c, uuid.NewUUID).String()
 	modelUUID := tc.Must(c, uuid.NewUUID).String()
-
-	controllerInfo := crossmodel.ControllerInfo{
-		ControllerUUID: controllerUUID,
-		Alias:          "alias",
-		Addrs:          []string{"10.0.0.1"},
-		CACert:         "cert",
-		ModelUUIDs:     []string{modelUUID},
-	}
-	s.externalControllerService.EXPECT().UpdateExternalController(gomock.Any(), controllerInfo).Return(nil)
-
-	s.setupAPI(c)
-
-	results, err := s.api.Consume(c.Context(), params.ConsumeApplicationArgsV5{
-		Args: []params.ConsumeApplicationArgV5{{
-			ApplicationOfferDetailsV5: params.ApplicationOfferDetailsV5{
-				SourceModelTag: names.NewModelTag(modelUUID).String(),
-			},
-			ControllerInfo: &params.ExternalControllerInfo{
-				ControllerTag: names.NewControllerTag(controllerUUID).String(),
-				Alias:         "alias",
-				Addrs:         []string{"10.0.0.1"},
-				CACert:        "cert",
-			},
-		}},
-	})
-	c.Assert(err, tc.ErrorIsNil)
-	c.Check(results, tc.DeepEquals, params.ErrorResults{
-		Results: []params.ErrorResult{{}},
-	})
-}
-
-func (s *applicationSuite) TestConsumeNoExternalController(c *tc.C) {
-	defer s.setupMocks(c).Finish()
-
-	modelUUID := tc.Must(c, uuid.NewUUID).String()
-=======
-	c.Assert(err, tc.ErrorIsNil)
-	c.Assert(res.Results, tc.HasLen, 1)
-	c.Assert(res.Results[0].Error, tc.IsNil)
-}
-
-func (s *applicationSuite) TestResolveUnitErrorsSpecificRetryHooks(c *tc.C) {
-	defer s.setupMocks(c).Finish()
-
-	s.setupAPI(c)
-
-	unitName := coreunit.Name("foo/1")
-	s.resolveService.EXPECT().ResolveUnit(gomock.Any(), unitName, resolve.ResolveModeRetryHooks).Return(nil)
-
-	res, err := s.api.ResolveUnitErrors(c.Context(), params.UnitsResolved{
-		Tags: params.Entities{
-			Entities: []params.Entity{{Tag: names.NewUnitTag(unitName.String()).String()}},
-		},
-		Retry: true,
-	})
-	c.Assert(err, tc.ErrorIsNil)
-	c.Assert(res.Results, tc.HasLen, 1)
-	c.Assert(res.Results[0].Error, tc.IsNil)
-}
-
-func (s *applicationSuite) TestResolveUnitErrorsUnitNotFound(c *tc.C) {
-	defer s.setupMocks(c).Finish()
-
-	s.setupAPI(c)
-
-	unitName := coreunit.Name("foo/1")
-	s.resolveService.EXPECT().ResolveUnit(gomock.Any(), unitName, resolve.ResolveModeNoHooks).Return(resolveerrors.UnitNotFound)
-
-	res, err := s.api.ResolveUnitErrors(c.Context(), params.UnitsResolved{
-		Tags: params.Entities{
-			Entities: []params.Entity{{Tag: names.NewUnitTag(unitName.String()).String()}},
-		},
-	})
-	c.Assert(err, tc.ErrorIsNil)
-	c.Assert(res.Results, tc.HasLen, 1)
-	c.Assert(res.Results[0].Error, tc.Satisfies, params.IsCodeNotFound)
-}
-
-func (s *applicationSuite) TestMergeBindings(c *tc.C) {
-	defer s.setupMocks(c).Finish()
-
-	s.setupAPI(c)
-
-	appName := "doink"
-	appID := applicationtesting.GenApplicationUUID(c)
-
-	s.applicationService.EXPECT().GetApplicationIDByName(gomock.Any(), appName).Return(appID, nil)
-	s.applicationService.EXPECT().MergeApplicationEndpointBindings(gomock.Any(), appID, map[string]network.SpaceName{
-		"foo": "alpha",
-		"bar": "beta",
-	}, false).Return(nil)
-
-	ret, err := s.api.MergeBindings(c.Context(), params.ApplicationMergeBindingsArgs{
-		Args: []params.ApplicationMergeBindings{{
-			ApplicationTag: names.NewApplicationTag(appName).String(),
-			Bindings: map[string]string{
-				"foo": "alpha",
-				"bar": "beta",
-			},
-			Force: false,
-		}},
-	})
-	c.Assert(err, tc.ErrorIsNil)
-	c.Assert(ret.Results, tc.HasLen, 1)
-	c.Assert(ret.Results[0].Error, tc.IsNil)
-}
-
-func (s *applicationSuite) TestMergeBindingsForce(c *tc.C) {
-	defer s.setupMocks(c).Finish()
-
-	s.setupAPI(c)
-
-	appName := "doink"
-	appID := applicationtesting.GenApplicationUUID(c)
-
-	s.applicationService.EXPECT().GetApplicationIDByName(gomock.Any(), appName).Return(appID, nil)
-	s.applicationService.EXPECT().MergeApplicationEndpointBindings(gomock.Any(), appID, map[string]network.SpaceName{
-		"foo": "alpha",
-		"bar": "beta",
-	}, true).Return(nil)
-
-	ret, err := s.api.MergeBindings(c.Context(), params.ApplicationMergeBindingsArgs{
-		Args: []params.ApplicationMergeBindings{{
-			ApplicationTag: names.NewApplicationTag(appName).String(),
-			Bindings: map[string]string{
-				"foo": "alpha",
-				"bar": "beta",
-			},
-			Force: true,
-		}},
-	})
-	c.Assert(err, tc.ErrorIsNil)
-	c.Assert(ret.Results, tc.HasLen, 1)
-	c.Assert(ret.Results[0].Error, tc.IsNil)
-}
-
-func (s *applicationSuite) TestMergeBindingsNotFound(c *tc.C) {
-	defer s.setupMocks(c).Finish()
-
-	s.setupAPI(c)
-
-	appName := "doink"
-
-	s.applicationService.EXPECT().GetApplicationIDByName(gomock.Any(), appName).Return("", applicationerrors.ApplicationNotFound)
-
-	ret, err := s.api.MergeBindings(c.Context(), params.ApplicationMergeBindingsArgs{
-		Args: []params.ApplicationMergeBindings{{
-			ApplicationTag: names.NewApplicationTag(appName).String(),
-			Bindings: map[string]string{
-				"foo": "alpha",
-				"bar": "beta",
-			},
-			Force: false,
-		}},
-	})
-	c.Assert(err, tc.ErrorIsNil)
-	c.Assert(ret.Results, tc.HasLen, 1)
-	c.Assert(ret.Results[0].Error, tc.Satisfies, params.IsCodeNotFound)
-}
-
-func (s *applicationSuite) TestDestroyRelationByEndpoints(c *tc.C) {
-	// Arrange
-	defer s.setupMocks(c).Finish()
-
-	s.setupAPI(c)
-	getUUIDArgs := relation.GetRelationUUIDForRemovalArgs{
-		Endpoints: []string{"foo:require", "bar:provide"},
-	}
-	relUUID := s.expectGetRelationUUIDForRemoval(c, getUUIDArgs, nil)
-	s.expectRemoveRelation(c, relUUID, false, 0, nil)
-
-	arg := params.DestroyRelation{
-		Endpoints: []string{"foo:require", "bar:provide"},
-	}
-
-	// Act
-	err := s.api.DestroyRelation(c.Context(), arg)
-
-	// Assert
-	c.Assert(err, tc.ErrorIsNil)
-}
-
-func (s *applicationSuite) TestDestroyRelationRelationNotFound(c *tc.C) {
-	// Arrange
-	defer s.setupMocks(c).Finish()
-
-	s.setupAPI(c)
-	getUUIDArgs := relation.GetRelationUUIDForRemovalArgs{
-		Endpoints: []string{"foo:require", "bar:provide"},
-	}
-	_ = s.expectGetRelationUUIDForRemoval(c, getUUIDArgs, relationerrors.RelationNotFound)
-	arg := params.DestroyRelation{
-		Endpoints: []string{"foo:require", "bar:provide"},
-	}
-
-	// Act
-	err := s.api.DestroyRelation(c.Context(), arg)
-
-	// Assert
-	c.Assert(err, tc.ErrorIs, relationerrors.RelationNotFound)
-}
-
-func (s *applicationSuite) TestDestroyRelationByID(c *tc.C) {
-	// Arrange
-	defer s.setupMocks(c).Finish()
-
-	s.setupAPI(c)
-	getUUIDArgs := relation.GetRelationUUIDForRemovalArgs{
-		RelationID: 7,
-	}
-	relUUID := s.expectGetRelationUUIDForRemoval(c, getUUIDArgs, nil)
-
-	s.expectRemoveRelation(c, relUUID, false, 0, nil)
-
-	arg := params.DestroyRelation{
-		RelationId: getUUIDArgs.RelationID,
-	}
-
-	// Act
-	err := s.api.DestroyRelation(c.Context(), arg)
-
-	// Assert
-	c.Assert(err, tc.ErrorIsNil)
-}
-
-func (s *applicationSuite) TestDestroyRelationWithForceMaxWait(c *tc.C) {
-	// Arrange
-	defer s.setupMocks(c).Finish()
-
-	s.setupAPI(c)
-	getUUIDArgs := relation.GetRelationUUIDForRemovalArgs{
-		RelationID: 7,
-	}
-	relUUID := s.expectGetRelationUUIDForRemoval(c, getUUIDArgs, nil)
-	maxWait := time.Second
-	s.expectRemoveRelation(c, relUUID, true, maxWait, nil)
-
-	arg := params.DestroyRelation{
-		RelationId: getUUIDArgs.RelationID,
-		Force:      ptr(true),
-		MaxWait:    &maxWait,
-	}
-
-	// Act
-	err := s.api.DestroyRelation(c.Context(), arg)
-
-	// Assert
-	c.Assert(err, tc.ErrorIsNil)
-}
-
-func (s *applicationSuite) TestUnitsInfoCAASUnitTag(c *tc.C) {
-	defer s.setupMocks(c).Finish()
-
-	s.testUnitsInfoCAAS(c, names.NewUnitTag("foo/666"), coreunit.Name("foo/666"))
-}
-
-func (s *applicationSuite) TestUnitsInfoCAASApplicationTag(c *tc.C) {
-	defer s.setupMocks(c).Finish()
-
-	s.applicationService.EXPECT().GetUnitNamesForApplication(gomock.Any(), "foo").Return([]coreunit.Name{"foo/666"}, nil)
-
-	s.testUnitsInfoCAAS(c, names.NewApplicationTag("foo"), coreunit.Name("foo/666"))
-}
-
-func (s *applicationSuite) testUnitsInfoCAAS(c *tc.C, inputTag names.Tag, resultingUnitName coreunit.Name) {
-	// Arrange
-	s.setupAPI(c)
-
-	s.leadershipReader.EXPECT().Leaders().Return(map[string]string{
-		resultingUnitName.Application(): resultingUnitName.String(),
-	}, nil)
-
-	appID := applicationtesting.GenApplicationUUID(c)
-	s.applicationService.EXPECT().GetApplicationIDByName(gomock.Any(), "foo").Return(appID, nil).AnyTimes()
-
-	s.applicationService.EXPECT().GetUnitLife(gomock.Any(), resultingUnitName).Return(life.Alive, nil)
-	s.applicationService.EXPECT().GetUnitWorkloadVersion(gomock.Any(), resultingUnitName).Return("1.0.0", nil)
-	s.applicationService.EXPECT().GetCharmLocatorByApplicationName(gomock.Any(), "foo").Return(applicationcharm.CharmLocator{
-		Name:     "foo",
-		Revision: 42,
-		Source:   applicationcharm.LocalSource,
-	}, nil)
-
-	s.relationService.EXPECT().ApplicationRelationsInfo(gomock.Any(), appID).Return([]relation.EndpointRelationData{{
-		RelationID:      3,
-		Endpoint:        "relation",
-		RelatedEndpoint: "fake-provides",
-		ApplicationData: map[string]interface{}{},
-		UnitRelationData: map[string]relation.RelationData{
-			"foo/0": {
-				InScope:  true,
-				UnitData: map[string]interface{}{"foo": "bar"},
-			},
-			"foo/1": {
-				InScope:  true,
-				UnitData: map[string]interface{}{"foo": "baz"},
-			},
-		},
-	}}, nil)
-
-	s.applicationService.EXPECT().GetUnitMachineName(gomock.Any(), resultingUnitName).Return("", applicationerrors.UnitMachineNotAssigned)
-
-	s.applicationService.EXPECT().GetUnitK8sPodInfo(gomock.Any(), resultingUnitName).Return(domainapplication.K8sPodInfo{
-		ProviderID: "provider-id",
-		Address:    "10.0.0.0",
-		Ports:      []string{"666", "667"},
-	}, nil)
-
-	// Act
-	result, err := s.api.UnitsInfo(c.Context(), params.Entities{
-		Entities: []params.Entity{{Tag: inputTag.String()}},
-	})
-
-	// Assert
-	c.Assert(err, tc.ErrorIsNil)
-	c.Assert(result, tc.DeepEquals, params.UnitInfoResults{
-		Results: []params.UnitInfoResult{{
-			Result: &params.UnitResult{
-				Tag:             names.NewUnitTag(resultingUnitName.String()).String(),
-				Charm:           "local:amd64/foo-42",
-				Leader:          true,
-				WorkloadVersion: "1.0.0",
-				OpenedPorts:     []string{"666", "667"},
-				Address:         "10.0.0.0",
-				ProviderId:      "provider-id",
-				Life:            "alive",
-				RelationData: []params.EndpointRelationData{{
-					RelationId:      3,
-					Endpoint:        "relation",
-					RelatedEndpoint: "fake-provides",
-					ApplicationData: map[string]interface{}{},
-					UnitRelationData: map[string]params.RelationData{
-						"foo/0": {
-							InScope:  true,
-							UnitData: map[string]interface{}{"foo": "bar"},
-						},
-						"foo/1": {
-							InScope:  true,
-							UnitData: map[string]interface{}{"foo": "baz"},
-						},
-					},
-				}},
-			},
-		}},
-	})
-}
-
-func (s *applicationSuite) TestUnitsInfoUnitNotFound(c *tc.C) {
-	// Arrange
-	defer s.setupMocks(c).Finish()
-
-	s.leadershipReader.EXPECT().Leaders().Return(map[string]string{}, nil)
-	s.applicationService.EXPECT().GetUnitLife(gomock.Any(), coreunit.Name("foo/666")).Return("", applicationerrors.UnitNotFound)
-
-	s.setupAPI(c)
-
-	// Act
-	res, err := s.api.UnitsInfo(c.Context(), params.Entities{
-		Entities: []params.Entity{{Tag: names.NewUnitTag("foo/666").String()}},
-	})
-
-	// Assert
-	c.Assert(err, tc.ErrorIsNil)
-	c.Assert(res.Results, tc.HasLen, 1)
-	c.Check(res.Results[0].Error, tc.Satisfies, params.IsCodeNotFound)
-}
-
-func (s *applicationSuite) TestUnitsInfoApplicationNotFound(c *tc.C) {
-	// Arrange
-	defer s.setupMocks(c).Finish()
-
-	s.leadershipReader.EXPECT().Leaders().Return(map[string]string{}, nil)
-	s.applicationService.EXPECT().GetUnitNamesForApplication(gomock.Any(), "foo").Return(nil, applicationerrors.ApplicationNotFound)
-
-	s.setupAPI(c)
-
-	// Act
-	res, err := s.api.UnitsInfo(c.Context(), params.Entities{
-		Entities: []params.Entity{{Tag: names.NewApplicationTag("foo").String()}},
-	})
-
-	// Assert
-	c.Assert(err, tc.ErrorIsNil)
-	c.Assert(res.Results, tc.HasLen, 1)
-	c.Check(res.Results[0].Error, tc.Satisfies, params.IsCodeNotFound)
-}
-
-func (s *applicationSuite) TestConsumeWithNoArgs(c *tc.C) {
-	defer s.setupMocks(c).Finish()
-
-	s.setupAPI(c)
-
-	_, err := s.api.Consume(c.Context(), params.ConsumeApplicationArgsV5{})
-	c.Assert(err, tc.ErrorIsNil)
-}
-
-func (s *applicationSuite) TestConsumeNotAllowed(c *tc.C) {
-	defer s.setupMocks(c).Finish()
-
-	s.expectAuthClient()
-	s.expectHasIncorrectPermission()
-
-	s.newIAASAPI(c)
-
-	_, err := s.api.Consume(c.Context(), params.ConsumeApplicationArgsV5{})
-	c.Assert(err, tc.ErrorIs, apiservererrors.ErrPerm)
-}
-
-func (s *applicationSuite) TestConsumeCheckBlocked(c *tc.C) {
-	defer s.setupMocks(c).Finish()
-
-	s.expectAuthClient()
-	s.expectAnyPermissions()
-	s.expectDisallowBlockChange()
-
-	s.newIAASAPI(c)
-
-	_, err := s.api.Consume(c.Context(), params.ConsumeApplicationArgsV5{})
-	c.Assert(err, tc.ErrorMatches, "blocked")
-}
-
-func (s *applicationSuite) TestConsume(c *tc.C) {
-	defer s.setupMocks(c).Finish()
-
-	controllerUUID := tc.Must(c, uuid.NewUUID).String()
-	modelUUID := tc.Must(c, uuid.NewUUID).String()
 	offerUUID := tc.Must(c, uuid.NewUUID).String()
 	macaroon := newMacaroon(c, "test")
 
@@ -2494,154 +1324,6 @@
 		}},
 		Macaroon: macaroon,
 	}).Return(nil)
->>>>>>> a8e3eefc
-
-	s.setupAPI(c)
-
-	results, err := s.api.Consume(c.Context(), params.ConsumeApplicationArgsV5{
-		Args: []params.ConsumeApplicationArgV5{{
-			ApplicationOfferDetailsV5: params.ApplicationOfferDetailsV5{
-<<<<<<< HEAD
-				SourceModelTag: names.NewModelTag(modelUUID).String(),
-			},
-		}},
-	})
-	c.Assert(err, tc.ErrorIsNil)
-	c.Check(results, tc.DeepEquals, params.ErrorResults{
-		Results: []params.ErrorResult{{}},
-	})
-}
-
-func (s *applicationSuite) TestConsumeSameController(c *tc.C) {
-	defer s.setupMocks(c).Finish()
-
-	// Even if the controller UUID is the same, we don't touch the external
-	// controller record. The data could be old, so leave it alone.
-
-	modelUUID := tc.Must(c, uuid.NewUUID).String()
-
-	s.setupAPI(c)
-
-	results, err := s.api.Consume(c.Context(), params.ConsumeApplicationArgsV5{
-		Args: []params.ConsumeApplicationArgV5{{
-			ApplicationOfferDetailsV5: params.ApplicationOfferDetailsV5{
-				SourceModelTag: names.NewModelTag(modelUUID).String(),
-			},
-			ControllerInfo: &params.ExternalControllerInfo{
-				ControllerTag: names.NewControllerTag(s.controllerUUID).String(),
-				Alias:         "alias",
-				Addrs:         []string{"10.0.0.1"},
-				CACert:        "cert",
-			},
-		}},
-	})
-	c.Assert(err, tc.ErrorIsNil)
-	c.Check(results, tc.DeepEquals, params.ErrorResults{
-		Results: []params.ErrorResult{{}},
-	})
-}
-
-func (s *applicationSuite) TestConsumeInvalidSourceModelTag(c *tc.C) {
-	defer s.setupMocks(c).Finish()
-
-	modelUUID := "bad"
-=======
-				OfferUUID:      offerUUID,
-				OfferName:      "my-offer",
-				SourceModelTag: names.NewModelTag(modelUUID).String(),
-				Endpoints: []params.RemoteEndpoint{{
-					Name:      "db",
-					Role:      "requirer",
-					Interface: "db",
-					Limit:     1,
-				}},
-			},
-			ControllerInfo: &params.ExternalControllerInfo{
-				ControllerTag: names.NewControllerTag(controllerUUID).String(),
-				Alias:         "alias",
-				Addrs:         []string{"10.0.0.1"},
-				CACert:        "cert",
-			},
-			Macaroon: macaroon,
-		}},
-	})
-	c.Assert(err, tc.ErrorIsNil)
-	c.Check(results, tc.DeepEquals, params.ErrorResults{
-		Results: []params.ErrorResult{{}},
-	})
-}
-
-func (s *applicationSuite) TestConsumeNoExternalController(c *tc.C) {
-	defer s.setupMocks(c).Finish()
-
-	modelUUID := tc.Must(c, uuid.NewUUID).String()
-	offerUUID := tc.Must(c, uuid.NewUUID).String()
-	macaroon := newMacaroon(c, "test")
-
-	s.crossModelRelationService.EXPECT().AddRemoteApplicationOfferer(gomock.Any(), "my-offer", crossmodelrelationservice.AddRemoteApplicationOffererArgs{
-		OfferUUID:        offerUUID,
-		OffererModelUUID: modelUUID,
-		Endpoints: []applicationcharm.Relation{{
-			Name:      "db",
-			Role:      applicationcharm.RoleRequirer,
-			Interface: "db",
-			Limit:     1,
-		}},
-		Macaroon: macaroon,
-	}).Return(nil)
->>>>>>> a8e3eefc
-
-	s.setupAPI(c)
-
-	results, err := s.api.Consume(c.Context(), params.ConsumeApplicationArgsV5{
-		Args: []params.ConsumeApplicationArgV5{{
-			ApplicationOfferDetailsV5: params.ApplicationOfferDetailsV5{
-<<<<<<< HEAD
-				SourceModelTag: names.NewModelTag(modelUUID).String(),
-			},
-		}},
-	})
-=======
-				OfferUUID:      offerUUID,
-				OfferName:      "my-offer",
-				SourceModelTag: names.NewModelTag(modelUUID).String(),
-				Endpoints: []params.RemoteEndpoint{{
-					Name:      "db",
-					Role:      "requirer",
-					Interface: "db",
-					Limit:     1,
-				}},
-			},
-			Macaroon: macaroon,
-		}},
-	})
-	c.Assert(err, tc.ErrorIsNil)
-	c.Check(results, tc.DeepEquals, params.ErrorResults{
-		Results: []params.ErrorResult{{}},
-	})
-}
-
-func (s *applicationSuite) TestConsumeSameController(c *tc.C) {
-	defer s.setupMocks(c).Finish()
-
-	// Even if the controller UUID is the same, we don't touch the external
-	// controller record. The data could be old, so leave it alone.
-
-	modelUUID := tc.Must(c, uuid.NewUUID).String()
-	offerUUID := tc.Must(c, uuid.NewUUID).String()
-	macaroon := newMacaroon(c, "test")
-
-	s.crossModelRelationService.EXPECT().AddRemoteApplicationOfferer(gomock.Any(), "my-offer", crossmodelrelationservice.AddRemoteApplicationOffererArgs{
-		OfferUUID:        offerUUID,
-		OffererModelUUID: modelUUID,
-		Endpoints: []applicationcharm.Relation{{
-			Name:      "db",
-			Role:      applicationcharm.RoleRequirer,
-			Interface: "db",
-			Limit:     1,
-		}},
-		Macaroon: macaroon,
-	}).Return(nil)
 
 	s.setupAPI(c)
 
@@ -2658,6 +1340,12 @@
 					Limit:     1,
 				}},
 			},
+			ControllerInfo: &params.ExternalControllerInfo{
+				ControllerTag: names.NewControllerTag(controllerUUID).String(),
+				Alias:         "alias",
+				Addrs:         []string{"10.0.0.1"},
+				CACert:        "cert",
+			},
 			Macaroon: macaroon,
 		}},
 	})
@@ -2667,7 +1355,7 @@
 	})
 }
 
-func (s *applicationSuite) TestConsumeSameControllerSameOfferUUID(c *tc.C) {
+func (s *applicationSuite) TestConsumeNoExternalController(c *tc.C) {
 	defer s.setupMocks(c).Finish()
 
 	modelUUID := tc.Must(c, uuid.NewUUID).String()
@@ -2684,7 +1372,7 @@
 			Limit:     1,
 		}},
 		Macaroon: macaroon,
-	}).Return(crossmodelrelationerrors.OfferAlreadyConsumed)
+	}).Return(nil)
 
 	s.setupAPI(c)
 
@@ -2710,6 +1398,95 @@
 	})
 }
 
+func (s *applicationSuite) TestConsumeSameController(c *tc.C) {
+	defer s.setupMocks(c).Finish()
+
+	// Even if the controller UUID is the same, we don't touch the external
+	// controller record. The data could be old, so leave it alone.
+
+	modelUUID := tc.Must(c, uuid.NewUUID).String()
+	offerUUID := tc.Must(c, uuid.NewUUID).String()
+	macaroon := newMacaroon(c, "test")
+
+	s.crossModelRelationService.EXPECT().AddRemoteApplicationOfferer(gomock.Any(), "my-offer", crossmodelrelationservice.AddRemoteApplicationOffererArgs{
+		OfferUUID:        offerUUID,
+		OffererModelUUID: modelUUID,
+		Endpoints: []applicationcharm.Relation{{
+			Name:      "db",
+			Role:      applicationcharm.RoleRequirer,
+			Interface: "db",
+			Limit:     1,
+		}},
+		Macaroon: macaroon,
+	}).Return(nil)
+
+	s.setupAPI(c)
+
+	results, err := s.api.Consume(c.Context(), params.ConsumeApplicationArgsV5{
+		Args: []params.ConsumeApplicationArgV5{{
+			ApplicationOfferDetailsV5: params.ApplicationOfferDetailsV5{
+				OfferUUID:      offerUUID,
+				OfferName:      "my-offer",
+				SourceModelTag: names.NewModelTag(modelUUID).String(),
+				Endpoints: []params.RemoteEndpoint{{
+					Name:      "db",
+					Role:      "requirer",
+					Interface: "db",
+					Limit:     1,
+				}},
+			},
+			Macaroon: macaroon,
+		}},
+	})
+	c.Assert(err, tc.ErrorIsNil)
+	c.Check(results, tc.DeepEquals, params.ErrorResults{
+		Results: []params.ErrorResult{{}},
+	})
+}
+
+func (s *applicationSuite) TestConsumeSameControllerSameOfferUUID(c *tc.C) {
+	defer s.setupMocks(c).Finish()
+
+	modelUUID := tc.Must(c, uuid.NewUUID).String()
+	offerUUID := tc.Must(c, uuid.NewUUID).String()
+	macaroon := newMacaroon(c, "test")
+
+	s.crossModelRelationService.EXPECT().AddRemoteApplicationOfferer(gomock.Any(), "my-offer", crossmodelrelationservice.AddRemoteApplicationOffererArgs{
+		OfferUUID:        offerUUID,
+		OffererModelUUID: modelUUID,
+		Endpoints: []applicationcharm.Relation{{
+			Name:      "db",
+			Role:      applicationcharm.RoleRequirer,
+			Interface: "db",
+			Limit:     1,
+		}},
+		Macaroon: macaroon,
+	}).Return(crossmodelrelationerrors.OfferAlreadyConsumed)
+
+	s.setupAPI(c)
+
+	results, err := s.api.Consume(c.Context(), params.ConsumeApplicationArgsV5{
+		Args: []params.ConsumeApplicationArgV5{{
+			ApplicationOfferDetailsV5: params.ApplicationOfferDetailsV5{
+				OfferUUID:      offerUUID,
+				OfferName:      "my-offer",
+				SourceModelTag: names.NewModelTag(modelUUID).String(),
+				Endpoints: []params.RemoteEndpoint{{
+					Name:      "db",
+					Role:      "requirer",
+					Interface: "db",
+					Limit:     1,
+				}},
+			},
+			Macaroon: macaroon,
+		}},
+	})
+	c.Assert(err, tc.ErrorIsNil)
+	c.Check(results, tc.DeepEquals, params.ErrorResults{
+		Results: []params.ErrorResult{{}},
+	})
+}
+
 func (s *applicationSuite) TestConsumeInvalidSourceModelTag(c *tc.C) {
 	defer s.setupMocks(c).Finish()
 
@@ -2758,17 +1535,12 @@
 			},
 		}},
 	})
->>>>>>> a8e3eefc
 	c.Assert(err, tc.ErrorIsNil)
 	c.Check(results, tc.DeepEquals, params.ErrorResults{
 		Results: []params.ErrorResult{{
 			Error: &params.Error{
 				Code:    params.CodeBadRequest,
-<<<<<<< HEAD
-				Message: `parsing source model tag: "model-bad" is not a valid model tag`,
-=======
 				Message: `parsing role for endpoint "db": endpoint role must be "provider" or "requirer", got "require"`,
->>>>>>> a8e3eefc
 			},
 		}},
 	})
