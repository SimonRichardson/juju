--- conflicted
+++ resolved
@@ -110,13 +110,8 @@
 	return curl, ch, cons
 }
 
-<<<<<<< HEAD
-func (s *applicationSuite) assertApplicationDeployPrincipal(c *gc.C, curl *charm.URL, ch charm.Charm, mem4g constraints.Value) {
+func (s *applicationSuite) assertApplicationDeployPrincipal(c *gc.C, curl string, ch charm.Charm, mem4g constraints.Value) {
 	results, err := s.applicationAPI.Deploy(context.Background(), params.ApplicationsDeploy{
-=======
-func (s *applicationSuite) assertApplicationDeployPrincipal(c *gc.C, curl string, ch charm.Charm, mem4g constraints.Value) {
-	results, err := s.applicationAPI.Deploy(params.ApplicationsDeploy{
->>>>>>> 3e561add
 		Applications: []params.ApplicationDeploy{{
 			CharmURL:        curl,
 			CharmOrigin:     createCharmOriginFromURL(curl),
@@ -130,13 +125,8 @@
 	apiservertesting.AssertPrincipalApplicationDeployed(c, s.ControllerModel(c).State(), "application", curl, false, ch, mem4g)
 }
 
-<<<<<<< HEAD
-func (s *applicationSuite) assertApplicationDeployPrincipalBlocked(c *gc.C, msg string, curl *charm.URL, mem4g constraints.Value) {
+func (s *applicationSuite) assertApplicationDeployPrincipalBlocked(c *gc.C, msg string, curl string, mem4g constraints.Value) {
 	_, err := s.applicationAPI.Deploy(context.Background(), params.ApplicationsDeploy{
-=======
-func (s *applicationSuite) assertApplicationDeployPrincipalBlocked(c *gc.C, msg string, curl string, mem4g constraints.Value) {
-	_, err := s.applicationAPI.Deploy(params.ApplicationsDeploy{
->>>>>>> 3e561add
 		Applications: []params.ApplicationDeploy{{
 			CharmURL:        curl,
 			CharmOrigin:     createCharmOriginFromURL(curl),
@@ -1427,12 +1417,8 @@
 		s.lastKnownRev[base] = curl.Revision
 	}
 
-<<<<<<< HEAD
 	st := s.ControllerModel(c).State()
-	_, err := st.PrepareCharmUpload(curl)
-=======
-	_, err := s.State.PrepareCharmUpload(charmURL)
->>>>>>> 3e561add
+	_, err := st.PrepareCharmUpload(charmURL)
 	c.Assert(err, jc.ErrorIsNil)
 
 	ch, err := charm.ReadCharmArchive(
