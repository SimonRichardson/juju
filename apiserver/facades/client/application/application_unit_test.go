--- conflicted
+++ resolved
@@ -1432,7 +1432,6 @@
 	results, err := s.api.Deploy(args)
 	c.Assert(err, jc.ErrorIsNil)
 	c.Assert(results.Results, gc.HasLen, 3)
-<<<<<<< HEAD
 	c.Assert(results.Results[0].Error, gc.IsNil)
 	c.Assert(results.Results[1].Error, gc.ErrorMatches, `"charm-store" not a valid charm origin source`)
 	c.Assert(results.Results[2].Error, gc.IsNil)
@@ -1525,27 +1524,10 @@
 }
 
 func (s *ApplicationSuite) TestApplicationDeployPlacement(c *gc.C) {
-=======
-	c.Check(results.Results[0].Error, gc.IsNil)
-	c.Check(results.Results[1].Error, gc.IsNil)
-	c.Check(results.Results[2].Error, gc.IsNil)
-
-	c.Check(s.deployParams["foo"].CharmOrigin.Source, gc.Equals, corecharm.Source("local"))
-	c.Check(s.deployParams["bar"].CharmOrigin.Source, gc.Equals, corecharm.Source("charm-store"))
-	c.Check(s.deployParams["hub"].CharmOrigin.Source, gc.Equals, corecharm.Source("charm-hub"))
-}
-
-// Some clients we need to support deploy applications without any OS data in the
-// charm origin. (juju 2.8 does not understand the concept of a charm origin; pylibjuju
-// 3.0 does, but misses the series/base attributes). Instead it is provided via the
-// Series key.
-func (s *ApplicationSuite) TestDeploySeriesInArgOnly(c *gc.C) {
->>>>>>> a9666e91
 	ctrl := s.setup(c)
 	defer ctrl.Finish()
 
 	ch := s.expectDefaultCharm(ctrl)
-<<<<<<< HEAD
 	curl := charm.MustParseURL("ch:precise/dummy-42")
 	s.backend.EXPECT().Charm(curl).Return(ch, nil)
 
@@ -1740,69 +1722,6 @@
 	c.Assert(s.deployParams["regular"].EndpointBindings, gc.DeepEquals, map[string]string{
 		"endpoint": "42",
 	})
-=======
-	s.backend.EXPECT().Charm(gomock.Any()).Return(ch, nil).Times(3)
-	s.backend.EXPECT().AllSpaceInfos().Return(network.SpaceInfos{}, nil).MinTimes(1)
-
-	track := "latest"
-	args := params.ApplicationsDeploy{
-		Applications: []params.ApplicationDeploy{{
-			ApplicationName: "foo",
-			CharmURL:        "local:foo-0",
-			Series:          "bionic",
-			CharmOrigin:     &params.CharmOrigin{Source: "local"},
-			NumUnits:        1,
-		}, {
-			ApplicationName: "bar",
-			CharmURL:        "cs:bar-0",
-			Series:          "bionic",
-			CharmOrigin: &params.CharmOrigin{
-				Source: "charm-store",
-				Risk:   "stable",
-				Track:  &track,
-			},
-			NumUnits: 1,
-		}, {
-			ApplicationName: "hub",
-			CharmURL:        "hub-0",
-			Series:          "bionic",
-			CharmOrigin: &params.CharmOrigin{
-				Source: "charm-hub",
-				Risk:   "stable",
-			},
-			NumUnits: 1,
-		}},
-	}
-	results, err := s.api.Deploy(args)
-	c.Assert(err, jc.ErrorIsNil)
-	c.Assert(results.Results, gc.HasLen, 3)
-	c.Check(results.Results[0].Error, gc.IsNil)
-	c.Check(results.Results[1].Error, gc.IsNil)
-	c.Check(results.Results[2].Error, gc.IsNil)
-
-	c.Check(s.deployParams["foo"].CharmOrigin.Source, gc.Equals, corecharm.Source("local"))
-	c.Check(s.deployParams["bar"].CharmOrigin.Source, gc.Equals, corecharm.Source("charm-store"))
-	c.Check(s.deployParams["hub"].CharmOrigin.Source, gc.Equals, corecharm.Source("charm-hub"))
-}
-
-func (s *ApplicationSuite) TestDeployInconsistentSeries(c *gc.C) {
-	ctrl := s.setup(c)
-	defer ctrl.Finish()
-
-	args := params.ApplicationsDeploy{
-		Applications: []params.ApplicationDeploy{{
-			ApplicationName: "foo",
-			CharmURL:        "local:foo-0",
-			Series:          "bionic",
-			CharmOrigin:     &params.CharmOrigin{Source: "local", Series: "focal"},
-			NumUnits:        1,
-		}},
-	}
-	results, err := s.api.Deploy(args)
-	c.Assert(err, jc.ErrorIsNil)
-	c.Assert(results.Results, gc.HasLen, 1)
-	c.Assert(results.Results[0].Error, gc.ErrorMatches, `.*inconsistent values for series detected.*`)
->>>>>>> a9666e91
 }
 
 func (s *ApplicationSuite) expectDefaultK8sModelConfig() {
@@ -3346,7 +3265,6 @@
 	result, err := s.api.UnitsInfo(params.Entities{Entities: entities})
 	c.Assert(err, jc.ErrorIsNil)
 	c.Assert(result.Results, gc.HasLen, len(entities))
-<<<<<<< HEAD
 	c.Assert(result.Results[0].Error, gc.IsNil)
 	c.Assert(*result.Results[0].Result, gc.DeepEquals, params.UnitResult{
 		Tag:             "unit-postgresql-0",
@@ -3367,29 +3285,6 @@
 				"gitlab/2": {
 					InScope:  true,
 					UnitData: map[string]interface{}{"gitlab/2": "gitlab/2-setting"},
-=======
-	if c.Check(result.Results[0].Error, gc.IsNil) {
-		c.Check(*result.Results[0].Result, gc.DeepEquals, params.UnitResult{
-			Tag:             "unit-postgresql-0",
-			WorkloadVersion: "666",
-			Machine:         "0",
-			OpenedPorts:     []string{"100-102/tcp"},
-			PublicAddress:   "10.0.0.1",
-			Charm:           "cs:postgresql-42",
-			Leader:          true,
-			Life:            state.Alive.String(),
-			RelationData: []params.EndpointRelationData{{
-				RelationId:      101,
-				Endpoint:        "db",
-				CrossModel:      true,
-				RelatedEndpoint: "server",
-				ApplicationData: map[string]interface{}{"app-gitlab": "setting"},
-				UnitRelationData: map[string]params.RelationData{
-					"gitlab/2": {
-						InScope:  true,
-						UnitData: map[string]interface{}{"gitlab/2": "gitlab/2-setting"},
-					},
->>>>>>> a9666e91
 				},
 			}},
 			ProviderId: "provider-id",
@@ -3432,7 +3327,6 @@
 	result, err := s.api.UnitsInfo(params.Entities{Entities: entities})
 	c.Assert(err, jc.ErrorIsNil)
 	c.Assert(result.Results, gc.HasLen, 2)
-<<<<<<< HEAD
 	c.Assert(result.Results[0].Error, gc.IsNil)
 	c.Assert(*result.Results[0].Result, gc.DeepEquals, params.UnitResult{
 		Tag:             "unit-postgresql-0",
@@ -3453,29 +3347,6 @@
 				"gitlab/2": {
 					InScope:  true,
 					UnitData: map[string]interface{}{"gitlab/2": "gitlab/2-setting"},
-=======
-	if c.Check(result.Results[0].Error, gc.IsNil) {
-		c.Check(*result.Results[0].Result, gc.DeepEquals, params.UnitResult{
-			Tag:             "unit-postgresql-0",
-			WorkloadVersion: "666",
-			Machine:         "0",
-			OpenedPorts:     []string{"100-102/tcp"},
-			PublicAddress:   "10.0.0.1",
-			Charm:           "cs:postgresql-42",
-			Leader:          true,
-			Life:            state.Alive.String(),
-			RelationData: []params.EndpointRelationData{{
-				RelationId:      101,
-				Endpoint:        "db",
-				CrossModel:      true,
-				RelatedEndpoint: "server",
-				ApplicationData: map[string]interface{}{"app-gitlab": "setting"},
-				UnitRelationData: map[string]params.RelationData{
-					"gitlab/2": {
-						InScope:  true,
-						UnitData: map[string]interface{}{"gitlab/2": "gitlab/2-setting"},
-					},
->>>>>>> a9666e91
 				},
 			}},
 			ProviderId: "provider-id",
@@ -3761,11 +3632,7 @@
 	result, err := s.api.GetCharmURLOrigin(params.ApplicationGet{ApplicationName: "postgresql"})
 	c.Assert(err, jc.ErrorIsNil)
 	c.Assert(result.Error, gc.IsNil)
-<<<<<<< HEAD
 	c.Assert(result.URL, gc.Equals, "ch:postgresql-42")
-=======
-	c.Check(result.URL, gc.Equals, curl)
->>>>>>> a9666e91
 
 	latest := "latest"
 	branch := "foo"
@@ -3777,50 +3644,7 @@
 		Track:        &latest,
 		Branch:       &branch,
 		Architecture: "amd64",
-<<<<<<< HEAD
 		Base:         params.Base{Name: "ubuntu", Channel: "22.04/stable"},
 		InstanceKey:  charmhub.CreateInstanceKey(app.ApplicationTag(), coretesting.ModelTag),
-=======
-		OS:           "ubuntu",
-		Series:       "focal",
-		Channel:      "20.04/stable",
-		Base:         params.Base{Name: "ubuntu", Channel: "20.04/stable"},
-		InstanceKey:  charmhub.CreateInstanceKey(app.ApplicationTag(), s.model.ModelTag()),
-	})
-}
-
-// TODO(juju3) - delete me
-func (s *ApplicationSuite) TestApplicationGetCharmURLOriginMissingOS(c *gc.C) {
-	ctrl := s.setup(c)
-	defer ctrl.Finish()
-
-	app := s.expectDefaultApplication(ctrl)
-	s.backend.EXPECT().Application("postgresql").Return(app, nil)
-
-	stateOrigin := state.CharmOrigin{
-		Source: "local",
-		Platform: &state.Platform{
-			Architecture: "amd64",
-			Series:       "focal",
-		},
-	}
-	curl := "local:quantal/postgresql-666"
-	app.EXPECT().ApplicationTag().Return(names.NewApplicationTag("postgresql")).AnyTimes()
-	app.EXPECT().CharmURL().Return(&curl, false)
-	app.EXPECT().CharmOrigin().Return(&stateOrigin)
-	result, err := s.api.GetCharmURLOrigin(params.ApplicationGet{ApplicationName: "postgresql"})
-	c.Assert(err, jc.ErrorIsNil)
-	c.Assert(result.Error, gc.IsNil)
-	c.Check(result.URL, gc.Equals, curl)
-
-	c.Check(result.Origin, jc.DeepEquals, params.CharmOrigin{
-		Source:       "local",
-		Architecture: "amd64",
-		OS:           "ubuntu",
-		Series:       "focal",
-		Channel:      "20.04/stable",
-		Base:         params.Base{Name: "ubuntu", Channel: "20.04/stable"},
-		InstanceKey:  charmhub.CreateInstanceKey(app.ApplicationTag(), s.model.ModelTag()),
->>>>>>> a9666e91
 	})
 }