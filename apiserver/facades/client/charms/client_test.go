// Copyright 2012-2014 Canonical Ltd.
// Licensed under the AGPLv3, see LICENCE file for details.

package charms_test

import (
	"net/url"

	"github.com/juju/charm/v11"
	"github.com/juju/errors"
	"github.com/juju/names/v4"
	jc "github.com/juju/testing/checkers"
	"go.uber.org/mock/gomock"
	gc "gopkg.in/check.v1"

	"github.com/juju/juju/apiserver/common"
	"github.com/juju/juju/apiserver/facade"
	apiservermocks "github.com/juju/juju/apiserver/facade/mocks"
	"github.com/juju/juju/apiserver/facades/client/charms"
	"github.com/juju/juju/apiserver/facades/client/charms/interfaces"
	charmsinterfaces "github.com/juju/juju/apiserver/facades/client/charms/interfaces"
	"github.com/juju/juju/apiserver/facades/client/charms/mocks"
	"github.com/juju/juju/apiserver/facades/client/charms/services"
	apiservertesting "github.com/juju/juju/apiserver/testing"
	"github.com/juju/juju/core/arch"
	"github.com/juju/juju/core/cache"
	corecharm "github.com/juju/juju/core/charm"
	"github.com/juju/juju/core/constraints"
	"github.com/juju/juju/core/instance"
	"github.com/juju/juju/core/leadership"
	"github.com/juju/juju/core/lease"
	"github.com/juju/juju/core/multiwatcher"
	jujutesting "github.com/juju/juju/juju/testing"
	"github.com/juju/juju/rpc/params"
	"github.com/juju/juju/state"
	"github.com/juju/juju/testing/factory"
)

type charmsSuite struct {
	// TODO(anastasiamac) mock to remove JujuConnSuite
	jujutesting.JujuConnSuite
	api  *charms.API
	auth facade.Authorizer
}

var _ = gc.Suite(&charmsSuite{})

// charmsSuiteContext implements the facade.Context interface.
type charmsSuiteContext struct{ cs *charmsSuite }

func (ctx *charmsSuiteContext) Abort() <-chan struct{}                        { return nil }
func (ctx *charmsSuiteContext) Auth() facade.Authorizer                       { return ctx.cs.auth }
func (ctx *charmsSuiteContext) Cancel() <-chan struct{}                       { return nil }
func (ctx *charmsSuiteContext) Dispose()                                      {}
func (ctx *charmsSuiteContext) Resources() facade.Resources                   { return common.NewResources() }
func (ctx *charmsSuiteContext) State() *state.State                           { return ctx.cs.State }
func (ctx *charmsSuiteContext) StatePool() *state.StatePool                   { return nil }
func (ctx *charmsSuiteContext) ID() string                                    { return "" }
func (ctx *charmsSuiteContext) RequestRecorder() facade.RequestRecorder       { return nil }
func (ctx *charmsSuiteContext) Presence() facade.Presence                     { return nil }
func (ctx *charmsSuiteContext) Hub() facade.Hub                               { return nil }
func (ctx *charmsSuiteContext) Controller() *cache.Controller                 { return nil }
func (ctx *charmsSuiteContext) CachedModel(uuid string) (*cache.Model, error) { return nil, nil }
func (ctx *charmsSuiteContext) MultiwatcherFactory() multiwatcher.Factory     { return nil }

func (ctx *charmsSuiteContext) LeadershipClaimer(string) (leadership.Claimer, error)  { return nil, nil }
func (ctx *charmsSuiteContext) LeadershipRevoker(string) (leadership.Revoker, error)  { return nil, nil }
func (ctx *charmsSuiteContext) LeadershipChecker() (leadership.Checker, error)        { return nil, nil }
func (ctx *charmsSuiteContext) LeadershipPinner(string) (leadership.Pinner, error)    { return nil, nil }
func (ctx *charmsSuiteContext) LeadershipReader(string) (leadership.Reader, error)    { return nil, nil }
func (ctx *charmsSuiteContext) SingularClaimer() (lease.Claimer, error)               { return nil, nil }
func (ctx *charmsSuiteContext) Raft() facade.RaftContext                              { return nil }
func (ctx *charmsSuiteContext) HTTPClient(facade.HTTPClientPurpose) facade.HTTPClient { return nil }

func (s *charmsSuite) SetUpTest(c *gc.C) {
	s.JujuConnSuite.SetUpTest(c)

	s.auth = apiservertesting.FakeAuthorizer{
		Tag:        s.AdminUserTag(c),
		Controller: true,
	}

	var err error
	s.api, err = charms.NewFacade(&charmsSuiteContext{cs: s})
	c.Assert(err, jc.ErrorIsNil)
}

func (s *charmsSuite) TestMeteredCharmInfo(c *gc.C) {
	meteredCharm := s.Factory.MakeCharm(
		c, &factory.CharmParams{Name: "metered", URL: "ch:amd64/xenial/metered"})
	info, err := s.api.CharmInfo(params.CharmURL{
		URL: meteredCharm.String(),
	})
	c.Assert(err, jc.ErrorIsNil)
	expected := &params.CharmMetrics{
		Plan: params.CharmPlan{
			Required: true,
		},
		Metrics: map[string]params.CharmMetric{
			"pings": {
				Type:        "gauge",
				Description: "Description of the metric."},
			"pongs": {
				Type:        "gauge",
				Description: "Description of the metric."},
			"juju-units": {
				Type:        "",
				Description: ""}}}
	c.Assert(info.Metrics, jc.DeepEquals, expected)
}

func (s *charmsSuite) TestListCharmsNoFilter(c *gc.C) {
	s.assertListCharms(c, []string{"dummy"}, []string{}, []string{"local:quantal/dummy-1"})
}

func (s *charmsSuite) TestListCharmsWithFilterMatchingNone(c *gc.C) {
	s.assertListCharms(c, []string{"dummy"}, []string{"notdummy"}, []string{})
}

func (s *charmsSuite) TestListCharmsFilteredOnly(c *gc.C) {
	s.assertListCharms(c, []string{"dummy", "wordpress"}, []string{"dummy"}, []string{"local:quantal/dummy-1"})
}

func (s *charmsSuite) assertListCharms(c *gc.C, someCharms, args, expected []string) {
	for _, aCharm := range someCharms {
		s.AddTestingCharm(c, aCharm)
	}
	found, err := s.api.List(params.CharmsList{Names: args})
	c.Assert(err, jc.ErrorIsNil)
	c.Check(found.CharmURLs, gc.HasLen, len(expected))
	c.Check(found.CharmURLs, jc.DeepEquals, expected)
}

func (s *charmsSuite) TestIsMeteredFalse(c *gc.C) {
	charm := s.Factory.MakeCharm(c, &factory.CharmParams{Name: "wordpress"})
	metered, err := s.api.IsMetered(params.CharmURL{
		URL: charm.String(),
	})
	c.Assert(err, jc.ErrorIsNil)
	c.Assert(metered.Metered, jc.IsFalse)
}

func (s *charmsSuite) TestIsMeteredTrue(c *gc.C) {
	meteredCharm := s.Factory.MakeCharm(c, &factory.CharmParams{Name: "metered", URL: "ch:amd64/quantal/metered"})
	metered, err := s.api.IsMetered(params.CharmURL{
		URL: meteredCharm.String(),
	})
	c.Assert(err, jc.ErrorIsNil)
	c.Assert(metered.Metered, jc.IsTrue)
}

type charmsMockSuite struct {
	model        *mocks.MockBackendModel
	state        *mocks.MockBackendState
	authorizer   *apiservermocks.MockAuthorizer
	repoFactory  *mocks.MockRepositoryFactory
	repository   *mocks.MockRepository
	charmArchive *mocks.MockCharmArchive
	downloader   *mocks.MockDownloader
	application  *mocks.MockApplication
	unit         *mocks.MockUnit
	unit2        *mocks.MockUnit
	machine      *mocks.MockMachine
	machine2     *mocks.MockMachine
}

var _ = gc.Suite(&charmsMockSuite{})

func (s *charmsMockSuite) TestResolveCharms(c *gc.C) {
	defer s.setupMocks(c).Finish()
	s.expectResolveWithPreferredChannel(3, nil)
	api := s.api(c)

	curl, err := charm.ParseURL("ch:testme")
	c.Assert(err, jc.ErrorIsNil)
	seriesCurl, err := charm.ParseURL("ch:amd64/focal/testme")
	c.Assert(err, jc.ErrorIsNil)

	edgeOrigin := params.CharmOrigin{
		Source:       corecharm.CharmHub.String(),
		Type:         "charm",
		Risk:         "edge",
		Architecture: "amd64",
	}
	stableOrigin := params.CharmOrigin{
		Source:       corecharm.CharmHub.String(),
		Type:         "charm",
		Risk:         "stable",
		Architecture: "amd64",
	}

	args := params.ResolveCharmsWithChannel{
		Resolve: []params.ResolveCharmWithChannel{
			{Reference: curl.String(), Origin: params.CharmOrigin{
				Source:       corecharm.CharmHub.String(),
				Architecture: "amd64",
			}},
			{Reference: curl.String(), Origin: stableOrigin},
			{Reference: seriesCurl.String(), Origin: edgeOrigin},
		},
	}

	expected := []params.ResolveCharmWithChannelResult{
		{
			URL:             curl.String(),
			Origin:          stableOrigin,
			SupportedSeries: []string{"bionic", "focal", "xenial"},
		}, {
			URL:             curl.String(),
			Origin:          stableOrigin,
			SupportedSeries: []string{"bionic", "focal", "xenial"},
		},
		{
			URL:             seriesCurl.String(),
			Origin:          edgeOrigin,
			SupportedSeries: []string{"bionic", "focal", "xenial"},
		},
	}
	result, err := api.ResolveCharms(args)
	c.Assert(err, jc.ErrorIsNil)
	c.Assert(result.Results, gc.HasLen, 3)
	c.Assert(result.Results, jc.DeepEquals, expected)
}

func (s *charmsMockSuite) TestResolveCharmsUnknownSchema(c *gc.C) {
	defer s.setupMocks(c).Finish()
	api := s.api(c)

	curl, err := charm.ParseURL("local:testme")
	c.Assert(err, jc.ErrorIsNil)
	args := params.ResolveCharmsWithChannel{
		Resolve: []params.ResolveCharmWithChannel{{Reference: curl.String()}},
	}

	result, err := api.ResolveCharms(args)
	c.Assert(err, jc.ErrorIsNil)
	c.Assert(result.Results, gc.HasLen, 1)
	c.Assert(result.Results[0].Error, gc.ErrorMatches, `unknown schema for charm URL "local:testme"`)
}

func (s *charmsMockSuite) TestResolveCharmNoDefinedSeries(c *gc.C) {
	defer s.setupMocks(c).Finish()
	s.expectResolveWithPreferredChannelNoSeries()
	api := s.api(c)

	seriesCurl, err := charm.ParseURL("ch:focal/testme")
	c.Assert(err, jc.ErrorIsNil)

	edgeOrigin := params.CharmOrigin{
		Source:       corecharm.CharmHub.String(),
		Type:         "charm",
		Risk:         "edge",
		Architecture: "amd64",
	}

	args := params.ResolveCharmsWithChannel{
		Resolve: []params.ResolveCharmWithChannel{
			{Reference: seriesCurl.String(), Origin: edgeOrigin},
		},
	}

	expected := []params.ResolveCharmWithChannelResult{{
		URL:             seriesCurl.String(),
		Origin:          edgeOrigin,
		SupportedSeries: []string{"focal"},
	}}
	result, err := api.ResolveCharms(args)
	c.Assert(err, jc.ErrorIsNil)
	c.Assert(result.Results, gc.HasLen, 1)
	c.Assert(result.Results, jc.DeepEquals, expected)
}

func (s *charmsMockSuite) TestAddCharmWithLocalSource(c *gc.C) {
	defer s.setupMocks(c).Finish()
	api := s.api(c)

	curl, err := charm.ParseURL("local:testme")
	c.Assert(err, jc.ErrorIsNil)
	args := params.AddCharmWithOrigin{
		URL: curl.String(),
		Origin: params.CharmOrigin{
			Source: "local",
		},
		Force: false,
	}
	_, err = api.AddCharm(args)
	c.Assert(err, gc.ErrorMatches, `unknown schema for charm URL "local:testme"`)
}

func (s *charmsMockSuite) TestAddCharmCharmhub(c *gc.C) {
	// Charmhub charms are downloaded asynchronously
	defer s.setupMocks(c).Finish()

	curl, err := charm.ParseURL("chtest")
	c.Assert(err, jc.ErrorIsNil)

	requestedOrigin := corecharm.Origin{
		Source: "charm-hub",
		Channel: &charm.Channel{
			Risk: "edge",
		},
		Platform: corecharm.Platform{
			OS:      "ubuntu",
<<<<<<< HEAD
			Channel: "20.04",
=======
			Channel: "22.04",
		},
	})
}

// NOTE: I am not aware of any clients that add charms like this, however we have had
// trouble with application deploy where old clients (juju 2.8, pylibjuju bundle + local charm)
// depoy applications in this style. It is not something we can rule out for AddCharm
func (s *charmsMockSuite) TestAddCharmSeriesInArgOnly(c *gc.C) {
	defer s.setupMocks(c).Finish()
	s.state.EXPECT().ControllerConfig().Return(controller.Config{}, nil)

	curl, err := charm.ParseURL("cs:jammy/testme-8")
	c.Assert(err, jc.ErrorIsNil)

	origin := corecharm.Origin{
		Source: "charm-store",
		Channel: &charm.Channel{
			Risk: "stable",
		},
		Platform: corecharm.Platform{
			Architecture: "amd64",
			OS:           "ubuntu",
			Channel:      "22.04",
		},
	}

	s.downloader.EXPECT().DownloadAndStore(curl, origin, nil, false).Return(origin, nil)

	api := s.api(c)

	args := params.AddCharmWithOrigin{
		URL: curl.String(),
		Origin: params.CharmOrigin{
			Source:       "charm-store",
			Risk:         "stable",
			Architecture: "amd64",
			OS:           "ubuntu",
			Channel:      "22.04",
		},
		Series: "jammy",
		Force:  false,
	}
	obtained, err := api.AddCharm(args)
	c.Assert(err, jc.ErrorIsNil)
	c.Assert(obtained, gc.DeepEquals, params.CharmOriginResult{
		Origin: params.CharmOrigin{
			Source:       "charm-store",
			Risk:         "stable",
			Architecture: "amd64",
			Base: params.Base{
				Name:    "ubuntu",
				Channel: "22.04/stable",
			},
			Series:  "jammy",
			OS:      "ubuntu",
			Channel: "22.04",
		},
	})
}

func (s *charmsMockSuite) TestAddCharmInconsistantSeries(c *gc.C) {
	defer s.setupMocks(c).Finish()

	curl, err := charm.ParseURL("cs:jammy/testme-8")
	c.Assert(err, jc.ErrorIsNil)

	api := s.api(c)

	args := params.AddCharmWithOrigin{
		URL: curl.String(),
		Origin: params.CharmOrigin{
			Source:       "charm-store",
			Risk:         "stable",
			Architecture: "amd64",
			OS:           "ubuntu",
			Channel:      "22.04",
			Series:       "focal",
		},
		Series: "jammy",
		Force:  false,
	}
	_, err = api.AddCharm(args)
	c.Assert(err, gc.ErrorMatches, `.*inconsistent values for series detected.*`)
}

func (s *charmsMockSuite) TestAddCharmWithAuthorization(c *gc.C) {
	defer s.setupMocks(c).Finish()
	s.state.EXPECT().ControllerConfig().Return(controller.Config{}, nil)

	curl, err := charm.ParseURL("cs:jammy/testme-8")
	c.Assert(err, jc.ErrorIsNil)

	requestedOrigin := corecharm.Origin{
		Source: "charm-store",
		Channel: &charm.Channel{
			Risk: "stable",
		},
		Platform: corecharm.Platform{
			Architecture: "amd64",
			OS:           "ubuntu",
			Channel:      "22.04",
>>>>>>> a9666e91
		},
	}
	resolvedOrigin := corecharm.Origin{
		Source: "charm-hub",
		Channel: &charm.Channel{
			Risk: "stable",
		},
		Platform: corecharm.Platform{
			OS:      "ubuntu",
			Channel: "20.04",
		},
	}

	s.state.EXPECT().Charm(curl).Return(nil, errors.NotFoundf("%q", curl))
	s.repoFactory.EXPECT().GetCharmRepository(gomock.Any()).Return(s.repository, nil)

	expMeta := new(charm.Meta)
	expManifest := new(charm.Manifest)
	expConfig := new(charm.Config)
	s.repository.EXPECT().GetEssentialMetadata(corecharm.MetadataRequest{
		CharmURL: curl,
		Origin:   requestedOrigin,
	}).Return([]corecharm.EssentialMetadata{
		{
			Meta:           expMeta,
			Manifest:       expManifest,
			Config:         expConfig,
			ResolvedOrigin: resolvedOrigin,
		},
	}, nil)

	s.state.EXPECT().AddCharmMetadata(gomock.Any()).DoAndReturn(
		func(ci state.CharmInfo) (*state.Charm, error) {
			c.Assert(ci.ID, gc.DeepEquals, curl)
			// Check that the essential metadata matches what
			// the repository returned. We use pointer checks here.
			c.Assert(ci.Charm.Meta(), gc.Equals, expMeta)
			c.Assert(ci.Charm.Manifest(), gc.Equals, expManifest)
			c.Assert(ci.Charm.Config(), gc.Equals, expConfig)
			return nil, nil
		},
	)

	api := s.api(c)

	args := params.AddCharmWithOrigin{
		URL: curl.String(),
		Origin: params.CharmOrigin{
			Source: "charm-hub",
			Base:   params.Base{Name: "ubuntu", Channel: "20.04/stable"},
			Risk:   "edge",
		},
	}
	obtained, err := api.AddCharm(args)
	c.Assert(err, jc.ErrorIsNil)
	c.Assert(obtained, gc.DeepEquals, params.CharmOriginResult{
		Origin: params.CharmOrigin{
			Source: "charm-hub",
			Base:   params.Base{Name: "ubuntu", Channel: "20.04/stable"},
			Risk:   "stable",
		},
	})
}

func (s *charmsMockSuite) TestQueueAsyncCharmDownloadResolvesAgainOriginForAlreadyDownloadedCharm(c *gc.C) {
	defer s.setupMocks(c).Finish()

	curl, err := charm.ParseURL("chtest")
	c.Assert(err, jc.ErrorIsNil)
	resURL, err := url.Parse(curl.String())
	c.Assert(err, jc.ErrorIsNil)

	resolvedOrigin := corecharm.Origin{
		Source: "charm-hub",
		Channel: &charm.Channel{
			Risk: "stable",
		},
		Platform: corecharm.Platform{
			OS:      "ubuntu",
			Channel: "20.04",
		},
	}

	s.state.EXPECT().Charm(curl).Return(nil, nil) // a nil error indicates that the charm doc already exists
	s.repoFactory.EXPECT().GetCharmRepository(gomock.Any()).Return(s.repository, nil)
	s.repository.EXPECT().GetDownloadURL(curl, gomock.Any()).Return(resURL, resolvedOrigin, nil)

	api := s.api(c)

	args := params.AddCharmWithOrigin{
		URL: curl.String(),
		Origin: params.CharmOrigin{
			Source: "charm-hub",
			Risk:   "edge",
			Base:   params.Base{Name: "ubuntu", Channel: "20.04/stable"},
		},
		Force: false,
	}
	obtained, err := api.AddCharm(args)
	c.Assert(err, jc.ErrorIsNil)
	c.Assert(obtained, gc.DeepEquals, params.CharmOriginResult{
		Origin: params.CharmOrigin{
			Source: "charm-hub",
			Risk:   "stable",
			Base:   params.Base{Name: "ubuntu", Channel: "20.04/stable"},
		},
	}, gc.Commentf("expected to get back the origin recorded by the application"))
}

var unifiedSeriesTests = []struct {
	desc     string
	param    params.AddCharmWithAuth
	unified  string
	errMatch string
}{
	{
		desc:    "Series only",
		param:   params.AddCharmWithAuth{Series: "focal", URL: "ch:foo"},
		unified: "focal",
	},
	{
		desc: "All present",
		param: params.AddCharmWithAuth{
			Series: "focal",
			URL:    "ch:focal/foo",
			Origin: params.CharmOrigin{Series: "focal", Base: params.Base{Name: "ubuntu", Channel: "20.04"}},
		},
		unified: "focal",
	},
	{
		desc: "Clash",
		param: params.AddCharmWithAuth{
			Series: "jammy",
			URL:    "ch:foo",
			Origin: params.CharmOrigin{Series: "focal"},
		},
		errMatch: `.*inconsistent values for series detected. argument: "jammy", charm origin series: "focal".*`,
	},
	{
		desc: "Clash with base",
		param: params.AddCharmWithAuth{
			Series: "jammy",
			URL:    "ch:foo",
			Origin: params.CharmOrigin{Base: params.Base{Name: "ubuntu", Channel: "20.04"}},
		},
		errMatch: `.*inconsistent values for series detected. argument: "jammy".* charm origin base: "ubuntu@20.04".*`,
	},
	{
		desc: "No series",
		param: params.AddCharmWithAuth{
			URL: "ch:foo",
		},
		errMatch: `unable to determine series for "ch:foo"`,
	},
}

func (s *charmsMockSuite) TestGetUnifiedSeries(c *gc.C) {
	for i, t := range unifiedSeriesTests {
		c.Logf("Test %d: %s", i, t.desc)
		unified, err := charms.GetUnifiedSeries(t.param)
		if t.errMatch == "" {
			c.Check(err, jc.ErrorIsNil)
			c.Check(unified, gc.Equals, t.unified)
		} else {
			c.Check(err, gc.ErrorMatches, t.errMatch)
		}
	}
}

func (s *charmsMockSuite) TestCheckCharmPlacementWithSubordinate(c *gc.C) {
	appName := "winnie"

	curl, err := charm.ParseURL("ch:poo")
	c.Assert(err, jc.ErrorIsNil)

	defer s.setupMocks(c).Finish()
	s.expectSubordinateApplication(appName)

	api := s.api(c)

	args := params.ApplicationCharmPlacements{
		Placements: []params.ApplicationCharmPlacement{{
			Application: appName,
			CharmURL:    curl.String(),
		}},
	}

	result, err := api.CheckCharmPlacement(args)
	c.Assert(err, jc.ErrorIsNil)
	c.Assert(result.OneError(), jc.ErrorIsNil)
}

func (s *charmsMockSuite) TestCheckCharmPlacementWithConstraintArch(c *gc.C) {
	arch := arch.DefaultArchitecture
	appName := "winnie"

	curl, err := charm.ParseURL("ch:poo")
	c.Assert(err, jc.ErrorIsNil)

	defer s.setupMocks(c).Finish()
	s.expectApplication(appName)
	s.expectApplicationConstraints(constraints.Value{Arch: &arch})

	api := s.api(c)

	args := params.ApplicationCharmPlacements{
		Placements: []params.ApplicationCharmPlacement{{
			Application: appName,
			CharmURL:    curl.String(),
		}},
	}

	result, err := api.CheckCharmPlacement(args)
	c.Assert(err, jc.ErrorIsNil)
	c.Assert(result.OneError(), jc.ErrorIsNil)
}

func (s *charmsMockSuite) TestCheckCharmPlacementWithNoConstraintArch(c *gc.C) {
	appName := "winnie"

	curl, err := charm.ParseURL("ch:poo")
	c.Assert(err, jc.ErrorIsNil)

	defer s.setupMocks(c).Finish()
	s.expectApplication(appName)
	s.expectApplicationConstraints(constraints.Value{})
	s.expectAllUnits()
	s.expectUnitMachineID()
	s.expectMachine()
	s.expectMachineConstraints(constraints.Value{})
	s.expectHardwareCharacteristics()

	api := s.api(c)

	args := params.ApplicationCharmPlacements{
		Placements: []params.ApplicationCharmPlacement{{
			Application: appName,
			CharmURL:    curl.String(),
		}},
	}

	result, err := api.CheckCharmPlacement(args)
	c.Assert(err, jc.ErrorIsNil)
	c.Assert(result.OneError(), jc.ErrorIsNil)
}

func (s *charmsMockSuite) TestCheckCharmPlacementWithNoConstraintArchMachine(c *gc.C) {
	arch := arch.DefaultArchitecture
	appName := "winnie"

	curl, err := charm.ParseURL("ch:poo")
	c.Assert(err, jc.ErrorIsNil)

	defer s.setupMocks(c).Finish()
	s.expectApplication(appName)
	s.expectApplicationConstraints(constraints.Value{})
	s.expectAllUnits()
	s.expectUnitMachineID()
	s.expectMachine()
	s.expectMachineConstraints(constraints.Value{Arch: &arch})

	api := s.api(c)

	args := params.ApplicationCharmPlacements{
		Placements: []params.ApplicationCharmPlacement{{
			Application: appName,
			CharmURL:    curl.String(),
		}},
	}

	result, err := api.CheckCharmPlacement(args)
	c.Assert(err, jc.ErrorIsNil)
	c.Assert(result.OneError(), jc.ErrorIsNil)
}

func (s *charmsMockSuite) TestCheckCharmPlacementWithNoConstraintArchAndHardwareArch(c *gc.C) {
	appName := "winnie"

	curl, err := charm.ParseURL("ch:poo")
	c.Assert(err, jc.ErrorIsNil)

	defer s.setupMocks(c).Finish()
	s.expectApplication(appName)
	s.expectApplicationConstraints(constraints.Value{})
	s.expectAllUnits()
	s.expectUnitMachineID()
	s.expectMachine()
	s.expectMachineConstraints(constraints.Value{})
	s.expectEmptyHardwareCharacteristics()

	api := s.api(c)

	args := params.ApplicationCharmPlacements{
		Placements: []params.ApplicationCharmPlacement{{
			Application: appName,
			CharmURL:    curl.String(),
		}},
	}

	result, err := api.CheckCharmPlacement(args)
	c.Assert(err, jc.ErrorIsNil)
	c.Assert(result.OneError(), jc.ErrorIsNil)
}

func (s *charmsMockSuite) TestCheckCharmPlacementWithHeterogeneous(c *gc.C) {
	appName := "winnie"

	curl, err := charm.ParseURL("ch:poo")
	c.Assert(err, jc.ErrorIsNil)

	defer s.setupMocks(c).Finish()
	s.expectApplication(appName)
	s.expectApplicationConstraints(constraints.Value{})
	s.expectHeterogeneousUnits()

	s.expectUnitMachineID()
	s.expectMachine()
	s.expectMachineConstraints(constraints.Value{})
	s.expectHardwareCharacteristics()

	s.expectUnit2MachineID()
	s.expectMachine2()
	s.expectMachineConstraints2(constraints.Value{})
	s.expectHardwareCharacteristics2()

	api := s.api(c)

	args := params.ApplicationCharmPlacements{
		Placements: []params.ApplicationCharmPlacement{{
			Application: appName,
			CharmURL:    curl.String(),
		}},
	}

	result, err := api.CheckCharmPlacement(args)
	c.Assert(err, jc.ErrorIsNil)
	c.Assert(result.OneError(), gc.ErrorMatches, "charm can not be placed in a heterogeneous environment")
}

func (s *charmsMockSuite) api(c *gc.C) *charms.API {
	api, err := charms.NewCharmsAPI(
		s.authorizer,
		s.state,
		s.model,
		nil,
		s.repoFactory,
		func(services.CharmDownloaderConfig) (charmsinterfaces.Downloader, error) {
			return s.downloader, nil
		},
	)
	c.Assert(err, jc.ErrorIsNil)
	return api
}

func (s *charmsMockSuite) setupMocks(c *gc.C) *gomock.Controller {
	ctrl := gomock.NewController(c)

	s.authorizer = apiservermocks.NewMockAuthorizer(ctrl)
	s.authorizer.EXPECT().HasPermission(gomock.Any(), gomock.Any()).Return(true, nil).AnyTimes()

	s.model = mocks.NewMockBackendModel(ctrl)
	s.model.EXPECT().ModelTag().Return(names.NewModelTag("deadbeef-abcd-4fd2-967d-db9663db7bea")).AnyTimes()

	s.state = mocks.NewMockBackendState(ctrl)
	s.state.EXPECT().ControllerTag().Return(names.NewControllerTag("deadbeef-abcd-dead-beef-db9663db7b42")).AnyTimes()
	s.state.EXPECT().ModelUUID().Return("deadbeef-abcd-dead-beef-db9663db7b42").AnyTimes()

	s.repoFactory = mocks.NewMockRepositoryFactory(ctrl)
	s.repository = mocks.NewMockRepository(ctrl)
	s.charmArchive = mocks.NewMockCharmArchive(ctrl)
	s.downloader = mocks.NewMockDownloader(ctrl)

	s.application = mocks.NewMockApplication(ctrl)
	s.unit = mocks.NewMockUnit(ctrl)
	s.unit2 = mocks.NewMockUnit(ctrl)
	s.machine = mocks.NewMockMachine(ctrl)
	s.machine2 = mocks.NewMockMachine(ctrl)

	return ctrl
}

func (s *charmsMockSuite) expectResolveWithPreferredChannel(times int, err error) {
	s.repoFactory.EXPECT().GetCharmRepository(gomock.Any()).Return(s.repository, nil).Times(times)
	s.repository.EXPECT().ResolveWithPreferredChannel(
		gomock.AssignableToTypeOf(&charm.URL{}),
		gomock.AssignableToTypeOf(corecharm.Origin{}),
	).DoAndReturn(
		// Ensure the same curl that is provided, is returned.
		func(curl *charm.URL, requestedOrigin corecharm.Origin) (*charm.URL, corecharm.Origin, []string, error) {
			resolvedOrigin := requestedOrigin
			resolvedOrigin.Type = "charm"

			if requestedOrigin.Channel == nil || requestedOrigin.Channel.Risk == "" {
				if requestedOrigin.Channel == nil {
					resolvedOrigin.Channel = new(charm.Channel)
				}

				resolvedOrigin.Channel.Risk = "stable"
			}

			return curl, resolvedOrigin, []string{"bionic", "focal", "xenial"}, err
		}).Times(times)
}

func (s *charmsMockSuite) expectResolveWithPreferredChannelNoSeries() {
	s.repoFactory.EXPECT().GetCharmRepository(gomock.Any()).Return(s.repository, nil)
	s.repository.EXPECT().ResolveWithPreferredChannel(
		gomock.AssignableToTypeOf(&charm.URL{}),
		gomock.AssignableToTypeOf(corecharm.Origin{}),
	).DoAndReturn(
		// Ensure the same curl that is provided, is returned.
		func(curl *charm.URL, requestedOrigin corecharm.Origin) (*charm.URL, corecharm.Origin, []string, error) {
			resolvedOrigin := requestedOrigin
			resolvedOrigin.Type = "charm"

			if requestedOrigin.Channel == nil || requestedOrigin.Channel.Risk == "" {
				if requestedOrigin.Channel == nil {
					resolvedOrigin.Channel = new(charm.Channel)
				}

				resolvedOrigin.Channel.Risk = "stable"
			}

			return curl, resolvedOrigin, []string{}, nil
		})
}

func (s *charmsMockSuite) expectApplication(name string) {
	s.state.EXPECT().Application(name).Return(s.application, nil)
	s.application.EXPECT().IsPrincipal().Return(true)
}

func (s *charmsMockSuite) expectSubordinateApplication(name string) {
	s.state.EXPECT().Application(name).Return(s.application, nil)
	s.application.EXPECT().IsPrincipal().Return(false)
}

func (s *charmsMockSuite) expectApplicationConstraints(cons constraints.Value) {
	s.application.EXPECT().Constraints().Return(cons, nil)
}

func (s *charmsMockSuite) expectAllUnits() {
	s.application.EXPECT().AllUnits().Return([]interfaces.Unit{s.unit}, nil)
}

func (s *charmsMockSuite) expectHeterogeneousUnits() {
	s.application.EXPECT().AllUnits().Return([]interfaces.Unit{
		s.unit,
		s.unit2,
	}, nil)
}

func (s *charmsMockSuite) expectUnitMachineID() {
	s.unit.EXPECT().AssignedMachineId().Return("winnie-poo", nil)
}

func (s *charmsMockSuite) expectUnit2MachineID() {
	s.unit2.EXPECT().AssignedMachineId().Return("piglet", nil)
}

func (s *charmsMockSuite) expectMachine() {
	s.state.EXPECT().Machine("winnie-poo").Return(s.machine, nil)
}

func (s *charmsMockSuite) expectMachine2() {
	s.state.EXPECT().Machine("piglet").Return(s.machine2, nil)
}

func (s *charmsMockSuite) expectMachineConstraints(cons constraints.Value) {
	s.machine.EXPECT().Constraints().Return(cons, nil)
}

func (s *charmsMockSuite) expectHardwareCharacteristics() {
	arch := arch.DefaultArchitecture
	s.machine.EXPECT().HardwareCharacteristics().Return(&instance.HardwareCharacteristics{
		Arch: &arch,
	}, nil)
}

func (s *charmsMockSuite) expectEmptyHardwareCharacteristics() {
	s.machine.EXPECT().HardwareCharacteristics().Return(&instance.HardwareCharacteristics{}, nil)
}

func (s *charmsMockSuite) expectHardwareCharacteristics2() {
	arch := "arm64"
	s.machine2.EXPECT().HardwareCharacteristics().Return(&instance.HardwareCharacteristics{
		Arch: &arch,
	}, nil)
}

func (s *charmsMockSuite) expectMachineConstraints2(cons constraints.Value) {
	s.machine2.EXPECT().Constraints().Return(cons, nil)
}<|MERGE_RESOLUTION|>--- conflicted
+++ resolved
@@ -6,9 +6,7 @@
 import (
 	"net/url"
 
-	"github.com/juju/charm/v11"
 	"github.com/juju/errors"
-	"github.com/juju/names/v4"
 	jc "github.com/juju/testing/checkers"
 	"go.uber.org/mock/gomock"
 	gc "gopkg.in/check.v1"
@@ -301,112 +299,7 @@
 		},
 		Platform: corecharm.Platform{
 			OS:      "ubuntu",
-<<<<<<< HEAD
 			Channel: "20.04",
-=======
-			Channel: "22.04",
-		},
-	})
-}
-
-// NOTE: I am not aware of any clients that add charms like this, however we have had
-// trouble with application deploy where old clients (juju 2.8, pylibjuju bundle + local charm)
-// depoy applications in this style. It is not something we can rule out for AddCharm
-func (s *charmsMockSuite) TestAddCharmSeriesInArgOnly(c *gc.C) {
-	defer s.setupMocks(c).Finish()
-	s.state.EXPECT().ControllerConfig().Return(controller.Config{}, nil)
-
-	curl, err := charm.ParseURL("cs:jammy/testme-8")
-	c.Assert(err, jc.ErrorIsNil)
-
-	origin := corecharm.Origin{
-		Source: "charm-store",
-		Channel: &charm.Channel{
-			Risk: "stable",
-		},
-		Platform: corecharm.Platform{
-			Architecture: "amd64",
-			OS:           "ubuntu",
-			Channel:      "22.04",
-		},
-	}
-
-	s.downloader.EXPECT().DownloadAndStore(curl, origin, nil, false).Return(origin, nil)
-
-	api := s.api(c)
-
-	args := params.AddCharmWithOrigin{
-		URL: curl.String(),
-		Origin: params.CharmOrigin{
-			Source:       "charm-store",
-			Risk:         "stable",
-			Architecture: "amd64",
-			OS:           "ubuntu",
-			Channel:      "22.04",
-		},
-		Series: "jammy",
-		Force:  false,
-	}
-	obtained, err := api.AddCharm(args)
-	c.Assert(err, jc.ErrorIsNil)
-	c.Assert(obtained, gc.DeepEquals, params.CharmOriginResult{
-		Origin: params.CharmOrigin{
-			Source:       "charm-store",
-			Risk:         "stable",
-			Architecture: "amd64",
-			Base: params.Base{
-				Name:    "ubuntu",
-				Channel: "22.04/stable",
-			},
-			Series:  "jammy",
-			OS:      "ubuntu",
-			Channel: "22.04",
-		},
-	})
-}
-
-func (s *charmsMockSuite) TestAddCharmInconsistantSeries(c *gc.C) {
-	defer s.setupMocks(c).Finish()
-
-	curl, err := charm.ParseURL("cs:jammy/testme-8")
-	c.Assert(err, jc.ErrorIsNil)
-
-	api := s.api(c)
-
-	args := params.AddCharmWithOrigin{
-		URL: curl.String(),
-		Origin: params.CharmOrigin{
-			Source:       "charm-store",
-			Risk:         "stable",
-			Architecture: "amd64",
-			OS:           "ubuntu",
-			Channel:      "22.04",
-			Series:       "focal",
-		},
-		Series: "jammy",
-		Force:  false,
-	}
-	_, err = api.AddCharm(args)
-	c.Assert(err, gc.ErrorMatches, `.*inconsistent values for series detected.*`)
-}
-
-func (s *charmsMockSuite) TestAddCharmWithAuthorization(c *gc.C) {
-	defer s.setupMocks(c).Finish()
-	s.state.EXPECT().ControllerConfig().Return(controller.Config{}, nil)
-
-	curl, err := charm.ParseURL("cs:jammy/testme-8")
-	c.Assert(err, jc.ErrorIsNil)
-
-	requestedOrigin := corecharm.Origin{
-		Source: "charm-store",
-		Channel: &charm.Channel{
-			Risk: "stable",
-		},
-		Platform: corecharm.Platform{
-			Architecture: "amd64",
-			OS:           "ubuntu",
-			Channel:      "22.04",
->>>>>>> a9666e91
 		},
 	}
 	resolvedOrigin := corecharm.Origin{
