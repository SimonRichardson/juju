// Copyright 2014 Canonical Ltd.
// Licensed under the AGPLv3, see LICENCE file for details.

package action

import (
	"context"

	"github.com/juju/collections/transform"
	"github.com/juju/errors"
	"github.com/juju/names/v6"

	"github.com/juju/juju/apiserver/common"
	apiservererrors "github.com/juju/juju/apiserver/errors"
	"github.com/juju/juju/apiserver/facade"
	"github.com/juju/juju/apiserver/internal"
	"github.com/juju/juju/core/leadership"
	"github.com/juju/juju/core/machine"
	coremodel "github.com/juju/juju/core/model"
	"github.com/juju/juju/core/permission"
	"github.com/juju/juju/core/unit"
	"github.com/juju/juju/core/watcher"
	applicationcharm "github.com/juju/juju/domain/application/charm"
	applicationerrors "github.com/juju/juju/domain/application/errors"
	"github.com/juju/juju/domain/operation"
	operationerrors "github.com/juju/juju/domain/operation/errors"
	internalcharm "github.com/juju/juju/internal/charm"
	internalerrors "github.com/juju/juju/internal/errors"
	"github.com/juju/juju/rpc/params"
)

// ApplicationService is an interface that provides access to application
// entities.
type ApplicationService interface {
	// GetCharmLocatorByApplicationName returns a CharmLocator by application name.
	// It returns an error if the charm can not be found by the name. This can also
	// be used as a cheap way to see if a charm exists without needing to load the
	// charm metadata.
	GetCharmLocatorByApplicationName(ctx context.Context, name string) (applicationcharm.CharmLocator, error)

	// GetCharmActions returns the actions for the charm using the charm name,
	// source and revision.
	//
	// If the charm does not exist, a [applicationerrors.CharmNotFound] error is
	// returned.
	GetCharmActions(ctx context.Context, locator applicationcharm.CharmLocator) (internalcharm.Actions, error)
}

// ModelInfoService provides access to information about the model.
type ModelInfoService interface {
	// GetModelInfo returns information about the current model.
	GetModelInfo(context.Context) (coremodel.ModelInfo, error)
}

// OperationService provides access to operations (actions and execs).
type OperationService interface {
<<<<<<< HEAD
=======
	// AddExecOperation creates an exec operation with tasks for various machines
	// and units, using the provided parameters.
	AddExecOperation(ctx context.Context, target operation.Receivers, args operation.ExecArgs) (operation.RunResult, error)

	// AddExecOperationOnAllMachines creates an exec operation with tasks based on
	// the provided parameters on all machines.
	AddExecOperationOnAllMachines(ctx context.Context, args operation.ExecArgs) (operation.RunResult, error)

	// AddActionOperation creates an action operation with tasks for various units
	// using the provided parameters.
	AddActionOperation(ctx context.Context, target []operation.ActionReceiver, args operation.TaskArgs) (operation.RunResult, error)

>>>>>>> a8e3eefc
	// CancelTask attempts to cancel an enqueued task, identified by its
	// ID.
	CancelTask(ctx context.Context, taskID string) (operation.Task, error)

	// GetOperations returns a list of operations on specified entities, filtered by the
	// given parameters.
	GetOperations(ctx context.Context, args operation.QueryArgs) (operation.QueryResult, error)

	// GetOperationByID returns an operation by its ID.
	GetOperationByID(ctx context.Context, operationID string) (operation.OperationInfo, error)

	// GetTask returns the task identified by its ID.
	GetTask(ctx context.Context, taskID string) (operation.Task, error)

<<<<<<< HEAD
	// StartExecOperation creates an exec operation with tasks for various
	// machines and units, using the provided parameters.
	StartExecOperation(
		ctx context.Context,
		target operation.Receivers,
		args operation.ExecArgs,
	) (operation.RunResult, error)

	// StartExecOperationOnAllMachines creates an exec operation
	// based on the provided parameters on all machines.
	StartExecOperationOnAllMachines(ctx context.Context, args operation.ExecArgs) (operation.RunResult, error)

	// StartActionOperation creates an action operation with tasks for various
	// units using the provided parameters.
	StartActionOperation(ctx context.Context, target []operation.ActionReceiver,
		args operation.TaskArgs) (operation.RunResult, error)

=======
>>>>>>> a8e3eefc
	// WatchTaskLogs starts and returns a StringsWatcher that notifies on new log
	// messages for a specified action being added. The strings are json encoded
	// action messages.
	WatchTaskLogs(ctx context.Context, taskID string) (watcher.StringsWatcher, error)
}

// ActionAPI implements the client API for interacting with Actions
type ActionAPI struct {
	modelTag        names.ModelTag
	authorizer      facade.Authorizer
	check           *common.BlockChecker
	leadership      leadership.Reader
	watcherRegistry facade.WatcherRegistry

	applicationService ApplicationService
	modelInfoService   ModelInfoService
	operationService   OperationService
}

// APIv7 provides the Action API facade for version 7.
type APIv7 struct {
	*ActionAPI
}

func newActionAPI(
	authorizer facade.Authorizer,
	getLeadershipReader func() (leadership.Reader, error),
	applicationService ApplicationService,
	blockCommandService common.BlockCommandService,
	modelInfoService ModelInfoService,
	operationService OperationService,
	modelUUID coremodel.UUID,
	watcherRegistry facade.WatcherRegistry,
) (*ActionAPI, error) {
	if !authorizer.AuthClient() {
		return nil, apiservererrors.ErrPerm
	}

	leaders, err := getLeadershipReader()
	if err != nil {
		return nil, errors.Trace(err)
	}

	modelTag := names.NewModelTag(modelUUID.String())

	return &ActionAPI{
		modelTag:           modelTag,
		authorizer:         authorizer,
		check:              common.NewBlockChecker(blockCommandService),
		leadership:         leaders,
		watcherRegistry:    watcherRegistry,
		applicationService: applicationService,
		modelInfoService:   modelInfoService,
		operationService:   operationService,
	}, nil
}

func (a *ActionAPI) checkCanRead(ctx context.Context) error {
	return a.authorizer.HasPermission(ctx, permission.ReadAccess, a.modelTag)
}

func (a *ActionAPI) checkCanWrite(ctx context.Context) error {
	return a.authorizer.HasPermission(ctx, permission.WriteAccess, a.modelTag)
}

func (a *ActionAPI) checkCanAdmin(ctx context.Context) error {
	return a.authorizer.HasPermission(ctx, permission.AdminAccess, a.modelTag)
}

// Actions takes a list of ActionTags, and returns the full Action for
// each ID.
func (a *ActionAPI) Actions(ctx context.Context, arg params.Entities) (params.ActionResults, error) {
	if err := a.checkCanRead(ctx); err != nil {
		return params.ActionResults{}, errors.Trace(err)
	}

	response := params.ActionResults{Results: make([]params.ActionResult, len(arg.Entities))}
	for i, entity := range arg.Entities {
		actionTag, err := names.ParseActionTag(entity.Tag)
		if err != nil {
			response.Results[i].Error = apiservererrors.ServerError(apiservererrors.ErrBadId)
			continue
		}

		task, err := a.operationService.GetTask(ctx, actionTag.Id())
		if err != nil {
			// NOTE(nvinuesa): The returned error in this case is not correct
			// (should be NotFound for ActionNotFound for example), but since
			// the old API was already black-holing all the errors into a
			// ErrBadId, we keep it for backwards compatibility (in terms of
			// returned errors).
			response.Results[i].Error = apiservererrors.ServerError(apiservererrors.ErrBadId)
			continue
		}

		receiverTag, err := names.ActionReceiverTag(task.Receiver)
		if err != nil {
			response.Results[i].Error = apiservererrors.ServerError(err)
			continue
		}
<<<<<<< HEAD
		response.Results[i] = makeActionResult(task, receiverTag)
=======
		response.Results[i] = toActionResult(receiverTag, task.TaskInfo)
>>>>>>> a8e3eefc
	}

	return response, nil
}

// Cancel attempts to cancel enqueued Actions from running.
func (a *ActionAPI) Cancel(ctx context.Context, arg params.Entities) (params.ActionResults, error) {
	if err := a.checkCanWrite(ctx); err != nil {
		return params.ActionResults{}, errors.Trace(err)
	}

	response := params.ActionResults{Results: make([]params.ActionResult, len(arg.Entities))}

	for i, entity := range arg.Entities {
		actionTag, err := names.ParseActionTag(entity.Tag)
		if err != nil {
			response.Results[i].Error = apiservererrors.ServerError(apiservererrors.ErrBadId)
			continue
		}

		cancelledAction, err := a.operationService.CancelTask(ctx, actionTag.Id())
		if internalerrors.Is(err, operationerrors.TaskNotFound) {
			response.Results[i].Error = apiservererrors.ServerError(errors.NotFoundf("action %s", actionTag.Id()))
			continue
		}
		if err != nil {
			response.Results[i].Error = apiservererrors.ServerError(err)
			continue
		}

		receiverTag, err := names.ActionReceiverTag(cancelledAction.Receiver)
		if err != nil {
			response.Results[i].Error = apiservererrors.ServerError(err)
			continue
		}

<<<<<<< HEAD
		response.Results[i] = makeActionResult(cancelledAction, receiverTag)
=======
		response.Results[i] = toActionResult(receiverTag, cancelledAction.TaskInfo)
>>>>>>> a8e3eefc
	}
	return response, nil
}

// ApplicationsCharmsActions returns a slice of charm Actions for a slice of
// services.
func (a *ActionAPI) ApplicationsCharmsActions(ctx context.Context, args params.Entities) (params.ApplicationsCharmActionsResults, error) {
	result := params.ApplicationsCharmActionsResults{Results: make([]params.ApplicationCharmActionsResult, len(args.Entities))}
	if err := a.checkCanWrite(ctx); err != nil {
		return result, errors.Trace(err)
	}

	for i, entity := range args.Entities {
		currentResult := &result.Results[i]
		svcTag, err := names.ParseApplicationTag(entity.Tag)
		if err != nil {
			currentResult.Error = apiservererrors.ServerError(apiservererrors.ErrBadId)
			continue
		}
		currentResult.ApplicationTag = svcTag.String()

		locator, err := a.applicationService.GetCharmLocatorByApplicationName(ctx, svcTag.Id())
		if errors.Is(err, applicationerrors.ApplicationNotFound) {
			currentResult.Error = apiservererrors.ServerError(errors.NotFoundf("application %q", svcTag.Id()))
			continue
		} else if err != nil {
			currentResult.Error = apiservererrors.ServerError(err)
			continue
		}

		actions, err := a.applicationService.GetCharmActions(ctx, locator)
		if errors.Is(err, applicationerrors.CharmNotFound) {
			currentResult.Error = apiservererrors.ServerError(errors.NotFoundf("charm %q", locator))
			continue
		} else if err != nil {
			currentResult.Error = apiservererrors.ServerError(err)
			continue
		}

		charmActions := make(map[string]params.ActionSpec)
		for key, value := range actions.ActionSpecs {
			charmActions[key] = params.ActionSpec{
				Description: value.Description,
				Params:      value.Params,
			}
		}
		currentResult.Actions = charmActions
	}
	return result, nil
}

// WatchActionsProgress creates a watcher that reports on action log messages.
func (api *ActionAPI) WatchActionsProgress(ctx context.Context, actions params.Entities) (params.StringsWatchResults, error) {
	results := params.StringsWatchResults{
		Results: make([]params.StringsWatchResult, len(actions.Entities)),
	}
	for i, arg := range actions.Entities {
		actionTag, err := names.ParseActionTag(arg.Tag)
		if err != nil {
			results.Results[i].Error = apiservererrors.ServerError(err)
			continue
		}

		w, err := api.operationService.WatchTaskLogs(ctx, actionTag.Id())
		if errors.Is(err, operationerrors.TaskNotFound) {
			results.Results[i].Error = apiservererrors.ServerError(errors.NotFoundf("action %q", actionTag.Id()))
			continue
		} else if err != nil {
			results.Results[i].Error = apiservererrors.ServerError(err)
			continue
		}
		id, initial, err := internal.EnsureRegisterWatcher(ctx, api.watcherRegistry, w)
		if err != nil {
			results.Results[i].Error = apiservererrors.ServerError(err)
			continue
		}

		results.Results[i].StringsWatcherId = id
		results.Results[i].Changes = initial
	}
	return results, nil
}

<<<<<<< HEAD
func makeActionResult(task operation.Task, receiverTag names.Tag) params.ActionResult {
	actionTag := names.NewActionTag(task.ID)
	ac := &params.Action{
		Tag:            actionTag.Id(),
		Name:           task.ActionName,
		Parameters:     task.Parameters,
		Receiver:       receiverTag.String(),
		Parallel:       &task.IsParallel,
		ExecutionGroup: task.ExecutionGroup,
	}

	result := params.ActionResult{
		Action:    ac,
		Enqueued:  task.Enqueued,
		Status:    task.Status.String(),
		Output:    task.Output,
		Started:   task.Started,
		Completed: task.Completed,
		Message:   task.Message,
	}
	for _, log := range task.Log {
		result.Log = append(result.Log, params.ActionMessage{
			Message:   log.Message,
			Timestamp: log.Timestamp,
		})
	}

	return result
}

=======
>>>>>>> a8e3eefc
// makeOperationReceivers creates a Receivers from the given application names, machine names and unit names.
func makeOperationReceivers(applicationNames []string, machineNames []string, unitNames []string) operation.Receivers {
	return operation.Receivers{
		Applications: applicationNames,
		Machines:     transform.Slice(machineNames, as[machine.Name]),
		Units:        transform.Slice(unitNames, as[unit.Name]),
	}
}

// toOperationResults converts an operation.QueryResult to a params.OperationResults.
func toOperationResults(result operation.QueryResult) params.OperationResults {
	return params.OperationResults{
		Results:   transform.Slice(result.Operations, toOperationResult),
		Truncated: result.Truncated,
	}
}

// toOperationResult converts an operation.OperationInfo to a params.OperationResult.
func toOperationResult(op operation.OperationInfo) params.OperationResult {
	machineResult := transform.Slice(op.Machines, func(f operation.MachineTaskResult) params.ActionResult {
		result := toActionResult(names.NewMachineTag(f.ReceiverName.String()), f.TaskInfo)
		return result
	})
	unitResults := transform.Slice(op.Units, func(f operation.UnitTaskResult) params.ActionResult {
		result := toActionResult(names.NewUnitTag(f.ReceiverName.String()), f.TaskInfo)
		return result
	})
	return params.OperationResult{
		OperationTag: names.NewOperationTag(op.OperationID).String(),
		Summary:      op.Summary,
		Fail:         op.Fail,
		Enqueued:     op.Enqueued,
		Started:      op.Started,
		Completed:    op.Completed,
		Status:       op.Status.String(),
		Actions:      append(machineResult, unitResults...),
		Error:        apiservererrors.ServerError(op.Error),
	}
}

// toActionResult converts an operation.TaskInfo to a params.ActionResult.
func toActionResult(receiver names.Tag, info operation.TaskInfo) params.ActionResult {
	var logs []params.ActionMessage
	if len(info.Log) > 0 {
		logs = transform.Slice(info.Log, func(l operation.TaskLog) params.ActionMessage {
			return params.ActionMessage{Timestamp: l.Timestamp, Message: l.Message}
		})
	}
	return params.ActionResult{
		Action: &params.Action{
			Receiver:       receiver.String(),
			Tag:            names.NewActionTag(info.ID).String(),
			Name:           info.ActionName,
			Parameters:     info.Parameters,
			Parallel:       &info.IsParallel,
			ExecutionGroup: info.ExecutionGroup,
		},
		Enqueued:  info.Enqueued,
		Started:   info.Started,
		Completed: info.Completed,
		Status:    info.Status.String(),
		Message:   info.Message,
		Log:       logs,
		Output:    info.Output,
		Error:     apiservererrors.ServerError(info.Error),
	}
}

// as casts a string to a type T.
func as[T ~string](s string) T {
	return T(s)
}

// zeroNilPtr returns the zero value of T if v is nil, otherwise returns *v.
func zeroNilPtr[T comparable](v *T) T {
	var zero T
	if v == nil {
		return zero
	}
	return *v
}<|MERGE_RESOLUTION|>--- conflicted
+++ resolved
@@ -54,8 +54,6 @@
 
 // OperationService provides access to operations (actions and execs).
 type OperationService interface {
-<<<<<<< HEAD
-=======
 	// AddExecOperation creates an exec operation with tasks for various machines
 	// and units, using the provided parameters.
 	AddExecOperation(ctx context.Context, target operation.Receivers, args operation.ExecArgs) (operation.RunResult, error)
@@ -68,7 +66,6 @@
 	// using the provided parameters.
 	AddActionOperation(ctx context.Context, target []operation.ActionReceiver, args operation.TaskArgs) (operation.RunResult, error)
 
->>>>>>> a8e3eefc
 	// CancelTask attempts to cancel an enqueued task, identified by its
 	// ID.
 	CancelTask(ctx context.Context, taskID string) (operation.Task, error)
@@ -83,26 +80,6 @@
 	// GetTask returns the task identified by its ID.
 	GetTask(ctx context.Context, taskID string) (operation.Task, error)
 
-<<<<<<< HEAD
-	// StartExecOperation creates an exec operation with tasks for various
-	// machines and units, using the provided parameters.
-	StartExecOperation(
-		ctx context.Context,
-		target operation.Receivers,
-		args operation.ExecArgs,
-	) (operation.RunResult, error)
-
-	// StartExecOperationOnAllMachines creates an exec operation
-	// based on the provided parameters on all machines.
-	StartExecOperationOnAllMachines(ctx context.Context, args operation.ExecArgs) (operation.RunResult, error)
-
-	// StartActionOperation creates an action operation with tasks for various
-	// units using the provided parameters.
-	StartActionOperation(ctx context.Context, target []operation.ActionReceiver,
-		args operation.TaskArgs) (operation.RunResult, error)
-
-=======
->>>>>>> a8e3eefc
 	// WatchTaskLogs starts and returns a StringsWatcher that notifies on new log
 	// messages for a specified action being added. The strings are json encoded
 	// action messages.
@@ -203,11 +180,7 @@
 			response.Results[i].Error = apiservererrors.ServerError(err)
 			continue
 		}
-<<<<<<< HEAD
-		response.Results[i] = makeActionResult(task, receiverTag)
-=======
 		response.Results[i] = toActionResult(receiverTag, task.TaskInfo)
->>>>>>> a8e3eefc
 	}
 
 	return response, nil
@@ -244,11 +217,7 @@
 			continue
 		}
 
-<<<<<<< HEAD
-		response.Results[i] = makeActionResult(cancelledAction, receiverTag)
-=======
 		response.Results[i] = toActionResult(receiverTag, cancelledAction.TaskInfo)
->>>>>>> a8e3eefc
 	}
 	return response, nil
 }
@@ -332,39 +301,6 @@
 	return results, nil
 }
 
-<<<<<<< HEAD
-func makeActionResult(task operation.Task, receiverTag names.Tag) params.ActionResult {
-	actionTag := names.NewActionTag(task.ID)
-	ac := &params.Action{
-		Tag:            actionTag.Id(),
-		Name:           task.ActionName,
-		Parameters:     task.Parameters,
-		Receiver:       receiverTag.String(),
-		Parallel:       &task.IsParallel,
-		ExecutionGroup: task.ExecutionGroup,
-	}
-
-	result := params.ActionResult{
-		Action:    ac,
-		Enqueued:  task.Enqueued,
-		Status:    task.Status.String(),
-		Output:    task.Output,
-		Started:   task.Started,
-		Completed: task.Completed,
-		Message:   task.Message,
-	}
-	for _, log := range task.Log {
-		result.Log = append(result.Log, params.ActionMessage{
-			Message:   log.Message,
-			Timestamp: log.Timestamp,
-		})
-	}
-
-	return result
-}
-
-=======
->>>>>>> a8e3eefc
 // makeOperationReceivers creates a Receivers from the given application names, machine names and unit names.
 func makeOperationReceivers(applicationNames []string, machineNames []string, unitNames []string) operation.Receivers {
 	return operation.Receivers{
