--- conflicted
+++ resolved
@@ -49,13 +49,6 @@
 		return params.EnqueuedActions{}, errors.Capture(err)
 	}
 
-<<<<<<< HEAD
-	for i, action := range arg.Actions {
-		if strings.HasSuffix(action.Receiver, leader) {
-			receiver := strings.TrimSuffix(action.Receiver, leader)
-			actionResultByUnitName[action.Receiver] = &actionResults[i]
-			receivers = append(receivers, operation.ActionReceiver{LeaderUnit: receiver})
-=======
 	// We are going to check that all the provided action targets are units
 	// from the same application.
 	var applicationName string
@@ -75,7 +68,6 @@
 			actionResultByUnitName[action.Receiver] = &actionResults[i]
 			receivers = append(receivers, operation.ActionReceiver{LeaderUnit: receiver})
 
->>>>>>> a8e3eefc
 			continue
 		}
 
@@ -84,22 +76,6 @@
 			actionResults[i].Error = apiservererrors.ServerError(err)
 			continue
 		}
-<<<<<<< HEAD
-		actionResultByUnitName[unitTag.Id()] = &actionResults[i]
-		receivers = append(receivers, operation.ActionReceiver{Unit: unit.Name(unitTag.Id())})
-	}
-
-	// If no valid receivers (all are invalid), do not call service; return per-action errors.
-	if len(receivers) == 0 {
-		return params.EnqueuedActions{Actions: actionResults}, nil
-	}
-
-	result, err := a.operationService.StartActionOperation(ctx, receivers, taskParams)
-	if err != nil {
-		return params.EnqueuedActions{}, errors.Capture(err)
-	}
-
-=======
 		// Now check if the application is the same as the previous ones.
 		if applicationName == "" {
 			applicationName = unit.Name(unitTag.Id()).Application()
@@ -121,7 +97,6 @@
 		return params.EnqueuedActions{}, errors.Capture(err)
 	}
 
->>>>>>> a8e3eefc
 	for _, unitResult := range result.Units {
 		targetName := unitResult.ReceiverName.String()
 		if unitResult.IsLeader {
@@ -257,11 +232,7 @@
 		return results, errors.Capture(err)
 	}
 
-<<<<<<< HEAD
-	result, err := a.operationService.StartExecOperation(ctx, target, args)
-=======
 	result, err := a.operationService.AddExecOperation(ctx, target, args)
->>>>>>> a8e3eefc
 	if err != nil {
 		return results, errors.Capture(err)
 	}
@@ -293,11 +264,7 @@
 		return results, errors.Capture(err)
 	}
 
-<<<<<<< HEAD
-	result, err := a.operationService.StartExecOperationOnAllMachines(ctx, args)
-=======
 	result, err := a.operationService.AddExecOperationOnAllMachines(ctx, args)
->>>>>>> a8e3eefc
 	if err != nil {
 		return results, errors.Capture(err)
 	}
