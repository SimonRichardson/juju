// Copyright 2015 Canonical Ltd.
// Licensed under the AGPLv3, see LICENCE file for details.

package modelmanager_test

import (
	"context"
	"testing"
	"time"

	"github.com/juju/errors"
	"github.com/juju/loggo/v2"
	"github.com/juju/names/v6"
	"github.com/juju/tc"
	"go.uber.org/mock/gomock"

	"github.com/juju/juju/apiserver/common"
	apiservererrors "github.com/juju/juju/apiserver/errors"
	"github.com/juju/juju/apiserver/facades/client/modelmanager"
	apiservertesting "github.com/juju/juju/apiserver/testing"
	"github.com/juju/juju/cloud"
	coreagentbinary "github.com/juju/juju/core/agentbinary"
	"github.com/juju/juju/core/assumes"
	"github.com/juju/juju/core/credential"
	coremodel "github.com/juju/juju/core/model"
	modeltesting "github.com/juju/juju/core/model/testing"
	"github.com/juju/juju/core/objectstore"
	"github.com/juju/juju/core/permission"
	"github.com/juju/juju/core/semversion"
	corestatus "github.com/juju/juju/core/status"
	coreuser "github.com/juju/juju/core/user"
	usertesting "github.com/juju/juju/core/user/testing"
	jujuversion "github.com/juju/juju/core/version"
	"github.com/juju/juju/domain/access"
	accesserrors "github.com/juju/juju/domain/access/errors"
	"github.com/juju/juju/domain/blockcommand"
	blockcommanderrors "github.com/juju/juju/domain/blockcommand/errors"
	domainmodel "github.com/juju/juju/domain/model"
	modelerrors "github.com/juju/juju/domain/model/errors"
	"github.com/juju/juju/domain/modeldefaults"
	"github.com/juju/juju/environs"
	"github.com/juju/juju/environs/config"
	_ "github.com/juju/juju/internal/provider/azure"
	_ "github.com/juju/juju/internal/provider/ec2"
	_ "github.com/juju/juju/internal/provider/maas"
	_ "github.com/juju/juju/internal/provider/openstack"
	"github.com/juju/juju/internal/testhelpers"
	coretesting "github.com/juju/juju/internal/testing"
	"github.com/juju/juju/internal/uuid"
	jujutesting "github.com/juju/juju/juju/testing"
	"github.com/juju/juju/rpc/params"
)

type modelManagerSuite struct {
	testhelpers.IsolationSuite

	accessService        *MockAccessService
	modelService         *MockModelService
	modelDefaultService  *MockModelDefaultsService
	domainServicesGetter *MockDomainServicesGetter
	domainServices       *MockModelDomainServices
	applicationService   *MockApplicationService
	blockCommandService  *MockBlockCommandService
	modelInfoService     *MockModelInfoService
	authoriser           apiservertesting.FakeAuthorizer
	api                  *modelmanager.ModelManagerAPI
	controllerUUID       uuid.UUID
	modelConfigService   *MockModelConfigService
	machineService       *MockMachineService

	modelStatusAPI *MockModelStatusAPI
}

func TestModelManagerSuite(t *testing.T) {
	tc.Run(t, &modelManagerSuite{})
}

func (s *modelManagerSuite) setUpMocks(c *tc.C) *gomock.Controller {
	ctrl := gomock.NewController(c)

	s.modelService = NewMockModelService(ctrl)
	s.modelDefaultService = NewMockModelDefaultsService(ctrl)
	s.accessService = NewMockAccessService(ctrl)
	s.domainServicesGetter = NewMockDomainServicesGetter(ctrl)
	s.applicationService = NewMockApplicationService(ctrl)
	s.blockCommandService = NewMockBlockCommandService(ctrl)
	s.machineService = NewMockMachineService(ctrl)
	s.domainServices = NewMockModelDomainServices(ctrl)
	s.modelStatusAPI = NewMockModelStatusAPI(ctrl)

	c.Cleanup(func() {
		s.modelService = nil
		s.modelDefaultService = nil
		s.accessService = nil
		s.domainServicesGetter = nil
		s.applicationService = nil
		s.blockCommandService = nil
		s.machineService = nil
		s.domainServices = nil
		s.modelStatusAPI = nil
	})

	return ctrl
}

func (s *modelManagerSuite) SetUpTest(c *tc.C) {
	s.IsolationSuite.SetUpTest(c)

	var err error
	s.controllerUUID, err = uuid.UUIDFromString(coretesting.ControllerTag.Id())
	c.Assert(err, tc.ErrorIsNil)

	attrs := coretesting.FakeConfig()
	attrs["agent-version"] = jujuversion.Current.String()

	s.authoriser = apiservertesting.FakeAuthorizer{Tag: jujutesting.AdminUser}
}

func (s *modelManagerSuite) setUpAPI(c *tc.C) *gomock.Controller {
	return s.setUpAPIWithUser(c, jujutesting.AdminUser)
}

func (s *modelManagerSuite) setUpAPIWithUser(c *tc.C, user names.UserTag) *gomock.Controller {
	ctrl := s.setUpMocks(c)

	s.authoriser.Tag = user
	user, _ = s.authoriser.GetAuthTag().(names.UserTag)

	cred := cloud.NewEmptyCredential()
	s.api = modelmanager.NewModelManagerAPI(
		c.Context(),
		user.Name() == "admin",
		user,
		s.modelStatusAPI,
		s.controllerUUID,
		modeltesting.GenModelUUID(c),
		modelmanager.Services{
			DomainServicesGetter: s.domainServicesGetter,
			CredentialService:    apiservertesting.ConstCredentialGetter(&cred),
			ModelService:         s.modelService,
			ModelDefaultsService: s.modelDefaultService,
			ApplicationService:   s.applicationService,
			AccessService:        s.accessService,
			ObjectStore:          &mockObjectStore{},
		},
		func(ctx context.Context, modelUUID coremodel.UUID) (common.BlockCheckerInterface, error) {
			return common.NewBlockChecker(s.blockCommandService), nil
		},
		s.authoriser,
	)

	var fs assumes.FeatureSet
	fs.Add(assumes.Feature{Name: "example"})

	s.applicationService.EXPECT().GetSupportedFeatures(gomock.Any()).Return(fs, nil).AnyTimes()
	return ctrl
}

// generateModelUUIDAndTag generates a model UUID and tag for testing. This is
// a simple convenience function to avoid having to first generate a model uuid
// then cast it into a tag. This function does not setup any preconditions in
// testing states.
func generateModelUUIDAndTag(c *tc.C) (coremodel.UUID, names.ModelTag) {
	modelUUID := modeltesting.GenModelUUID(c)
	return modelUUID, names.NewModelTag(modelUUID.String())
}

// expectCreateModel expects all the calls to the services made during model
// creation. It generates the calls based off the modelCreateArgs.
func (s *modelManagerSuite) expectCreateModel(
	c *tc.C,
	ctrl *gomock.Controller,
	modelCreateArgs params.ModelCreateArgs,
	expectedCloudCredential credential.Key,
	expectedCloudName string,
	expectedCloudRegion string,
) coremodel.UUID {
	modelUUID := modeltesting.GenModelUUID(c)
	adminName := usertesting.GenNewName(c, "admin")
	adminUUID := usertesting.GenUserUUID(c)

	defaultCred := credential.Key{
		Cloud: "dummy",
		Owner: coreuser.AdminUserName,
		Name:  "some-credential",
	}

	// Get the default cloud name and credential.
	s.modelService.EXPECT().DefaultModelCloudInfo(
		gomock.Any()).Return("dummy", "dummy-region", nil)
	// Get the uuid of the model admin.
	s.accessService.EXPECT().GetUserUUIDByName(
		gomock.Any(), adminName,
	).Return(adminUUID, nil)

	// Create model in controller database.
	s.modelService.EXPECT().CreateModel(gomock.Any(), domainmodel.GlobalModelCreationArgs{
		Name:        modelCreateArgs.Name,
		Qualifier:   "admin",
		AdminUsers:  []coreuser.UUID{adminUUID},
		Cloud:       expectedCloudName,
		CloudRegion: expectedCloudRegion,
		Credential:  expectedCloudCredential,
	}).Return(
		modelUUID,
		func(context.Context) error { return nil },
		nil,
	)

	expectedModelInfo := coremodel.Model{
		Name:        "foo",
		UUID:        modelUUID,
		Qualifier:   coremodel.Qualifier(modelCreateArgs.Qualifier),
		Cloud:       expectedCloudName,
		CloudRegion: expectedCloudRegion,
	}
	if expectedCloudCredential.IsZero() {
		expectedModelInfo.Credential = defaultCred
	} else {
		expectedModelInfo.Credential = expectedCloudCredential
	}
	s.modelService.EXPECT().Model(gomock.Any(), modelUUID).Return(expectedModelInfo, nil)

	// Create and setup model in model database.
	s.expectCreateModelOnModelDB(ctrl, modelCreateArgs.Config)

	modelConfig := map[string]any{}
	for k, v := range modelCreateArgs.Config {
		modelConfig[k] = v
	}

	modelConfig["uuid"] = modelUUID
	modelConfig["name"] = modelCreateArgs.Name
	modelConfig["type"] = expectedCloudName

	// Called as part of getModelInfo which returns information to the user
	// about the newly created model.
	s.modelService.EXPECT().GetModelUsers(gomock.Any(), gomock.Any()).AnyTimes()

	return modelUUID
}

// expectCreateModelOnModelDB expects all the service calls to the new model's
// own database.
func (s *modelManagerSuite) expectCreateModelOnModelDB(
	ctrl *gomock.Controller,
	modelConfig map[string]any,
) {
	// Expect call to get the model domain services.
	modelDomainServices := NewMockModelDomainServices(ctrl)
	s.domainServicesGetter.EXPECT().DomainServicesForModel(gomock.Any(), gomock.Any()).Return(modelDomainServices, nil).AnyTimes()

	// Expect calls to get various model services.
	s.modelInfoService = NewMockModelInfoService(ctrl)
	networkService := NewMockNetworkService(ctrl)

	s.modelConfigService = NewMockModelConfigService(ctrl)
	modelAgentService := NewMockModelAgentService(ctrl)

	statusService := NewMockStatusService(ctrl)

	modelDomainServices.EXPECT().ModelInfo().Return(s.modelInfoService).AnyTimes()
	modelDomainServices.EXPECT().Network().Return(networkService)
	modelDomainServices.EXPECT().Config().Return(s.modelConfigService).AnyTimes()
	modelDomainServices.EXPECT().Agent().Return(modelAgentService).AnyTimes()
	modelDomainServices.EXPECT().Status().Return(statusService).AnyTimes()

	// Expect calls to functions of the model services.
	t := time.Now()
	statusService.EXPECT().GetModelStatus(gomock.Any()).Return(corestatus.StatusInfo{
		Status: corestatus.Available,
		Since:  &t,
	}, nil)
	s.modelInfoService.EXPECT().GetModelInfo(gomock.Any()).Return(coremodel.ModelInfo{
		// Use a version we shouldn't have now to ensure we're using the
		// ModelAgentService rather than the ModelInfo data.
		AgentVersion:   semversion.MustParse("2.6.5"),
		ControllerUUID: s.controllerUUID,
		Cloud:          "dummy",
		CloudType:      "dummy",
	}, nil)
	modelAgentService.EXPECT().GetModelTargetAgentVersion(gomock.Any()).Return(jujuversion.Current, nil)
	s.modelConfigService.EXPECT().SetModelConfig(gomock.Any(), modelConfig)
	networkService.EXPECT().ReloadSpaces(gomock.Any())
}

func (s *modelManagerSuite) TestCreateModelQualifierMismatch(c *tc.C) {
	charlie := names.NewUserTag("add-model-charlie")
	defer s.setUpAPIWithUser(c, charlie).Finish()

	s.modelService.EXPECT().DefaultModelCloudInfo(
		gomock.Any()).Return("dummy", "dummy-region", nil)

	args := params.ModelCreateArgs{
		Name:      "foo",
		Qualifier: "prod",
		Config: map[string]interface{}{
			"bar": "baz",
		},
		CloudTag:           "cloud-dummy",
		CloudRegion:        "qux",
		CloudCredentialTag: "cloudcred-dummy_admin_some-credential",
	}

	_, err := s.api.CreateModel(c.Context(), args)
	c.Assert(err, tc.ErrorMatches, `cannot create model with qualifier "prod"`)
}

func (s *modelManagerSuite) TestCreateModelArgsWithCloud(c *tc.C) {
	ctrl := s.setUpAPI(c)
	defer ctrl.Finish()

	cloudCredental := credential.Key{
		Cloud: "dummy",
		Owner: coreuser.AdminUserName,
		Name:  "some-credential",
	}
	args := params.ModelCreateArgs{
		Name:      "foo",
		Qualifier: "admin",
		Config: map[string]interface{}{
			"bar": "baz",
		},
		CloudTag:           "cloud-dummy",
		CloudRegion:        "qux",
		CloudCredentialTag: "cloudcred-dummy_admin_some-credential",
	}

	s.expectCreateModel(c, ctrl, args, cloudCredental, "dummy", "qux")
	s.modelInfoService.EXPECT().CreateModel(gomock.Any()).Return(nil)

	_, err := s.api.CreateModel(c.Context(), args)
	c.Assert(err, tc.ErrorIsNil)
}

<<<<<<< HEAD
func (s *modelManagerSuite) TestCreateModelDefaultRegion(c *tc.C) {
	ctrl := s.setUpAPI(c)
	defer ctrl.Finish()
=======
func (s *modelManagerSuite) TestCreateModelWithTargetControllerSet(c *gc.C) {
	args := params.ModelCreateArgs{
		Name:               "foo",
		OwnerTag:           "user-admin",
		CloudTag:           "cloud-some-cloud",
		CloudRegion:        "qux",
		CloudCredentialTag: "cloudcred-some-cloud_admin_some-credential",
		TargetController:   "some-controller",
	}
	_, err := s.api.CreateModel(args)
	c.Assert(err, gc.ErrorMatches, `target-controller parameter is only supported on JAAS`)
}

func (s *modelManagerSuite) TestCreateModelArgsWithCloudNotFound(c *gc.C) {
	s.st.SetErrors(errors.NotFoundf("cloud"))
	args := params.ModelCreateArgs{
		Name:     "foo",
		OwnerTag: "user-admin",
		CloudTag: "cloud-some-unknown-cloud",
	}
	_, err := s.api.CreateModel(args)
	c.Assert(err, gc.ErrorMatches, `cloud "some-unknown-cloud" not found, expected one of \["some-cloud"\]`)
}
>>>>>>> e5e000ce

	args := params.ModelCreateArgs{
		Name:      "foo",
		Qualifier: "admin",
	}

	s.expectCreateModel(c, ctrl, args, credential.Key{Cloud: "dummy", Owner: coreuser.AdminUserName, Name: "some-credential"}, "dummy", "dummy-region")
	s.modelInfoService.EXPECT().CreateModel(gomock.Any()).Return(nil)
	s.modelService.EXPECT().DefaultCloudCredentialKeyForOwner(gomock.Any(), usertesting.GenNewName(c, "admin"), "dummy").Return(credential.Key{Name: "some-credential", Cloud: "dummy", Owner: usertesting.GenNewName(c, "admin")}, nil)

	_, err := s.api.CreateModel(c.Context(), args)
	c.Assert(err, tc.ErrorIsNil)
}

func (s *modelManagerSuite) TestCreateModelDefaultCredentialAdmin(c *tc.C) {
	ctrl := s.setUpAPI(c)
	defer ctrl.Finish()

	args := params.ModelCreateArgs{
		Name:      "foo",
		Qualifier: "admin",
	}

	s.expectCreateModel(c, ctrl, args, credential.Key{Cloud: "dummy", Owner: coreuser.AdminUserName, Name: "some-credential"}, "dummy", "dummy-region")
	s.modelInfoService.EXPECT().CreateModel(gomock.Any()).Return(nil)
	s.modelService.EXPECT().DefaultCloudCredentialKeyForOwner(gomock.Any(), usertesting.GenNewName(c, "admin"), "dummy").Return(credential.Key{Name: "some-credential", Cloud: "dummy", Owner: usertesting.GenNewName(c, "admin")}, nil)

	_, err := s.api.CreateModel(c.Context(), args)
	c.Assert(err, tc.ErrorIsNil)
}

func (s *modelManagerSuite) TestCreateModelArgsWithAgentVersion(c *tc.C) {
	ctrl := s.setUpAPI(c)
	defer ctrl.Finish()

	cloudCredental := credential.Key{
		Cloud: "dummy",
		Owner: coreuser.AdminUserName,
		Name:  "some-credential",
	}
	args := params.ModelCreateArgs{
		Name:      "foo",
		Qualifier: "admin",
		Config: map[string]interface{}{
			"bar":                  "baz",
			config.AgentVersionKey: jujuversion.Current.String(),
		},
		CloudTag:           "cloud-dummy",
		CloudRegion:        "qux",
		CloudCredentialTag: "cloudcred-dummy_admin_some-credential",
	}

	s.expectCreateModel(c, ctrl, args, cloudCredental, "dummy", "qux")
	s.modelInfoService.EXPECT().CreateModelWithAgentVersion(gomock.Any(), jujuversion.Current).Return(nil)

	_, err := s.api.CreateModel(c.Context(), args)
	c.Assert(err, tc.ErrorIsNil)
}

func (s *modelManagerSuite) TestCreateModelArgsWithAgentVersionAndStream(c *tc.C) {
	ctrl := s.setUpAPI(c)
	defer ctrl.Finish()

	cloudCredental := credential.Key{
		Cloud: "dummy",
		Owner: coreuser.AdminUserName,
		Name:  "some-credential",
	}
	args := params.ModelCreateArgs{
		Name:      "foo",
		Qualifier: "admin",
		Config: map[string]interface{}{
			"bar":                  "baz",
			config.AgentVersionKey: jujuversion.Current.String(),
			config.AgentStreamKey:  "released",
		},
		CloudTag:           "cloud-dummy",
		CloudRegion:        "qux",
		CloudCredentialTag: "cloudcred-dummy_admin_some-credential",
	}

	s.expectCreateModel(c, ctrl, args, cloudCredental, "dummy", "qux")
	s.modelInfoService.EXPECT().CreateModelWithAgentVersionStream(gomock.Any(), jujuversion.Current, coreagentbinary.AgentStreamReleased).Return(nil)

	_, err := s.api.CreateModel(c.Context(), args)
	c.Assert(err, tc.ErrorIsNil)
}

func (s *modelManagerSuite) TestModelDefaults(c *tc.C) {
	defer s.setUpAPI(c).Finish()

	s.modelDefaultService.EXPECT().CloudDefaults(gomock.Any(), "dummy").Return(modeldefaults.ModelDefaultAttributes{
		"attr": {
			Controller: "val",
			Regions: []modeldefaults.RegionDefaultValue{{
				Name:  "dummy",
				Value: "val++",
			}},
		},
		"attr2": {
			Default:    "val2",
			Controller: "val3",
			Regions: []modeldefaults.RegionDefaultValue{{
				Name:  "left",
				Value: "spam",
			}},
		},
	}, nil)

	results, err := s.api.ModelDefaultsForClouds(c.Context(), params.Entities{
		Entities: []params.Entity{{Tag: names.NewCloudTag("dummy").String()}},
	})
	c.Assert(err, tc.ErrorIsNil)
	expectedValues := map[string]params.ModelDefaults{
		"attr": {
			Controller: "val",
			Regions: []params.RegionDefaults{{
				RegionName: "dummy",
				Value:      "val++"}}},
		"attr2": {
			Controller: "val3",
			Default:    "val2",
			Regions: []params.RegionDefaults{{
				RegionName: "left",
				Value:      "spam"}}},
	}
	c.Assert(results.Results, tc.HasLen, 1)
	c.Assert(results.Results[0].Error, tc.IsNil)
	c.Assert(results.Results[0].Config, tc.DeepEquals, expectedValues)
}

func (s *modelManagerSuite) TestSetModelCloudDefaults(c *tc.C) {
	defer s.setUpAPI(c).Finish()
	s.blockCommandService.EXPECT().GetBlockSwitchedOn(gomock.Any(), blockcommand.ChangeBlock).
		Return("", blockcommanderrors.NotFound).AnyTimes()

	defaults := map[string]interface{}{
		"attr3": "val3",
		"attr4": "val4",
	}
	s.modelDefaultService.EXPECT().UpdateCloudDefaults(gomock.Any(), "test", defaults)
	params := params.SetModelDefaults{
		Config: []params.ModelDefaultValues{{CloudTag: "cloud-test", Config: defaults}},
	}
	result, err := s.api.SetModelDefaults(c.Context(), params)
	c.Assert(err, tc.ErrorIsNil)
	c.Assert(result.OneError(), tc.ErrorIsNil)
}

func (s *modelManagerSuite) TestSetModelRegionDefaults(c *tc.C) {
	defer s.setUpAPI(c).Finish()
	s.blockCommandService.EXPECT().GetBlockSwitchedOn(gomock.Any(), blockcommand.ChangeBlock).
		Return("", blockcommanderrors.NotFound).AnyTimes()

	defaults := map[string]interface{}{
		"attr3": "val3",
		"attr4": "val4",
	}
	s.modelDefaultService.EXPECT().UpdateCloudRegionDefaults(gomock.Any(), "test", "east", defaults)
	params := params.SetModelDefaults{
		Config: []params.ModelDefaultValues{{CloudTag: "cloud-test", CloudRegion: "east", Config: defaults}},
	}
	result, err := s.api.SetModelDefaults(c.Context(), params)
	c.Assert(err, tc.ErrorIsNil)
	c.Assert(result.OneError(), tc.ErrorIsNil)
}

func (s *modelManagerSuite) blockAllChanges(c *tc.C, msg string) {
	s.blockCommandService.EXPECT().GetBlockSwitchedOn(gomock.Any(), gomock.Any()).Return(msg, nil)
}

func (s *modelManagerSuite) assertBlocked(c *tc.C, err error, msg string) {
	c.Assert(params.IsCodeOperationBlocked(err), tc.IsTrue, tc.Commentf("error: %#v", err))
	c.Assert(errors.Cause(err), tc.DeepEquals, &params.Error{
		Message: msg,
		Code:    "operation is blocked",
	})
}

func (s *modelManagerSuite) TestBlockChangesSetModelDefaults(c *tc.C) {
	defer s.setUpAPI(c).Finish()

	s.blockAllChanges(c, "TestBlockChangesSetModelDefaults")
	_, err := s.api.SetModelDefaults(c.Context(), params.SetModelDefaults{})
	s.assertBlocked(c, err, "TestBlockChangesSetModelDefaults")
}

func (s *modelManagerSuite) TestUnsetModelCloudDefaults(c *tc.C) {
	defer s.setUpAPI(c).Finish()
	s.blockCommandService.EXPECT().GetBlockSwitchedOn(gomock.Any(), blockcommand.ChangeBlock).
		Return("", blockcommanderrors.NotFound).AnyTimes()

	s.modelDefaultService.EXPECT().RemoveCloudDefaults(gomock.Any(), "test", []string{"attr"})
	args := params.UnsetModelDefaults{
		Keys: []params.ModelUnsetKeys{{
			CloudTag: "cloud-test",
			Keys:     []string{"attr"},
		}}}
	result, err := s.api.UnsetModelDefaults(c.Context(), args)
	c.Assert(err, tc.ErrorIsNil)
	c.Assert(result.OneError(), tc.ErrorIsNil)
}

func (s *modelManagerSuite) TestUnsetModelRegionDefaults(c *tc.C) {
	defer s.setUpAPI(c).Finish()
	s.blockCommandService.EXPECT().GetBlockSwitchedOn(gomock.Any(), blockcommand.ChangeBlock).
		Return("", blockcommanderrors.NotFound).AnyTimes()

	s.modelDefaultService.EXPECT().RemoveCloudRegionDefaults(gomock.Any(), "test", "east", []string{"attr"})
	args := params.UnsetModelDefaults{
		Keys: []params.ModelUnsetKeys{{
			CloudTag:    "cloud-test",
			CloudRegion: "east",
			Keys:        []string{"attr"},
		}}}
	result, err := s.api.UnsetModelDefaults(c.Context(), args)
	c.Assert(err, tc.ErrorIsNil)
	c.Assert(result.OneError(), tc.ErrorIsNil)
}

func (s *modelManagerSuite) TestBlockUnsetModelDefaults(c *tc.C) {
	defer s.setUpAPI(c).Finish()

	s.blockAllChanges(c, "TestBlockUnsetModelDefaults")
	args := params.UnsetModelDefaults{
		Keys: []params.ModelUnsetKeys{{
			Keys: []string{"abc"},
		}}}
	_, err := s.api.UnsetModelDefaults(c.Context(), args)
	s.assertBlocked(c, err, "TestBlockUnsetModelDefaults")
}

func (s *modelManagerSuite) TestModelDefaultsAsNormalUser(c *tc.C) {
	defer s.setUpAPIWithUser(c, names.NewUserTag("charlie")).Finish()

	got, err := s.api.ModelDefaultsForClouds(c.Context(), params.Entities{
		Entities: []params.Entity{{Tag: names.NewCloudTag("dummy").String()}},
	})
	c.Assert(err, tc.ErrorMatches, "permission denied")
	c.Assert(got, tc.DeepEquals, params.ModelDefaultsResults{})
}

func (s *modelManagerSuite) TestSetModelDefaultsAsNormalUser(c *tc.C) {
	defer s.setUpAPIWithUser(c, names.NewUserTag("charlie")).Finish()

	got, err := s.api.SetModelDefaults(c.Context(), params.SetModelDefaults{
		Config: []params.ModelDefaultValues{{
			Config: map[string]interface{}{
				"ftp-proxy": "http://charlie",
			}}}})
	c.Assert(err, tc.ErrorMatches, "permission denied")
	c.Assert(got, tc.DeepEquals, params.ErrorResults{
		Results: []params.ErrorResult{{Error: nil}},
	})
}

func (s *modelManagerSuite) TestUnsetModelDefaultsAsNormalUser(c *tc.C) {
	defer s.setUpAPIWithUser(c, names.NewUserTag("charlie")).Finish()

	got, err := s.api.UnsetModelDefaults(c.Context(), params.UnsetModelDefaults{
		Keys: []params.ModelUnsetKeys{{
			Keys: []string{"attr2"}}}})
	c.Assert(err, tc.ErrorMatches, "permission denied")
	c.Assert(got, tc.DeepEquals, params.ErrorResults{
		Results: []params.ErrorResult{{Error: nil}},
	})
}

func (s *modelManagerSuite) TestDumpModel(c *tc.C) {
	c.Skip("re-implement dump model")
}

func (s *modelManagerSuite) TestDumpModelMissingModel(c *tc.C) {
	c.Skip("re-implement dump model")
}

func (s *modelManagerSuite) TestDumpModelUsers(c *tc.C) {
	c.Skip("re-implement dump model")
}

func (s *modelManagerSuite) TestUpdatedModel(c *tc.C) {
	defer s.setUpAPIWithUser(c, jujutesting.AdminUser).Finish()

	as := s.accessService.EXPECT()
	modelUUID, modelTag := generateModelUUIDAndTag(c)
	testUser := names.NewUserTag("foobar")
	updateArgs := access.UpdatePermissionArgs{
		AccessSpec: permission.AccessSpec{
			Target: permission.ID{
				ObjectType: permission.Model,
				Key:        modelUUID.String(),
			},
			Access: permission.WriteAccess,
		},
		Change:  permission.Grant,
		Subject: coreuser.NameFromTag(testUser),
	}
	as.UpdatePermission(gomock.Any(), updateArgs).Return(nil)

	args := params.ModifyModelAccessRequest{
		Changes: []params.ModifyModelAccess{
			{
				UserTag:  testUser.String(),
				Action:   params.GrantModelAccess,
				Access:   params.ModelWriteAccess,
				ModelTag: modelTag.String(),
			},
		}}

	results, err := s.api.ModifyModelAccess(c.Context(), args)
	c.Assert(err, tc.ErrorIsNil)
	c.Check(results.Results, tc.HasLen, 1)
	c.Check(results.OneError(), tc.ErrorIsNil)
}

func (s *modelManagerSuite) TestModelStatus(c *tc.C) {
	defer s.setUpAPI(c).Finish()

	_, modelTag := generateModelUUIDAndTag(c)

	s.domainServicesGetter.EXPECT().DomainServicesForModel(gomock.Any(), gomock.Any()).Return(s.domainServices, nil).AnyTimes()
	s.domainServices.EXPECT().Machine().Return(s.machineService).AnyTimes()
	s.modelStatusAPI.EXPECT().ModelStatus(gomock.Any(), params.Entities{
		Entities: []params.Entity{
			{Tag: modelTag.String()},
		},
	}).Return(params.ModelStatusResults{
		Results: []params.ModelStatus{
			{ModelTag: modelTag.String()},
		},
	}, nil)

	results, err := s.api.ModelStatus(c.Context(), params.Entities{
		Entities: []params.Entity{
			{Tag: modelTag.String()},
		},
	})
	c.Assert(err, tc.ErrorIsNil)
	c.Assert(results, tc.DeepEquals, params.ModelStatusResults{
		Results: []params.ModelStatus{
			{ModelTag: modelTag.String()},
		},
	})
}

func (s *modelManagerSuite) TestChangeModelCredential(c *tc.C) {
	defer s.setUpAPI(c).Finish()
	s.blockCommandService.EXPECT().GetBlockSwitchedOn(gomock.Any(), blockcommand.ChangeBlock).Return("", blockcommanderrors.NotFound)

	credentialTag := names.NewCloudCredentialTag("foo/bob/bar")
	modelUUID, modelTag := generateModelUUIDAndTag(c)
	s.modelService.EXPECT().UpdateCredential(
		gomock.Any(),
		modelUUID,
		credential.KeyFromTag(credentialTag),
	).Return(nil)
	results, err := s.api.ChangeModelCredential(c.Context(), params.ChangeModelCredentialsParams{
		Models: []params.ChangeModelCredentialParams{
			{
				ModelTag:           modelTag.String(),
				CloudCredentialTag: credentialTag.String(),
			},
		},
	})
	c.Check(err, tc.ErrorIsNil)
	c.Check(results.Results, tc.HasLen, 1)
	c.Check(results.Results[0].Error, tc.IsNil)
}

func (s *modelManagerSuite) TestChangeModelCredentialBulkUninterrupted(c *tc.C) {
	defer s.setUpAPI(c).Finish()
	s.blockCommandService.EXPECT().GetBlockSwitchedOn(gomock.Any(), blockcommand.ChangeBlock).
		Return("", blockcommanderrors.NotFound).AnyTimes()

	credentialTag := names.NewCloudCredentialTag("foo/bob/bar")
	modelUUID, modelTag := generateModelUUIDAndTag(c)
	s.modelService.EXPECT().UpdateCredential(
		gomock.Any(),
		modelUUID,
		credential.KeyFromTag(credentialTag),
	).Return(nil)
	// Check that we don't err out immediately if a model errs.
	results, err := s.api.ChangeModelCredential(c.Context(), params.ChangeModelCredentialsParams{
		Models: []params.ChangeModelCredentialParams{
			{ModelTag: "bad-model-tag"},
			{
				ModelTag:           modelTag.String(),
				CloudCredentialTag: credentialTag.String(),
			},
		},
	})

	c.Check(err, tc.ErrorIsNil)
	c.Check(results.Results, tc.HasLen, 2)
	c.Check(results.Results[0].Error, tc.ErrorMatches, `"bad-model-tag" is not a valid tag`)
	c.Check(results.Results[1].Error, tc.IsNil)

	// Check that we don't err out if a model errs even if some firsts in collection pass.
	results, err = s.api.ChangeModelCredential(c.Context(), params.ChangeModelCredentialsParams{
		Models: []params.ChangeModelCredentialParams{
			{ModelTag: modelTag.String()},
			{ModelTag: modelTag.String(), CloudCredentialTag: "bad-credential-tag"},
		},
	})
	c.Assert(err, tc.ErrorIsNil)
	c.Assert(results.Results, tc.HasLen, 2)
	c.Assert(results.Results[1].Error, tc.ErrorMatches, `"bad-credential-tag" is not a valid tag`)
}

func (s *modelManagerSuite) TestChangeModelCredentialUnauthorisedUser(c *tc.C) {
	defer s.setUpAPIWithUser(c, names.NewUserTag("bob@remote")).Finish()
	s.blockCommandService.EXPECT().GetBlockSwitchedOn(gomock.Any(), blockcommand.ChangeBlock).Return("", blockcommanderrors.NotFound)

	_, modelTag := generateModelUUIDAndTag(c)
	credentialTag := names.NewCloudCredentialTag("foo/bob/bar").String()

	results, err := s.api.ChangeModelCredential(c.Context(), params.ChangeModelCredentialsParams{
		Models: []params.ChangeModelCredentialParams{
			{ModelTag: modelTag.String(), CloudCredentialTag: credentialTag},
		},
	})

	c.Assert(err, tc.ErrorIsNil)
	c.Assert(results.Results[0].Error, tc.ErrorMatches, `permission denied`)
}

func (s *modelManagerSuite) TestListModelsAdminSelf(c *tc.C) {
	defer s.setUpAPI(c).Finish()

	userUUID := usertesting.GenUserUUID(c)
	userTag := names.NewUserTag("non-admin")

	modelUUID := modeltesting.GenModelUUID(c)
	modelUUIDNeverAccessed := modeltesting.GenModelUUID(c)
	modelUUIDNotExist := modeltesting.GenModelUUID(c)

	now := time.Now()
	s.accessService.EXPECT().GetUserUUIDByName(gomock.Any(), coreuser.NameFromTag(userTag)).Return(userUUID, nil)
	s.modelService.EXPECT().ListAllModels(gomock.Any()).Return([]coremodel.Model{
		{UUID: modelUUID, Qualifier: "prod"},
		{UUID: modelUUIDNeverAccessed, Qualifier: "prod"},
		{UUID: modelUUIDNotExist},
	}, nil)

	s.accessService.EXPECT().LastModelLogin(
		gomock.Any(), coreuser.NameFromTag(userTag), modelUUID).Return(now, nil)
	s.accessService.EXPECT().LastModelLogin(
		gomock.Any(), coreuser.NameFromTag(userTag), modelUUIDNeverAccessed).Return(time.Time{}, accesserrors.UserNeverAccessedModel)
	s.accessService.EXPECT().LastModelLogin(
		gomock.Any(), coreuser.NameFromTag(userTag), modelUUIDNotExist).Return(time.Time{}, modelerrors.NotFound)

	results, err := s.api.ListModels(
		c.Context(),
		params.Entity{Tag: userTag.String()},
	)
	c.Assert(err, tc.ErrorIsNil)
	c.Assert(results, tc.DeepEquals, params.UserModelList{
		UserModels: []params.UserModel{
			{
				Model: params.Model{
					UUID:      modelUUID.String(),
					Qualifier: "prod",
				},
				LastConnection: &now,
			},
			{
				Model: params.Model{
					UUID:      modelUUIDNeverAccessed.String(),
					Qualifier: "prod",
				},
			},
		},
	})
}

func (s *modelManagerSuite) TestListModelsNonAdminSelf(c *tc.C) {
	userUUID := usertesting.GenUserUUID(c)
	userTag := names.NewUserTag("non-admin")

	defer s.setUpAPIWithUser(c, userTag).Finish()

	modelUUID := modeltesting.GenModelUUID(c)
	modelUUIDNeverAccessed := modeltesting.GenModelUUID(c)
	modelUUIDNotExist := modeltesting.GenModelUUID(c)

	now := time.Now()
	s.accessService.EXPECT().GetUserUUIDByName(gomock.Any(), coreuser.NameFromTag(userTag)).Return(userUUID, nil)
	s.modelService.EXPECT().ListModelsForUser(gomock.Any(), userUUID).Return([]coremodel.Model{
		{UUID: modelUUID, Qualifier: "prod"},
		{UUID: modelUUIDNeverAccessed, Qualifier: "prod"},
		{UUID: modelUUIDNotExist},
	}, nil)

	s.accessService.EXPECT().LastModelLogin(
		gomock.Any(), coreuser.NameFromTag(userTag), modelUUID).Return(now, nil)
	s.accessService.EXPECT().LastModelLogin(
		gomock.Any(), coreuser.NameFromTag(userTag), modelUUIDNeverAccessed).Return(time.Time{}, accesserrors.UserNeverAccessedModel)
	s.accessService.EXPECT().LastModelLogin(
		gomock.Any(), coreuser.NameFromTag(userTag), modelUUIDNotExist).Return(time.Time{}, modelerrors.NotFound)

	results, err := s.api.ListModels(
		c.Context(),
		params.Entity{Tag: userTag.String()},
	)
	c.Assert(err, tc.ErrorIsNil)
	c.Assert(results, tc.DeepEquals, params.UserModelList{
		UserModels: []params.UserModel{
			{
				Model: params.Model{
					UUID:      modelUUID.String(),
					Qualifier: "prod",
				},
				LastConnection: &now,
			},
			{
				Model: params.Model{
					UUID:      modelUUIDNeverAccessed.String(),
					Qualifier: "prod",
				},
			},
		},
	})
}

func (s *modelManagerSuite) TestListModelsDenied(c *tc.C) {
	userTag := names.NewUserTag("non-admin@remote")
	anotherUserTag := names.NewUserTag("another-non-admin@remote")

	defer s.setUpAPIWithUser(c, userTag).Finish()

	_, err := s.api.ListModels(
		c.Context(),
		params.Entity{Tag: anotherUserTag.String()},
	)
	c.Assert(err, tc.ErrorIs, apiservererrors.ErrPerm)
}

// modelManagerStateSuite contains end-to-end tests.
// Prefer adding tests to modelManagerSuite above.
type modelManagerStateSuite struct {
	jujutesting.ApiServerSuite

	modelmanager *modelmanager.ModelManagerAPI
	authoriser   apiservertesting.FakeAuthorizer

	controllerConfigService *MockControllerConfigService
	accessService           *MockAccessService
	modelService            *MockModelService
	modelInfoService        *MockModelInfoService
	applicationService      *MockApplicationService
	domainServicesGetter    *MockDomainServicesGetter
	blockCommandService     *MockBlockCommandService

	modelStatusAPI *MockModelStatusAPI

	store objectstore.ObjectStore

	controllerUUID uuid.UUID
}

func TestModelManagerStateSuite(t *testing.T) {
	tc.Run(t, &modelManagerStateSuite{})
}

func (s *modelManagerStateSuite) SetUpSuite(c *tc.C) {
	coretesting.SkipUnlessControllerOS(c)
	s.ApiServerSuite.SetUpSuite(c)
}

func (s *modelManagerStateSuite) SetUpTest(c *tc.C) {
	s.controllerUUID = uuid.MustNewUUID()

	s.ControllerModelConfigAttrs = map[string]interface{}{
		"agent-version": jujuversion.Current.String(),
	}
	s.ApiServerSuite.SetUpTest(c)
	s.authoriser = apiservertesting.FakeAuthorizer{
		Tag: jujutesting.AdminUser,
	}

	s.store = jujutesting.NewObjectStore(c, s.ControllerModelUUID())

	loggo.GetLogger("juju.apiserver.modelmanager").SetLogLevel(loggo.TRACE)
}

func (s *modelManagerStateSuite) setupMocks(c *tc.C) *gomock.Controller {
	ctrl := gomock.NewController(c)

	s.controllerConfigService = NewMockControllerConfigService(ctrl)
	s.accessService = NewMockAccessService(ctrl)
	s.modelService = NewMockModelService(ctrl)
	s.modelInfoService = NewMockModelInfoService(ctrl)
	s.applicationService = NewMockApplicationService(ctrl)
	s.domainServicesGetter = NewMockDomainServicesGetter(ctrl)
	s.blockCommandService = NewMockBlockCommandService(ctrl)
	s.modelStatusAPI = NewMockModelStatusAPI(ctrl)

	var fs assumes.FeatureSet
	s.applicationService.EXPECT().GetSupportedFeatures(gomock.Any()).AnyTimes().Return(fs, nil)

	return ctrl
}

func (s *modelManagerStateSuite) setAPIUser(c *tc.C, user names.UserTag) {
	s.authoriser.Tag = user

	domainServices := s.ControllerDomainServices(c)

	s.modelmanager = modelmanager.NewModelManagerAPI(
		c.Context(),
		user.Name() == "admin",
		user,
		s.modelStatusAPI,
		s.controllerUUID,
		coremodel.UUID(s.ControllerModelUUID()),
		modelmanager.Services{
			DomainServicesGetter: s.domainServicesGetter,
			CredentialService:    domainServices.Credential(),
			ModelService:         s.modelService,
			ModelDefaultsService: nil,
			AccessService:        s.accessService,
			ObjectStore:          &mockObjectStore{},
			ApplicationService:   s.applicationService,
		},
		func(ctx context.Context, modelUUID coremodel.UUID) (common.BlockCheckerInterface, error) {
			return common.NewBlockChecker(s.blockCommandService), nil
		},
		s.authoriser,
	)
}

func (s *modelManagerStateSuite) TestStub(c *tc.C) {
	c.Skip(`This suite is missing tests for the following scenarios:
- Test admin can create model for someone else;
- Test create a model by an admin user for other user;
- Test create a model by a non admin user for other user will fail;
- Test create a model by a non admin user for self;
- Test create a model with agent version;
- Test create a model with agent version and stream;
- Test destroy an owned model by the logged in user;
- Test destroy models by an admin user;
- Test destroy models failed - invalid model tag;
- Test destroy models failed - permission denied;
`)
}

func (s *modelManagerStateSuite) TestAdminModelManager(c *tc.C) {
	defer s.setupMocks(c).Finish()

	user := jujutesting.AdminUser
	s.setAPIUser(c, user)
	c.Assert(modelmanager.AuthCheck(c, s.modelmanager, user), tc.IsTrue)
}

func (s *modelManagerStateSuite) TestNonAdminModelManager(c *tc.C) {
	defer s.setupMocks(c).Finish()

	user := names.NewUserTag("external@remote")
	s.setAPIUser(c, user)
	c.Assert(modelmanager.AuthCheck(c, s.modelmanager, user), tc.IsFalse)
}

func (s *modelManagerStateSuite) TestModifyModelAccessFailedInvalidModelTag(c *tc.C) {
	defer s.setupMocks(c).Finish()

	s.setAPIUser(c, jujutesting.AdminUser)
	args := params.ModifyModelAccessRequest{Changes: []params.ModifyModelAccess{{}}}

	result, err := s.modelmanager.ModifyModelAccess(c.Context(), args)
	c.Assert(err, tc.ErrorIsNil)
	expectedErr := `could not modify model access: "" is not a valid tag`
	c.Assert(result.OneError(), tc.ErrorMatches, expectedErr)
}

func (s *modelManagerStateSuite) TestModifyModelAccessFailedPermissionDenied(c *tc.C) {
	defer s.setupMocks(c).Finish()

	userTag := names.NewUserTag("non-admin@remote")
	s.setAPIUser(c, userTag)
	modelUUID := modeltesting.GenModelUUID(c)
	modelTag := names.NewModelTag(modelUUID.String())

	args := params.ModifyModelAccessRequest{Changes: []params.ModifyModelAccess{
		{ModelTag: modelTag.String()},
	}}

	result, err := s.modelmanager.ModifyModelAccess(c.Context(), args)
	c.Assert(err, tc.ErrorIsNil)
	c.Assert(result.OneError(), tc.ErrorMatches, `permission denied`)
}

type fakeProvider struct {
	environs.CloudEnvironProvider
}

func (*fakeProvider) Validate(_ context.Context, cfg, old *config.Config) (*config.Config, error) {
	return cfg, nil
}

func (*fakeProvider) PrepareForCreateEnvironment(controllerUUID string, cfg *config.Config) (*config.Config, error) {
	return cfg, nil
}

func init() {
	environs.RegisterProvider("fake", &fakeProvider{})
}<|MERGE_RESOLUTION|>--- conflicted
+++ resolved
@@ -333,35 +333,9 @@
 	c.Assert(err, tc.ErrorIsNil)
 }
 
-<<<<<<< HEAD
 func (s *modelManagerSuite) TestCreateModelDefaultRegion(c *tc.C) {
 	ctrl := s.setUpAPI(c)
 	defer ctrl.Finish()
-=======
-func (s *modelManagerSuite) TestCreateModelWithTargetControllerSet(c *gc.C) {
-	args := params.ModelCreateArgs{
-		Name:               "foo",
-		OwnerTag:           "user-admin",
-		CloudTag:           "cloud-some-cloud",
-		CloudRegion:        "qux",
-		CloudCredentialTag: "cloudcred-some-cloud_admin_some-credential",
-		TargetController:   "some-controller",
-	}
-	_, err := s.api.CreateModel(args)
-	c.Assert(err, gc.ErrorMatches, `target-controller parameter is only supported on JAAS`)
-}
-
-func (s *modelManagerSuite) TestCreateModelArgsWithCloudNotFound(c *gc.C) {
-	s.st.SetErrors(errors.NotFoundf("cloud"))
-	args := params.ModelCreateArgs{
-		Name:     "foo",
-		OwnerTag: "user-admin",
-		CloudTag: "cloud-some-unknown-cloud",
-	}
-	_, err := s.api.CreateModel(args)
-	c.Assert(err, gc.ErrorMatches, `cloud "some-unknown-cloud" not found, expected one of \["some-cloud"\]`)
-}
->>>>>>> e5e000ce
 
 	args := params.ModelCreateArgs{
 		Name:      "foo",
@@ -419,6 +393,18 @@
 
 	_, err := s.api.CreateModel(c.Context(), args)
 	c.Assert(err, tc.ErrorIsNil)
+}
+
+func (s *modelManagerSuite) TestCreateModelWithTargetControllerSet(c *tc.C) {
+	args := params.ModelCreateArgs{
+		Name:               "foo",
+		CloudTag:           "cloud-some-cloud",
+		CloudRegion:        "qux",
+		CloudCredentialTag: "cloudcred-some-cloud_admin_some-credential",
+		TargetController:   "some-controller",
+	}
+	_, err := s.api.CreateModel(c.Context(), args)
+	c.Assert(err, tc.ErrorMatches, `target-controller parameter is only supported on JAAS`)
 }
 
 func (s *modelManagerSuite) TestCreateModelArgsWithAgentVersionAndStream(c *tc.C) {
