// Copyright 2016 Canonical Ltd.
// Licensed under the AGPLv3, see LICENCE file for details.

package modelmanager_test

import (
	"strings"
	"time"

	"github.com/juju/collections/set"
	"github.com/juju/description/v3"
	"github.com/juju/errors"
	"github.com/juju/names/v4"
	gitjujutesting "github.com/juju/testing"
	jc "github.com/juju/testing/checkers"
	gc "gopkg.in/check.v1"

	"github.com/juju/juju/apiserver/common"
	"github.com/juju/juju/apiserver/facades/client/modelmanager"
	"github.com/juju/juju/apiserver/params"
	apiservertesting "github.com/juju/juju/apiserver/testing"
	"github.com/juju/juju/caas"
	"github.com/juju/juju/cloud"
	"github.com/juju/juju/controller"
	"github.com/juju/juju/core/assumes"
	"github.com/juju/juju/core/instance"
	"github.com/juju/juju/core/life"
	"github.com/juju/juju/core/network"
	"github.com/juju/juju/core/permission"
	"github.com/juju/juju/core/status"
	"github.com/juju/juju/environs"
	environscloudspec "github.com/juju/juju/environs/cloudspec"
	"github.com/juju/juju/environs/config"
	"github.com/juju/juju/environs/context"
	"github.com/juju/juju/state"
	coretesting "github.com/juju/juju/testing"
	"github.com/juju/juju/version"
)

type modelInfoSuite struct {
	coretesting.BaseSuite
	authorizer   apiservertesting.FakeAuthorizer
	st           *mockState
	ctlrSt       *mockState
	modelmanager *modelmanager.ModelManagerAPI

	callContext context.ProviderCallContext
}

func pUint64(v uint64) *uint64 {
	return &v
}

var _ = gc.Suite(&modelInfoSuite{})

func (s *modelInfoSuite) SetUpTest(c *gc.C) {
	s.BaseSuite.SetUpTest(c)
	s.authorizer = apiservertesting.FakeAuthorizer{
		Tag: names.NewUserTag("admin@local"),
	}
	s.st = &mockState{
		controllerUUID: coretesting.ControllerTag.Id(),
		cloud: cloud.Cloud{
			Type:      "dummy",
			AuthTypes: []cloud.AuthType{cloud.EmptyAuthType},
		},
		cfgDefaults: config.ModelDefaultAttributes{
			"attr": config.AttributeDefaultValues{
				Default:    "",
				Controller: "val",
				Regions: []config.RegionDefaultValue{{
					Name:  "dummy",
					Value: "val++"}}},
			"attr2": config.AttributeDefaultValues{
				Controller: "val3",
				Default:    "val2",
				Regions: []config.RegionDefaultValue{{
					Name:  "left",
					Value: "spam"}}},
		},
	}
	controllerModel := &mockModel{
		owner: names.NewUserTag("admin@local"),
		life:  state.Alive,
		cfg:   coretesting.ModelConfig(c),
		// This feels kind of wrong as both controller model and
		// default model will end up with the same model tag.
		tag:            coretesting.ModelTag,
		controllerUUID: s.st.controllerUUID,
		isController:   true,
		status: status.StatusInfo{
			Status: status.Available,
			Since:  &time.Time{},
		},
		users: []*mockModelUser{{
			userName: "admin",
			access:   permission.AdminAccess,
		}, {
			userName: "otheruser",
			access:   permission.AdminAccess,
		}},
	}
	s.st.controllerModel = controllerModel

	s.ctlrSt = &mockState{
		model:           controllerModel,
		controllerModel: controllerModel,
	}

	s.st.model = &mockModel{
		owner:          names.NewUserTag("bob@local"),
		cfg:            coretesting.ModelConfig(c),
		tag:            coretesting.ModelTag,
		controllerUUID: s.st.controllerUUID,
		isController:   false,
		life:           state.Dying,
		cloud: cloud.Cloud{
			Type:      "dummy",
			AuthTypes: []cloud.AuthType{cloud.EmptyAuthType},
		},
		status: status.StatusInfo{
			Status: status.Destroying,
			Since:  &time.Time{},
		},
		users: []*mockModelUser{{
			userName: "admin",
			access:   permission.AdminAccess,
		}, {
			userName:    "bob",
			displayName: "Bob",
			access:      permission.ReadAccess,
		}, {
			userName:    "charlotte",
			displayName: "Charlotte",
			access:      permission.ReadAccess,
		}, {
			userName:    "mary",
			displayName: "Mary",
			access:      permission.WriteAccess,
		}},
	}
	s.st.machines = []common.Machine{
		&mockMachine{
			id:            "1",
			containerType: "none",
			life:          state.Alive,
			hw:            &instance.HardwareCharacteristics{CpuCores: pUint64(1)},
		},
		&mockMachine{
			id:            "2",
			life:          state.Alive,
			containerType: "lxc",
		},
		&mockMachine{
			id:   "3",
			life: state.Dead,
		},
	}
	s.st.controllerNodes = []common.ControllerNode{
		&mockControllerNode{
			id:        "1",
			hasVote:   true,
			wantsVote: true,
		},
		&mockControllerNode{
			id:        "2",
			hasVote:   false,
			wantsVote: true,
		},
	}

	s.callContext = context.NewEmptyCloudCallContext()

	var err error
	s.modelmanager, err = modelmanager.NewModelManagerAPI(s.st, s.ctlrSt, nil, nil, nil, &s.authorizer, s.st.model, s.callContext)
	c.Assert(err, jc.ErrorIsNil)

	var fs assumes.FeatureSet
	fs.Add(assumes.Feature{Name: "example"})
	modelmanager.MockSupportedFeatures(fs)
}

func (s *modelInfoSuite) TearDownTest(c *gc.C) {
	modelmanager.ResetSupportedFeaturesGetter()
}

func (s *modelInfoSuite) setAPIUser(c *gc.C, user names.UserTag) {
	s.authorizer.Tag = user
	var err error
	s.modelmanager, err = modelmanager.NewModelManagerAPI(s.st, s.ctlrSt, nil, nil, nil, s.authorizer, s.st.model, s.callContext)
	c.Assert(err, jc.ErrorIsNil)
}

<<<<<<< HEAD
=======
func (s *modelInfoSuite) TestModelInfoV7(c *gc.C) {
	api := &modelmanager.ModelManagerAPIV7{
		&modelmanager.ModelManagerAPIV8{
			s.modelmanager,
		},
	}

	results, err := api.ModelInfo(params.Entities{
		Entities: []params.Entity{{
			names.NewModelTag(s.st.model.cfg.UUID()).String(),
		}},
	})
	c.Assert(err, jc.ErrorIsNil)
	c.Assert(results.Results, gc.HasLen, 1)
	c.Check(results.Results[0].Result, gc.NotNil)
	c.Check(results.Results[0].Error, gc.IsNil)
	s.assertModelInfo(c, *results.Results[0].Result, s.expectedModelInfo(c, nil))
	s.st.CheckCalls(c, []gitjujutesting.StubCall{
		{"ControllerTag", nil},
		{"ModelUUID", nil},
		{"Model", nil},
		{"GetBackend", []interface{}{s.st.model.cfg.UUID()}},
		{"Model", nil},
		{"IsController", nil},
		{"AllMachines", nil},
		{"ControllerNodes", nil},
		{"HAPrimaryMachine", nil},
		{"LatestMigration", nil},
	})
}

>>>>>>> 672fe143
func (s *modelInfoSuite) expectedModelInfo(c *gc.C, credentialValidity *bool) params.ModelInfo {
	expectedAgentVersion, exists := s.st.model.cfg.AgentVersion()
	c.Assert(exists, jc.IsTrue)
	info := params.ModelInfo{
		Name:               "testmodel",
		UUID:               s.st.model.cfg.UUID(),
		Type:               string(s.st.model.Type()),
		ControllerUUID:     "deadbeef-1bad-500d-9000-4b1d0d06f00d",
		IsController:       false,
		OwnerTag:           "user-bob",
		ProviderType:       "someprovider",
		CloudTag:           "cloud-some-cloud",
		CloudRegion:        "some-region",
		CloudCredentialTag: "cloudcred-some-cloud_bob_some-credential",
		DefaultSeries:      version.DefaultSupportedLTS(),
		Life:               life.Dying,
		Status: params.EntityStatus{
			Status: status.Destroying,
			Since:  &time.Time{},
		},
		Users: []params.ModelUserInfo{{
			UserName:       "admin",
			LastConnection: &time.Time{},
			Access:         params.ModelAdminAccess,
		}, {
			UserName:       "bob",
			DisplayName:    "Bob",
			LastConnection: &time.Time{},
			Access:         params.ModelReadAccess,
		}, {
			UserName:       "charlotte",
			DisplayName:    "Charlotte",
			LastConnection: &time.Time{},
			Access:         params.ModelReadAccess,
		}, {
			UserName:       "mary",
			DisplayName:    "Mary",
			LastConnection: &time.Time{},
			Access:         params.ModelWriteAccess,
		}},
		Machines: []params.ModelMachineInfo{{
			Id:        "1",
			Hardware:  &params.MachineHardware{Cores: pUint64(1)},
			HasVote:   true,
			WantsVote: true,
		}, {
			Id:        "2",
			WantsVote: true,
		}},
		SLA: &params.ModelSLAInfo{
			Level: "essential",
			Owner: "user",
		},
		AgentVersion: &expectedAgentVersion,
		SupportedFeatures: []params.SupportedFeature{
			{Name: "example"},
		},
	}
	info.CloudCredentialValidity = credentialValidity
	return info
}

func (s *modelInfoSuite) TestModelInfo(c *gc.C) {
	info := s.getModelInfo(c, s.st.model.cfg.UUID())
	_true := true
	s.assertModelInfo(c, info, s.expectedModelInfo(c, &_true))
	s.st.CheckCalls(c, []gitjujutesting.StubCall{
		{"ControllerTag", nil},
		{"ModelUUID", nil},
		{"Model", nil},
		{"GetBackend", []interface{}{s.st.model.cfg.UUID()}},
		{"Model", nil},
		{"IsController", nil},
		{"AllMachines", nil},
		{"ControllerNodes", nil},
		{"HAPrimaryMachine", nil},
		{"LatestMigration", nil},
		{"CloudCredential", []interface{}{names.NewCloudCredentialTag("some-cloud/bob/some-credential")}},
	})
}

func (s *modelInfoSuite) assertModelInfo(c *gc.C, got, expected params.ModelInfo) {
	c.Assert(got, jc.DeepEquals, expected)
	s.st.model.CheckCalls(c, []gitjujutesting.StubCall{
		{"UUID", nil},
		{"Type", nil},
		{"Name", nil},
		{"Type", nil},
		{"UUID", nil},
		{"ControllerUUID", nil},
		{"UUID", nil},
		{"Owner", nil},
		{"Life", nil},
		{"CloudName", nil},
		{"CloudRegion", nil},
		{"CloudCredentialTag", nil},
		{"SLALevel", nil},
		{"SLAOwner", nil},
		{"Life", nil},
		{"Config", nil},
		{"Status", nil},
		{"Users", nil},
		{"ModelTag", nil},
		{"ModelTag", nil},
		{"ModelTag", nil},
		{"ModelTag", nil},
		{"LastModelConnection", []interface{}{names.NewUserTag("admin")}},
		{"LastModelConnection", []interface{}{names.NewLocalUserTag("bob")}},
		{"LastModelConnection", []interface{}{names.NewLocalUserTag("charlotte")}},
		{"LastModelConnection", []interface{}{names.NewLocalUserTag("mary")}},
		{"Type", nil},
	})
}

func (s *modelInfoSuite) TestModelInfoWriteAccess(c *gc.C) {
	mary := names.NewUserTag("mary@local")
	s.authorizer.HasWriteTag = mary
	s.setAPIUser(c, mary)
	info := s.getModelInfo(c, s.st.model.cfg.UUID())
	c.Assert(info.Users, gc.HasLen, 1)
	c.Assert(info.Users[0].UserName, gc.Equals, "mary")
	c.Assert(info.Machines, gc.HasLen, 2)
}

func (s *modelInfoSuite) TestModelInfoNonOwner(c *gc.C) {
	s.setAPIUser(c, names.NewUserTag("charlotte@local"))
	info := s.getModelInfo(c, s.st.model.cfg.UUID())
	c.Assert(info.Users, gc.HasLen, 1)
	c.Assert(info.Users[0].UserName, gc.Equals, "charlotte")
	c.Assert(info.Machines, gc.HasLen, 0)
}

func (s *modelInfoSuite) getModelInfo(c *gc.C, modelUUID string) params.ModelInfo {
	results, err := s.modelmanager.ModelInfo(params.Entities{
		Entities: []params.Entity{{
			names.NewModelTag(modelUUID).String(),
		}},
	})
	c.Assert(err, jc.ErrorIsNil)
	c.Assert(results.Results, gc.HasLen, 1)
	c.Check(results.Results[0].Result, gc.NotNil)
	c.Check(results.Results[0].Error, gc.IsNil)
	return *results.Results[0].Result
}

func (s *modelInfoSuite) TestModelInfoErrorInvalidTag(c *gc.C) {
	s.testModelInfoError(c, "user-bob", `"user-bob" is not a valid model tag`)
}

func (s *modelInfoSuite) TestModelInfoErrorGetModelNotFound(c *gc.C) {
	s.st.SetErrors(errors.NotFoundf("model"))
	s.testModelInfoError(c, coretesting.ModelTag.String(), `permission denied`)
}

func (s *modelInfoSuite) TestModelInfoErrorModelConfig(c *gc.C) {
	s.st.model.SetErrors(errors.Errorf("no config for you"))
	s.testModelInfoError(c, coretesting.ModelTag.String(), `no config for you`)
}

func (s *modelInfoSuite) TestModelInfoErrorModelUsers(c *gc.C) {
	s.st.model.SetErrors(
		nil,                               //Config
		nil,                               //Status
		errors.Errorf("no users for you"), // Users
	)
	s.testModelInfoError(c, coretesting.ModelTag.String(), `no users for you`)
}

func (s *modelInfoSuite) TestModelInfoErrorNoModelUsers(c *gc.C) {
	s.st.model.users = nil
	s.testModelInfoError(c, coretesting.ModelTag.String(), `permission denied`)
}

func (s *modelInfoSuite) TestModelInfoErrorNoAccess(c *gc.C) {
	s.setAPIUser(c, names.NewUserTag("nemo@local"))
	s.testModelInfoError(c, coretesting.ModelTag.String(), `permission denied`)
}

func (s *modelInfoSuite) TestRunningMigration(c *gc.C) {
	start := time.Now().Add(-20 * time.Minute)
	s.st.migration = &mockMigration{
		status: "computing optimal bin packing",
		start:  start,
	}

	results, err := s.modelmanager.ModelInfo(params.Entities{
		Entities: []params.Entity{{coretesting.ModelTag.String()}},
	})

	c.Assert(err, jc.ErrorIsNil)
	migrationResult := results.Results[0].Result.Migration
	c.Assert(migrationResult.Status, gc.Equals, "computing optimal bin packing")
	c.Assert(*migrationResult.Start, gc.Equals, start)
	c.Assert(migrationResult.End, gc.IsNil)
}

func (s *modelInfoSuite) TestFailedMigration(c *gc.C) {
	start := time.Now().Add(-20 * time.Minute)
	end := time.Now().Add(-10 * time.Minute)
	s.st.migration = &mockMigration{
		status: "couldn't realign alternate time frames",
		start:  start,
		end:    end,
	}

	results, err := s.modelmanager.ModelInfo(params.Entities{
		Entities: []params.Entity{{coretesting.ModelTag.String()}},
	})

	c.Assert(err, jc.ErrorIsNil)
	migrationResult := results.Results[0].Result.Migration
	c.Assert(migrationResult.Status, gc.Equals, "couldn't realign alternate time frames")
	c.Assert(*migrationResult.Start, gc.Equals, start)
	c.Assert(*migrationResult.End, gc.Equals, end)
}

func (s *modelInfoSuite) TestNoMigration(c *gc.C) {
	results, err := s.modelmanager.ModelInfo(params.Entities{
		Entities: []params.Entity{{coretesting.ModelTag.String()}},
	})
	c.Assert(err, jc.ErrorIsNil)
	c.Assert(results.Results[0].Result.Migration, gc.IsNil)
}

func (s *modelInfoSuite) TestAliveModelGetsAllInfo(c *gc.C) {
	s.assertSuccess(c, s.st.model.cfg.UUID(), state.Alive, life.Alive)
}

func (s *modelInfoSuite) TestAliveModelWithConfigFailure(c *gc.C) {
	s.st.model.life = state.Alive
	s.setModelConfigError()
	s.testModelInfoError(c, s.st.model.tag.String(), "config not found")
}

func (s *modelInfoSuite) TestAliveModelWithStatusFailure(c *gc.C) {
	s.st.model.life = state.Alive
	s.setModelStatusError()
	s.testModelInfoError(c, s.st.model.tag.String(), "status not found")
}

func (s *modelInfoSuite) TestAliveModelWithUsersFailure(c *gc.C) {
	s.st.model.life = state.Alive
	s.setModelUsersError()
	s.testModelInfoError(c, s.st.model.tag.String(), "users not found")
}

func (s *modelInfoSuite) TestDeadModelGetsAllInfo(c *gc.C) {
	s.assertSuccess(c, s.st.model.cfg.UUID(), state.Dead, life.Dead)
}

func (s *modelInfoSuite) TestDeadModelWithConfigFailure(c *gc.C) {
	testData := incompleteModelInfoTest{
		failModel:    s.setModelConfigError,
		desiredLife:  state.Dead,
		expectedLife: life.Dead,
	}
	s.assertSuccessWithMissingData(c, testData)
}

func (s *modelInfoSuite) TestDeadModelWithStatusFailure(c *gc.C) {
	testData := incompleteModelInfoTest{
		failModel:    s.setModelStatusError,
		desiredLife:  state.Dead,
		expectedLife: life.Dead,
	}
	s.assertSuccessWithMissingData(c, testData)
}

func (s *modelInfoSuite) TestDeadModelWithUsersFailure(c *gc.C) {
	testData := incompleteModelInfoTest{
		failModel:    s.setModelUsersError,
		desiredLife:  state.Dead,
		expectedLife: life.Dead,
	}
	s.assertSuccessWithMissingData(c, testData)
}

func (s *modelInfoSuite) TestDyingModelWithConfigFailure(c *gc.C) {
	testData := incompleteModelInfoTest{
		failModel:    s.setModelConfigError,
		desiredLife:  state.Dying,
		expectedLife: life.Dying,
	}
	s.assertSuccessWithMissingData(c, testData)
}

func (s *modelInfoSuite) TestDyingModelWithStatusFailure(c *gc.C) {
	testData := incompleteModelInfoTest{
		failModel:    s.setModelStatusError,
		desiredLife:  state.Dying,
		expectedLife: life.Dying,
	}
	s.assertSuccessWithMissingData(c, testData)
}

func (s *modelInfoSuite) TestDyingModelWithUsersFailure(c *gc.C) {
	testData := incompleteModelInfoTest{
		failModel:    s.setModelUsersError,
		desiredLife:  state.Dying,
		expectedLife: life.Dying,
	}
	s.assertSuccessWithMissingData(c, testData)
}

func (s *modelInfoSuite) TestImportingModelGetsAllInfo(c *gc.C) {
	s.st.model.migrationStatus = state.MigrationModeImporting
	s.assertSuccess(c, s.st.model.cfg.UUID(), state.Alive, life.Alive)
}

func (s *modelInfoSuite) TestImportingModelWithConfigFailure(c *gc.C) {
	s.st.model.migrationStatus = state.MigrationModeImporting
	testData := incompleteModelInfoTest{
		failModel:    s.setModelConfigError,
		desiredLife:  state.Alive,
		expectedLife: life.Alive,
	}
	s.assertSuccessWithMissingData(c, testData)
}

func (s *modelInfoSuite) TestImportingModelWithStatusFailure(c *gc.C) {
	s.st.model.migrationStatus = state.MigrationModeImporting
	testData := incompleteModelInfoTest{
		failModel:    s.setModelStatusError,
		desiredLife:  state.Alive,
		expectedLife: life.Alive,
	}
	s.assertSuccessWithMissingData(c, testData)
}

func (s *modelInfoSuite) TestImportingModelWithUsersFailure(c *gc.C) {
	s.st.model.migrationStatus = state.MigrationModeImporting
	testData := incompleteModelInfoTest{
		failModel:    s.setModelUsersError,
		desiredLife:  state.Alive,
		expectedLife: life.Alive,
	}
	s.assertSuccessWithMissingData(c, testData)
}

type incompleteModelInfoTest struct {
	failModel    func()
	desiredLife  state.Life
	expectedLife life.Value
}

func (s *modelInfoSuite) setModelConfigError() {
	s.st.model.SetErrors(errors.NotFoundf("config"))
}

func (s *modelInfoSuite) setModelStatusError() {
	s.st.model.SetErrors(
		nil,                        //Config
		errors.NotFoundf("status"), //Status
	)
}

func (s *modelInfoSuite) setModelUsersError() {
	s.st.model.SetErrors(
		nil,                       //Config
		nil,                       //Status
		errors.NotFoundf("users"), //Users
	)
}

func (s *modelInfoSuite) assertSuccessWithMissingData(c *gc.C, test incompleteModelInfoTest) {
	test.failModel()
	// We do not expect any errors to surface and still want to get basic model info.
	s.assertSuccess(c, s.st.model.cfg.UUID(), test.desiredLife, test.expectedLife)
}

func (s *modelInfoSuite) assertSuccess(c *gc.C, modelUUID string, desiredLife state.Life, expectedLife life.Value) {
	s.st.model.life = desiredLife
	// should get no errors
	info := s.getModelInfo(c, modelUUID)
	c.Assert(info.UUID, gc.Equals, modelUUID)
	c.Assert(info.Life, gc.Equals, expectedLife)
}

func (s *modelInfoSuite) testModelInfoError(c *gc.C, modelTag, expectedErr string) {
	results, err := s.modelmanager.ModelInfo(params.Entities{
		Entities: []params.Entity{{modelTag}},
	})
	c.Assert(err, jc.ErrorIsNil)
	c.Assert(results.Results, gc.HasLen, 1)
	c.Assert(results.Results[0].Result, gc.IsNil)
	c.Assert(results.Results[0].Error, gc.ErrorMatches, expectedErr)
}

type unitRetriever interface {
	Unit(name string) (*state.Unit, error)
}

// metricSender defines methods required by the metricsender package.
type metricSender interface {
	MetricsManager() (*state.MetricsManager, error)
	MetricsToSend(batchSize int) ([]*state.MetricBatch, error)
	SetMetricBatchesSent(batchUUIDs []string) error
	CountOfUnsentMetrics() (int, error)
	CountOfSentMetrics() (int, error)
	CleanupOldMetrics() error
}

type mockCaasBroker struct {
	gitjujutesting.Stub
	caas.Broker

	namespace string
}

func (m *mockCaasBroker) Create(context.ProviderCallContext, environs.CreateParams) error {
	m.MethodCall(m, "Create")
	if m.namespace == "existing-ns" {
		return errors.AlreadyExistsf("namespace %q", m.namespace)
	}
	return nil
}

type mockState struct {
	gitjujutesting.Stub

	environs.EnvironConfigGetter
	common.APIHostPortsForAgentsGetter
	common.ToolsStorageGetter
	common.BlockGetter
	metricSender
	unitRetriever

	controllerCfg   *controller.Config
	controllerUUID  string
	cloud           cloud.Cloud
	clouds          map[names.CloudTag]cloud.Cloud
	cloudUsers      map[string]permission.Access
	model           *mockModel
	controllerModel *mockModel
	users           []permission.UserAccess
	cred            state.Credential
	machines        []common.Machine
	controllerNodes []common.ControllerNode
	cfgDefaults     config.ModelDefaultAttributes
	blockMsg        string
	block           state.BlockType
	migration       *mockMigration
	modelConfig     *config.Config

	modelDetailsForUser func() ([]state.ModelSummary, error)
}

type fakeModelDescription struct {
	description.Model `yaml:"-"`

	UUID string `yaml:"model-uuid"`
}

func (st *mockState) ModelUUID() string {
	st.MethodCall(st, "ModelUUID")
	return st.model.UUID()
}

func (st *mockState) Name() string {
	st.MethodCall(st, "Name")
	return "test-model"
}

func (st *mockState) ControllerModelUUID() string {
	st.MethodCall(st, "ControllerModelUUID")
	return st.controllerModel.tag.Id()
}

func (st *mockState) ControllerModelTag() names.ModelTag {
	st.MethodCall(st, "ControllerModelTag")
	return st.controllerModel.tag
}

func (st *mockState) Export() (description.Model, error) {
	st.MethodCall(st, "Export")
	return &fakeModelDescription{UUID: st.model.UUID()}, nil
}

func (st *mockState) ExportPartial(cfg state.ExportConfig) (description.Model, error) {
	st.MethodCall(st, "ExportPartial", cfg)
	if !cfg.IgnoreIncompleteModel {
		return nil, errors.New("expected IgnoreIncompleteModel=true")
	}
	return st.Export()
}

func (st *mockState) AllModelUUIDs() ([]string, error) {
	st.MethodCall(st, "AllModelUUIDs")
	return []string{st.model.UUID()}, st.NextErr()
}

func (st *mockState) GetBackend(modelUUID string) (common.ModelManagerBackend, func() bool, error) {
	st.MethodCall(st, "GetBackend", modelUUID)
	return st, func() bool { return true }, st.NextErr()
}

func (st *mockState) GetModel(modelUUID string) (common.Model, func() bool, error) {
	st.MethodCall(st, "GetModel", modelUUID)
	return st.model, func() bool { return true }, st.NextErr()
}

func (st *mockState) ModelUUIDsForUser(user names.UserTag) ([]string, error) {
	st.MethodCall(st, "ModelUUIDsForUser", user)
	return nil, st.NextErr()
}

func (st *mockState) AllApplications() ([]common.Application, error) {
	st.MethodCall(st, "AllApplications")
	return nil, st.NextErr()
}

func (st *mockState) AllVolumes() ([]state.Volume, error) {
	st.MethodCall(st, "AllVolumes")
	return nil, st.NextErr()
}

func (st *mockState) AllFilesystems() ([]state.Filesystem, error) {
	st.MethodCall(st, "AllFilesystems")
	return nil, st.NextErr()
}

func (st *mockState) IsControllerAdmin(user names.UserTag) (bool, error) {
	st.MethodCall(st, "IsControllerAdmin", user)
	if st.controllerModel == nil {
		return user.Id() == "admin", st.NextErr()
	}
	if st.controllerModel.users == nil {
		return user.Id() == "admin", st.NextErr()
	}

	for _, u := range st.controllerModel.users {
		if user.Name() == u.userName && u.access == permission.AdminAccess {
			nextErr := st.NextErr()
			if user.Name() != "admin" {
				panic(user.Name())
			}
			return true, nextErr
		}
	}
	return false, st.NextErr()
}

func (st *mockState) GetCloudAccess(cloud string, user names.UserTag) (permission.Access, error) {
	st.MethodCall(st, "GetCloudAccess", user)
	if perm, ok := st.cloudUsers[user.Id()]; ok {
		return perm, nil
	}
	return permission.NoAccess, errors.NotFoundf("user %v", user.Id())
}

func (st *mockState) NewModel(args state.ModelArgs) (common.Model, common.ModelManagerBackend, error) {
	st.MethodCall(st, "NewModel", args)
	st.model.tag = names.NewModelTag(args.Config.UUID())
	return st.model, st, st.NextErr()
}

func (st *mockState) ControllerModel() (common.Model, error) {
	st.MethodCall(st, "ControllerModel")
	return st.controllerModel, st.NextErr()
}

func (st *mockState) ControllerTag() names.ControllerTag {
	st.MethodCall(st, "ControllerTag")
	return names.NewControllerTag(st.controllerUUID)
}

func (st *mockState) ComposeNewModelConfig(modelAttr map[string]interface{}, regionSpec *environscloudspec.CloudRegionSpec) (map[string]interface{}, error) {
	st.MethodCall(st, "ComposeNewModelConfig")
	attr := make(map[string]interface{})
	for attrName, val := range modelAttr {
		attr[attrName] = val
	}
	attr["something"] = "value"
	return attr, st.NextErr()
}

func (st *mockState) ControllerUUID() string {
	st.MethodCall(st, "ControllerUUID")
	return st.controllerUUID
}

func (st *mockState) IsController() bool {
	st.MethodCall(st, "IsController")
	return st.controllerUUID == st.model.UUID()
}

func (st *mockState) ControllerConfig() (controller.Config, error) {
	st.MethodCall(st, "ControllerConfig")
	if st.controllerCfg != nil {
		return *st.controllerCfg, st.NextErr()
	}

	return controller.Config{
		controller.ControllerUUIDKey: "deadbeef-1bad-500d-9000-4b1d0d06f00d",
	}, st.NextErr()
}

func (st *mockState) ControllerNodes() ([]common.ControllerNode, error) {
	st.MethodCall(st, "ControllerNodes")
	return st.controllerNodes, st.NextErr()
}

func (st *mockState) Model() (common.Model, error) {
	st.MethodCall(st, "Model")
	return st.model, st.NextErr()
}

func (st *mockState) ModelTag() names.ModelTag {
	st.MethodCall(st, "ModelTag")
	return st.model.ModelTag()
}

func (st *mockState) AllMachines() ([]common.Machine, error) {
	st.MethodCall(st, "AllMachines")
	return st.machines, st.NextErr()
}

func (st *mockState) Clouds() (map[names.CloudTag]cloud.Cloud, error) {
	st.MethodCall(st, "Clouds")
	return st.clouds, st.NextErr()
}

func (st *mockState) Cloud(name string) (cloud.Cloud, error) {
	st.MethodCall(st, "Cloud", name)
	return st.cloud, st.NextErr()
}

func (st *mockState) CloudCredential(tag names.CloudCredentialTag) (state.Credential, error) {
	st.MethodCall(st, "CloudCredential", tag)
	return st.cred, st.NextErr()
}

func (st *mockState) Close() error {
	st.MethodCall(st, "Close")
	return st.NextErr()
}

func (st *mockState) AddControllerUser(spec state.UserAccessSpec) (permission.UserAccess, error) {
	st.MethodCall(st, "AddControllerUser", spec)
	return permission.UserAccess{}, st.NextErr()
}

func (st *mockState) UserAccess(tag names.UserTag, target names.Tag) (permission.UserAccess, error) {
	st.MethodCall(st, "ModelUser", tag, target)
	for _, user := range st.users {
		if user.UserTag != tag {
			continue
		}
		nextErr := st.NextErr()
		if nextErr != nil {
			return permission.UserAccess{}, nextErr
		}
		return user, nil
	}
	return permission.UserAccess{}, st.NextErr()
}

func (st *mockState) ModelSummariesForUser(user names.UserTag, all bool) ([]state.ModelSummary, error) {
	st.MethodCall(st, "ModelSummariesForUser", user, all)
	return st.modelDetailsForUser()
}

func (st *mockState) ModelBasicInfoForUser(user names.UserTag) ([]state.ModelAccessInfo, error) {
	st.MethodCall(st, "ModelBasicInfoForUser", user)
	return []state.ModelAccessInfo{}, st.NextErr()
}

func (st *mockState) RemoveUserAccess(subject names.UserTag, target names.Tag) error {
	st.MethodCall(st, "RemoveUserAccess", subject, target)
	return st.NextErr()
}

func (st *mockState) SetUserAccess(subject names.UserTag, target names.Tag, access permission.Access) (permission.UserAccess, error) {
	st.MethodCall(st, "SetUserAccess", subject, target, access)
	return permission.UserAccess{}, st.NextErr()
}

func (st *mockState) ModelConfigDefaultValues(cloud string) (config.ModelDefaultAttributes, error) {
	st.MethodCall(st, "ModelConfigDefaultValues", cloud)
	return st.cfgDefaults, nil
}

func (st *mockState) UpdateModelConfigDefaultValues(update map[string]interface{}, remove []string, rspec *environscloudspec.CloudRegionSpec) error {
	st.MethodCall(st, "UpdateModelConfigDefaultValues", update, remove, rspec)
	for k, v := range update {
		if rspec != nil {
			adv := st.cfgDefaults[k]
			adv.Regions = append(adv.Regions, config.RegionDefaultValue{
				Name:  rspec.Region,
				Value: v})

		} else {
			st.cfgDefaults[k] = config.AttributeDefaultValues{Controller: v}
		}
	}
	for _, n := range remove {
		if rspec != nil {
			for i, r := range st.cfgDefaults[n].Regions {
				if r.Name == rspec.Region {
					adv := st.cfgDefaults[n]
					adv.Regions = append(adv.Regions[:i], adv.Regions[i+1:]...)
					st.cfgDefaults[n] = adv
				}
			}
		} else {
			if len(st.cfgDefaults[n].Regions) == 0 {
				delete(st.cfgDefaults, n)
			} else {

				st.cfgDefaults[n] = config.AttributeDefaultValues{
					Regions: st.cfgDefaults[n].Regions}
			}
		}
	}
	return nil
}

func (st *mockState) GetBlockForType(t state.BlockType) (state.Block, bool, error) {
	st.MethodCall(st, "GetBlockForType", t)
	if st.block == t {
		return &mockBlock{t: t, m: st.blockMsg}, true, nil
	} else {
		return nil, false, nil
	}
}

func (st *mockState) SaveProviderSubnets(subnets []network.SubnetInfo, spaceID string) error {
	st.MethodCall(st, "SaveProviderSubnets", subnets, spaceID)
	return st.NextErr()
}

func (st *mockState) DumpAll() (map[string]interface{}, error) {
	st.MethodCall(st, "DumpAll")
	return map[string]interface{}{
		"models": "lots of data",
	}, st.NextErr()
}

func (st *mockState) LatestMigration() (state.ModelMigration, error) {
	st.MethodCall(st, "LatestMigration")
	if st.migration == nil {
		// Handle nil->notfound directly here rather than having to
		// count errors.
		return nil, errors.NotFoundf("")
	}
	return st.migration, st.NextErr()
}

func (st *mockState) SetModelMeterStatus(level, message string) error {
	st.MethodCall(st, "SetModelMeterStatus", level, message)
	return st.NextErr()
}

func (st *mockState) ModelConfig() (*config.Config, error) {
	st.MethodCall(st, "ModelConfig")
	return st.modelConfig, st.NextErr()
}

func (st *mockState) MetricsManager() (*state.MetricsManager, error) {
	st.MethodCall(st, "MetricsManager")
	return nil, errors.New("nope")
}

func (st *mockState) HAPrimaryMachine() (names.MachineTag, error) {
	st.MethodCall(st, "HAPrimaryMachine")
	return names.MachineTag{}, nil
}

func (st *mockState) AddSpace(name string, provider network.Id, subnetIds []string, public bool) (*state.Space, error) {
	st.MethodCall(st, "AddSpace", name, provider, subnetIds, public)
	return nil, st.NextErr()
}

func (st *mockState) AllEndpointBindingsSpaceNames() (set.Strings, error) {
	st.MethodCall(st, "AllEndpointBindingsSpaceNames")
	return set.NewStrings(), nil
}

func (st *mockState) DefaultEndpointBindingSpace() (string, error) {
	st.MethodCall(st, "DefaultEndpointBindingSpace")
	return "alpha", nil
}

func (st *mockState) AllSpaces() ([]*state.Space, error) {
	st.MethodCall(st, "AllSpaces")
	return nil, st.NextErr()
}

func (st *mockState) ConstraintsBySpaceName(spaceName string) ([]*state.Constraints, error) {
	st.MethodCall(st, "ConstraintsBySpaceName", spaceName)
	return nil, st.NextErr()
}

type mockBlock struct {
	state.Block
	t state.BlockType
	m string
}

func (m mockBlock) Id() string { return "" }

func (m mockBlock) Tag() (names.Tag, error) { return names.NewModelTag("mocktesting"), nil }

func (m mockBlock) Type() state.BlockType { return m.t }

func (m mockBlock) Message() string { return m.m }

func (m mockBlock) ModelUUID() string { return "" }

type mockControllerNode struct {
	id        string
	hasVote   bool
	wantsVote bool
}

func (m *mockControllerNode) Id() string {
	return m.id
}

func (m *mockControllerNode) WantsVote() bool {
	return m.wantsVote
}

func (m *mockControllerNode) HasVote() bool {
	return m.hasVote
}

type mockMachine struct {
	common.Machine
	id            string
	life          state.Life
	containerType instance.ContainerType
	hw            *instance.HardwareCharacteristics
}

func (m *mockMachine) Id() string {
	return m.id
}

func (m *mockMachine) Life() state.Life {
	return m.life
}

func (m *mockMachine) ContainerType() instance.ContainerType {
	return m.containerType
}

func (m *mockMachine) HardwareCharacteristics() (*instance.HardwareCharacteristics, error) {
	return m.hw, nil
}

func (m *mockMachine) InstanceId() (instance.Id, error) {
	return "", nil
}

func (m *mockMachine) InstanceNames() (instance.Id, string, error) {
	return "", "", nil
}

func (m *mockMachine) HasVote() bool {
	return false
}

func (m *mockMachine) Status() (status.StatusInfo, error) {
	return status.StatusInfo{}, nil
}

type mockModel struct {
	gitjujutesting.Stub
	owner               names.UserTag
	life                state.Life
	tag                 names.ModelTag
	status              status.StatusInfo
	cfg                 *config.Config
	users               []*mockModelUser
	migrationStatus     state.MigrationMode
	controllerUUID      string
	isController        bool
	cloud               cloud.Cloud
	cred                state.Credential
	setCloudCredentialF func(tag names.CloudCredentialTag) (bool, error)
}

func (m *mockModel) Config() (*config.Config, error) {
	m.MethodCall(m, "Config")
	return m.cfg, m.NextErr()
}

func (m *mockModel) Owner() names.UserTag {
	m.MethodCall(m, "Owner")
	return m.owner
}

func (m *mockModel) ModelTag() names.ModelTag {
	m.MethodCall(m, "ModelTag")
	return m.tag
}

func (m *mockModel) Type() state.ModelType {
	m.MethodCall(m, "Type")
	return state.ModelTypeIAAS
}

func (m *mockModel) Life() state.Life {
	m.MethodCall(m, "Life")
	return m.life
}

func (m *mockModel) Status() (status.StatusInfo, error) {
	m.MethodCall(m, "Status")
	return m.status, m.NextErr()
}

func (m *mockModel) CloudName() string {
	m.MethodCall(m, "CloudName")
	return "some-cloud"
}

func (m *mockModel) Cloud() (cloud.Cloud, error) {
	m.MethodCall(m, "CloudValue")
	return m.cloud, nil
}

func (m *mockModel) CloudRegion() string {
	m.MethodCall(m, "CloudRegion")
	return "some-region"
}

func (m *mockModel) CloudCredentialTag() (names.CloudCredentialTag, bool) {
	m.MethodCall(m, "CloudCredentialTag")
	return names.NewCloudCredentialTag("some-cloud/bob/some-credential"), true
}

func (m *mockModel) CloudCredential() (state.Credential, bool, error) {
	m.MethodCall(m, "CloudCredential")
	return m.cred, true, nil
}

func (m *mockModel) Users() ([]permission.UserAccess, error) {
	m.MethodCall(m, "Users")
	if err := m.NextErr(); err != nil {
		return nil, err
	}
	users := make([]permission.UserAccess, len(m.users))
	for i, user := range m.users {
		users[i] = permission.UserAccess{
			UserID:      strings.ToLower(user.userName),
			UserTag:     names.NewUserTag(user.userName),
			Object:      m.ModelTag(),
			Access:      user.access,
			DisplayName: user.displayName,
			UserName:    user.userName,
		}
	}
	return users, nil
}

func (m *mockModel) Destroy(args state.DestroyModelParams) error {
	m.MethodCall(m, "Destroy", args)
	return m.NextErr()
}

func (m *mockModel) SLALevel() string {
	m.MethodCall(m, "SLALevel")
	return "essential"
}

func (m *mockModel) SLAOwner() string {
	m.MethodCall(m, "SLAOwner")
	return "user"
}

func (m *mockModel) ControllerUUID() string {
	m.MethodCall(m, "ControllerUUID")
	return m.controllerUUID
}

func (m *mockModel) UUID() string {
	m.MethodCall(m, "UUID")
	return m.cfg.UUID()
}

func (m *mockModel) Name() string {
	m.MethodCall(m, "Name")
	return m.cfg.Name()
}

func (m *mockModel) MigrationMode() state.MigrationMode {
	m.MethodCall(m, "MigrationMode")
	return m.migrationStatus
}

func (m *mockModel) AddUser(spec state.UserAccessSpec) (permission.UserAccess, error) {
	m.MethodCall(m, "AddUser", spec)
	return permission.UserAccess{}, m.NextErr()
}
func (m *mockModel) LastModelConnection(user names.UserTag) (time.Time, error) {
	m.MethodCall(m, "LastModelConnection", user)
	return time.Time{}, m.NextErr()
}

func (m *mockModel) AutoConfigureContainerNetworking(environ environs.BootstrapEnviron) error {
	m.MethodCall(m, "AutoConfigureContainerNetworking", environ)
	return m.NextErr()
}

func (m *mockModel) getModelDetails() state.ModelSummary {
	cred, _ := m.CloudCredentialTag()
	return state.ModelSummary{
		Name:               m.Name(),
		UUID:               m.UUID(),
		Type:               m.Type(),
		Life:               m.Life(),
		Owner:              m.Owner().Id(),
		ControllerUUID:     m.ControllerUUID(),
		SLALevel:           m.SLALevel(),
		SLAOwner:           m.SLAOwner(),
		CloudTag:           m.CloudName(),
		CloudRegion:        m.CloudRegion(),
		CloudCredentialTag: cred.String(),
	}
}

func (m *mockModel) SetCloudCredential(tag names.CloudCredentialTag) (bool, error) {
	m.MethodCall(m, "SetCloudCredential", tag)
	return m.setCloudCredentialF(tag)
}

type mockModelUser struct {
	gitjujutesting.Stub
	userName       string
	displayName    string
	lastConnection time.Time
	access         permission.Access
}

type mockMigration struct {
	state.ModelMigration

	status string
	start  time.Time
	end    time.Time
}

func (m *mockMigration) StatusMessage() string {
	return m.status
}

func (m *mockMigration) StartTime() time.Time {
	return m.start
}

func (m *mockMigration) EndTime() time.Time {
	return m.end
}<|MERGE_RESOLUTION|>--- conflicted
+++ resolved
@@ -191,40 +191,6 @@
 	c.Assert(err, jc.ErrorIsNil)
 }
 
-<<<<<<< HEAD
-=======
-func (s *modelInfoSuite) TestModelInfoV7(c *gc.C) {
-	api := &modelmanager.ModelManagerAPIV7{
-		&modelmanager.ModelManagerAPIV8{
-			s.modelmanager,
-		},
-	}
-
-	results, err := api.ModelInfo(params.Entities{
-		Entities: []params.Entity{{
-			names.NewModelTag(s.st.model.cfg.UUID()).String(),
-		}},
-	})
-	c.Assert(err, jc.ErrorIsNil)
-	c.Assert(results.Results, gc.HasLen, 1)
-	c.Check(results.Results[0].Result, gc.NotNil)
-	c.Check(results.Results[0].Error, gc.IsNil)
-	s.assertModelInfo(c, *results.Results[0].Result, s.expectedModelInfo(c, nil))
-	s.st.CheckCalls(c, []gitjujutesting.StubCall{
-		{"ControllerTag", nil},
-		{"ModelUUID", nil},
-		{"Model", nil},
-		{"GetBackend", []interface{}{s.st.model.cfg.UUID()}},
-		{"Model", nil},
-		{"IsController", nil},
-		{"AllMachines", nil},
-		{"ControllerNodes", nil},
-		{"HAPrimaryMachine", nil},
-		{"LatestMigration", nil},
-	})
-}
-
->>>>>>> 672fe143
 func (s *modelInfoSuite) expectedModelInfo(c *gc.C, credentialValidity *bool) params.ModelInfo {
 	expectedAgentVersion, exists := s.st.model.cfg.AgentVersion()
 	c.Assert(exists, jc.IsTrue)
