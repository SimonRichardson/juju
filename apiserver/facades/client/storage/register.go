--- conflicted
+++ resolved
@@ -9,28 +9,24 @@
 
 	apiservererrors "github.com/juju/juju/apiserver/errors"
 	"github.com/juju/juju/apiserver/facade"
+	"github.com/juju/juju/internal/errors"
 )
 
 // Register is called to expose a package of facades onto a given registry.
 func Register(registry facade.FacadeRegistry) {
-<<<<<<< HEAD
 	registry.MustRegister("Storage", 6, func(stdCtx context.Context, ctx facade.ModelContext) (facade.Facade, error) {
-		return newStorageAPI(stdCtx, ctx) // modify Remove to support force and maxWait; add DetachStorage to support force and maxWait.
-=======
-	registry.MustRegister("Storage", 6, func(ctx facade.Context) (facade.Facade, error) {
 		return newStorageAPIV6(ctx) // modify Remove to support force and maxWait; add DetachStorage to support force and maxWait.
 	}, reflect.TypeOf((*StorageAPIv6)(nil)))
 
-	registry.MustRegister("Storage", 7, func(ctx facade.Context) (facade.Facade, error) {
+	registry.MustRegister("Storage", 7, func(stdCtx context.Context, ctx facade.ModelContext) (facade.Facade, error) {
 		return newStorageAPI(ctx) // support force option on import-fileystem.
->>>>>>> 3b58ef9c
 	}, reflect.TypeOf((*StorageAPI)(nil)))
 }
 
-func newStorageAPIV6(ctx facade.Context) (*StorageAPIv6, error) {
+func newStorageAPIV6(ctx facade.ModelContext) (*StorageAPIv6, error) {
 	storageAPI, err := newStorageAPI(ctx)
 	if err != nil {
-		return nil, errors.Trace(err)
+		return nil, errors.Capture(err)
 	}
 	return &StorageAPIv6{
 		storageAPI,
@@ -38,7 +34,7 @@
 }
 
 // newStorageAPI returns a new storage API facade.
-func newStorageAPI(stdCtx context.Context, ctx facade.ModelContext) (*StorageAPI, error) {
+func newStorageAPI(ctx facade.ModelContext) (*StorageAPI, error) {
 	domainServices := ctx.DomainServices()
 
 	authorizer := ctx.Auth()
