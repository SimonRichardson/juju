// Copyright 2015 Canonical Ltd.
// Licensed under the AGPLv3, see LICENCE file for details.

package storage_test

import (
	"context"
	"fmt"
<<<<<<< HEAD
	"testing"

	"github.com/juju/errors"
	"github.com/juju/names/v6"
	"github.com/juju/tc"
	"go.uber.org/mock/gomock"
=======

	"github.com/juju/errors"
	"github.com/juju/names/v5"
	"github.com/juju/testing"
	jc "github.com/juju/testing/checkers"
	gc "gopkg.in/check.v1"
>>>>>>> 99173974

	apiservererrors "github.com/juju/juju/apiserver/errors"
	facadestorage "github.com/juju/juju/apiserver/facades/client/storage"
	apiservertesting "github.com/juju/juju/apiserver/testing"
	modeltesting "github.com/juju/juju/core/model/testing"
	"github.com/juju/juju/core/status"
<<<<<<< HEAD
	"github.com/juju/juju/domain/blockcommand"
	blockcommanderrors "github.com/juju/juju/domain/blockcommand/errors"
	domainstorage "github.com/juju/juju/domain/storage"
	"github.com/juju/juju/internal/storage"
	"github.com/juju/juju/internal/storage/provider/dummy"
	"github.com/juju/juju/internal/testhelpers"
	"github.com/juju/juju/internal/uuid"
=======
	"github.com/juju/juju/environs/context"
>>>>>>> 99173974
	"github.com/juju/juju/rpc/params"
	"github.com/juju/juju/state"
)

type storageSuite struct {
	baseStorageSuite
}

func TestStorageSuite(t *testing.T) {
	tc.Run(t, &storageSuite{})
}

func (s *storageSuite) TestStub(c *tc.C) {
	c.Skip(`This suite is missing tests for the following scenerios:
- ListStorageDetails but retrieving units returns an error (is this a useful test?)
- ListStorageDetails but retrieving the unit's storage attachements returns an error (is this a useful test?)`)
}

func (s *storageSuite) TestStorageListEmpty(c *tc.C) {
	defer s.setupMocks(c).Finish()

	s.storageAccessor.allStorageInstances = func() ([]state.StorageInstance, error) {
		s.stub.AddCall(allStorageInstancesCall)
		return []state.StorageInstance{}, nil
	}

	found, err := s.api.ListStorageDetails(
		c.Context(),
		params.StorageFilters{Filters: []params.StorageFilter{{}}},
	)
	c.Assert(err, tc.ErrorIsNil)
	c.Assert(found.Results, tc.HasLen, 1)
	c.Assert(found.Results[0].Error, tc.IsNil)
	c.Assert(found.Results[0].Result, tc.HasLen, 0)
	s.assertCalls(c, []string{allStorageInstancesCall})
}

func (s *storageSuite) TestStorageListFilesystem(c *tc.C) {
	defer s.setupMocks(c).Finish()

	found, err := s.api.ListStorageDetails(
		c.Context(),
		params.StorageFilters{Filters: []params.StorageFilter{{}}},
	)
	c.Assert(err, tc.ErrorIsNil)

	expectedCalls := []string{
		allStorageInstancesCall,
		storageInstanceFilesystemCall,
		storageInstanceAttachmentsCall,
		storageInstanceCall,
		storageInstanceFilesystemCall,
		storageInstanceFilesystemAttachmentCall,
	}
	s.assertCalls(c, expectedCalls)

	c.Assert(found.Results, tc.HasLen, 1)
	c.Assert(found.Results[0].Error, tc.IsNil)
	c.Assert(found.Results[0].Result, tc.HasLen, 1)
	wantedDetails := s.createTestStorageDetails()
	c.Assert(found.Results[0].Result[0], tc.DeepEquals, wantedDetails)
}

func (s *storageSuite) TestStorageListVolume(c *tc.C) {
	defer s.setupMocks(c).Finish()

	s.storageInstance.kind = state.StorageKindBlock
	found, err := s.api.ListStorageDetails(
		c.Context(),
		params.StorageFilters{Filters: []params.StorageFilter{{}}},
	)
	c.Assert(err, tc.ErrorIsNil)

	expectedCalls := []string{
		allStorageInstancesCall,
		storageInstanceVolumeCall,
		storageInstanceAttachmentsCall,
		storageInstanceCall,
		storageInstanceVolumeCall,
	}
	s.assertCalls(c, expectedCalls)

	c.Assert(found.Results, tc.HasLen, 1)
	c.Assert(found.Results[0].Error, tc.IsNil)
	c.Assert(found.Results[0].Result, tc.HasLen, 1)
	wantedDetails := s.createTestStorageDetails()
	wantedDetails.Kind = params.StorageKindBlock
	wantedDetails.Status.Status = status.Attached
	c.Assert(found.Results[0].Result[0], tc.DeepEquals, wantedDetails)
}

func (s *storageSuite) TestStorageListError(c *tc.C) {
	defer s.setupMocks(c).Finish()

	msg := "list test error"
	s.storageAccessor.allStorageInstances = func() ([]state.StorageInstance, error) {
		s.stub.AddCall(allStorageInstancesCall)
		return []state.StorageInstance{}, errors.New(msg)
	}

	found, err := s.api.ListStorageDetails(
		c.Context(),
		params.StorageFilters{Filters: []params.StorageFilter{{}}},
	)
	c.Assert(err, tc.ErrorIsNil)
	c.Assert(found.Results, tc.HasLen, 1)
	c.Assert(found.Results[0].Error, tc.ErrorMatches, msg)

	expectedCalls := []string{allStorageInstancesCall}
	s.assertCalls(c, expectedCalls)
}

func (s *storageSuite) TestStorageListInstanceError(c *tc.C) {
	defer s.setupMocks(c).Finish()

	msg := "list test error"
	s.storageAccessor.storageInstance = func(sTag names.StorageTag) (state.StorageInstance, error) {
		s.stub.AddCall(storageInstanceCall)
		c.Assert(sTag, tc.DeepEquals, s.storageTag)
		return nil, errors.New(msg)
	}

	found, err := s.api.ListStorageDetails(
		c.Context(),
		params.StorageFilters{Filters: []params.StorageFilter{{}}},
	)
	c.Assert(err, tc.ErrorIsNil)

	expectedCalls := []string{
		allStorageInstancesCall,
		storageInstanceFilesystemCall,
		storageInstanceAttachmentsCall,
		storageInstanceCall,
	}
	s.assertCalls(c, expectedCalls)
	c.Assert(found.Results, tc.HasLen, 1)
	c.Assert(found.Results[0].Error, tc.ErrorMatches,
		fmt.Sprintf("getting details for storage data/0: getting storage instance: %v", msg),
	)
}

func (s *storageSuite) TestStorageListFilesystemError(c *tc.C) {
	defer s.setupMocks(c).Finish()

	msg := "list test error"
	s.storageAccessor.storageInstanceFilesystem = func(sTag names.StorageTag) (state.Filesystem, error) {
		s.stub.AddCall(storageInstanceFilesystemCall)
		c.Assert(sTag, tc.DeepEquals, s.storageTag)
		return nil, errors.New(msg)
	}

	found, err := s.api.ListStorageDetails(
		c.Context(),
		params.StorageFilters{Filters: []params.StorageFilter{{}}},
	)
	c.Assert(err, tc.ErrorIsNil)

	expectedCalls := []string{
		allStorageInstancesCall,
		storageInstanceFilesystemCall,
	}
	s.assertCalls(c, expectedCalls)
	c.Assert(found.Results, tc.HasLen, 1)
	c.Assert(found.Results[0].Error, tc.ErrorMatches,
		fmt.Sprintf("getting details for storage data/0: %v", msg),
	)
}

func (s *storageSuite) createTestStorageDetails() params.StorageDetails {
	return params.StorageDetails{
		StorageTag: s.storageTag.String(),
		OwnerTag:   s.unitTag.String(),
		Kind:       params.StorageKindFilesystem,
		Life:       "dying",
		Status: params.EntityStatus{
			Status: "attached",
		},
		Attachments: map[string]params.StorageAttachmentDetails{
			s.unitTag.String(): {
				StorageTag: s.storageTag.String(),
				UnitTag:    s.unitTag.String(),
				MachineTag: s.machineTag.String(),
				Location:   "", // location
				Life:       "alive",
			},
		},
	}
}

func (s *storageSuite) assertInstanceInfoError(c *tc.C, obtained params.StorageDetailsResult, wanted params.StorageDetailsResult, expected string) {
	if expected != "" {
		c.Assert(errors.Cause(obtained.Error), tc.ErrorMatches, fmt.Sprintf(".*%v.*", expected))
		c.Assert(obtained.Result, tc.IsNil)
	} else {
		c.Assert(obtained.Error, tc.IsNil)
		c.Assert(obtained, tc.DeepEquals, wanted)
	}
}

func (s *storageSuite) TestShowStorageEmpty(c *tc.C) {
	defer s.setupMocks(c).Finish()

	found, err := s.api.StorageDetails(c.Context(), params.Entities{})
	c.Assert(err, tc.ErrorIsNil)
	c.Assert(found.Results, tc.HasLen, 0)
}

func (s *storageSuite) TestShowStorageInvalidTag(c *tc.C) {
	defer s.setupMocks(c).Finish()

	// Only storage tags are permitted
	found, err := s.api.StorageDetails(c.Context(), params.Entities{
		Entities: []params.Entity{{Tag: "machine-1"}},
	})
	c.Assert(err, tc.ErrorIsNil)
	c.Assert(found.Results, tc.HasLen, 1)
	c.Assert(found.Results[0].Error, tc.ErrorMatches, `"machine-1" is not a valid storage tag`)
}

func (s *storageSuite) TestShowStorage(c *tc.C) {
	defer s.setupMocks(c).Finish()

	entity := params.Entity{Tag: s.storageTag.String()}

	found, err := s.api.StorageDetails(
		c.Context(),
		params.Entities{Entities: []params.Entity{entity}},
	)
	c.Assert(err, tc.ErrorIsNil)
	c.Assert(found.Results, tc.HasLen, 1)

	one := found.Results[0]
	c.Assert(one.Error, tc.IsNil)

	expected := params.StorageDetails{
		StorageTag: s.storageTag.String(),
		OwnerTag:   s.unitTag.String(),
		Kind:       params.StorageKindFilesystem,
		Life:       "dying",
		Status: params.EntityStatus{
			Status: "attached",
		},
		Attachments: map[string]params.StorageAttachmentDetails{
			s.unitTag.String(): {
				StorageTag: s.storageTag.String(),
				UnitTag:    s.unitTag.String(),
				MachineTag: s.machineTag.String(),
				Location:   "",
				Life:       "alive",
			},
		},
	}
	c.Assert(one.Result, tc.DeepEquals, &expected)
}

func (s *storageSuite) TestShowStorageInvalidId(c *tc.C) {
	defer s.setupMocks(c).Finish()

	storageTag := "foo"
	entity := params.Entity{Tag: storageTag}

	found, err := s.api.StorageDetails(c.Context(), params.Entities{Entities: []params.Entity{entity}})
	c.Assert(err, tc.ErrorIsNil)
	c.Assert(found.Results, tc.HasLen, 1)
	s.assertInstanceInfoError(c, found.Results[0], params.StorageDetailsResult{}, `"foo" is not a valid tag`)
}

func (s *storageSuite) TestRemove(c *tc.C) {
	defer s.setupMocks(c).Finish()

	s.blockCommandService.EXPECT().GetBlockSwitchedOn(gomock.Any(), blockcommand.RemoveBlock).Return("", blockcommanderrors.NotFound)
	s.blockCommandService.EXPECT().GetBlockSwitchedOn(gomock.Any(), blockcommand.ChangeBlock).Return("", blockcommanderrors.NotFound)

	results, err := s.api.Remove(c.Context(), params.RemoveStorage{Storage: []params.RemoveStorageInstance{
		{Tag: "storage-foo-0", DestroyStorage: true},
		{Tag: "storage-foo-1", DestroyAttachments: true, DestroyStorage: true},
		{Tag: "storage-foo-1", DestroyAttachments: true, DestroyStorage: false},
		{Tag: "volume-0"},
		{Tag: "filesystem-1-2"},
		{Tag: "machine-0"},
	}})
	c.Assert(err, tc.ErrorIsNil)
	c.Assert(results.Results, tc.DeepEquals, []params.ErrorResult{
		{Error: &params.Error{Message: "cannae do it"}},
		{Error: &params.Error{Message: "cannae do it"}},
		{Error: &params.Error{Message: "cannae do it"}},
		{Error: &params.Error{Message: `"volume-0" is not a valid storage tag`}},
		{Error: &params.Error{Message: `"filesystem-1-2" is not a valid storage tag`}},
		{Error: &params.Error{Message: `"machine-0" is not a valid storage tag`}},
	})
	s.stub.CheckCallNames(c,
		destroyStorageInstanceCall,
		destroyStorageInstanceCall,
		releaseStorageInstanceCall,
	)
	s.stub.CheckCall(c, 0, destroyStorageInstanceCall, names.NewStorageTag("foo/0"), false, false)
	s.stub.CheckCall(c, 1, destroyStorageInstanceCall, names.NewStorageTag("foo/1"), true, false)
	s.stub.CheckCall(c, 2, releaseStorageInstanceCall, names.NewStorageTag("foo/1"), true, false)
}

func (s *storageSuite) TestDetach(c *tc.C) {
	defer s.setupMocks(c).Finish()

	s.blockCommandService.EXPECT().GetBlockSwitchedOn(gomock.Any(), blockcommand.ChangeBlock).Return("", blockcommanderrors.NotFound)

	results, err := s.api.DetachStorage(
		c.Context(),
		params.StorageDetachmentParams{
			StorageIds: params.StorageAttachmentIds{Ids: []params.StorageAttachmentId{
				{StorageTag: "storage-data-0", UnitTag: "unit-mysql-0"},
				{StorageTag: "storage-data-0", UnitTag: ""},
				{StorageTag: "volume-0", UnitTag: "unit-bar-0"},
				{StorageTag: "filesystem-1-2", UnitTag: "unit-bar-0"},
				{StorageTag: "machine-0", UnitTag: "unit-bar-0"},
				{StorageTag: "storage-foo-0", UnitTag: "application-bar"},
			}}})
	c.Assert(err, tc.ErrorIsNil)
	c.Assert(results.Results, tc.HasLen, 6)
	c.Assert(results.Results, tc.DeepEquals, []params.ErrorResult{
		{Error: nil},
		{Error: nil},
		{Error: &params.Error{Message: `"volume-0" is not a valid storage tag`}},
		{Error: &params.Error{Message: `"filesystem-1-2" is not a valid storage tag`}},
		{Error: &params.Error{Message: `"machine-0" is not a valid storage tag`}},
		{Error: &params.Error{Message: `"application-bar" is not a valid unit tag`}},
	})
	s.assertCalls(c, []string{
		detachStorageCall,
		storageInstanceAttachmentsCall,
		detachStorageCall,
	})
	s.stub.CheckCalls(c, []testhelpers.StubCall{
		{FuncName: detachStorageCall, Args: []interface{}{s.storageTag, s.unitTag, false}},
		{FuncName: storageInstanceAttachmentsCall, Args: []interface{}{s.storageTag}},
		{FuncName: detachStorageCall, Args: []interface{}{s.storageTag, s.unitTag, false}},
	})
}

func (s *storageSuite) TestDetachSpecifiedNotFound(c *tc.C) {
	defer s.setupMocks(c).Finish()

	s.blockCommandService.EXPECT().GetBlockSwitchedOn(gomock.Any(), blockcommand.ChangeBlock).Return("", blockcommanderrors.NotFound)

	results, err := s.api.DetachStorage(
		c.Context(),
		params.StorageDetachmentParams{
			StorageIds: params.StorageAttachmentIds{Ids: []params.StorageAttachmentId{
				{StorageTag: "storage-data-0", UnitTag: "unit-foo-42"},
			}}})
	c.Assert(err, tc.ErrorIsNil)
	c.Assert(results.Results, tc.HasLen, 1)
	c.Assert(results.Results, tc.DeepEquals, []params.ErrorResult{
		{Error: &params.Error{
			Code:    params.CodeNotFound,
			Message: "attachment of storage data/0 to unit foo/42 not found",
		}},
	})
	s.assertCalls(c, []string{
		detachStorageCall,
	})
	s.stub.CheckCalls(c, []testhelpers.StubCall{
		{FuncName: detachStorageCall, Args: []interface{}{
			s.storageTag,
			names.NewUnitTag("foo/42"),
			false,
		}},
	})
}

func (s *storageSuite) TestDetachAttachmentNotFoundConcurrent(c *tc.C) {
	defer s.setupMocks(c).Finish()

	s.blockCommandService.EXPECT().GetBlockSwitchedOn(gomock.Any(), blockcommand.ChangeBlock).Return("", blockcommanderrors.NotFound)

	// Simulate:
	//  1. call StorageAttachments, and receive
	//     a list of alive attachments
	//  2. attachment is concurrently destroyed
	//     and removed by another process
	s.storageAccessor.detachStorage = func(sTag names.StorageTag, uTag names.UnitTag, force bool) error {
		s.stub.AddCall(detachStorageCall, sTag, uTag, force)
		return errors.NotFoundf(
			"attachment of %s to %s",
			names.ReadableString(sTag),
			names.ReadableString(uTag),
		)
	}
	results, err := s.api.DetachStorage(
		c.Context(),
		params.StorageDetachmentParams{
			StorageIds: params.StorageAttachmentIds{Ids: []params.StorageAttachmentId{
				{StorageTag: "storage-data-0"},
			}}})
	c.Assert(err, tc.ErrorIsNil)
	c.Assert(results.Results, tc.HasLen, 1)
	c.Assert(results.Results, tc.DeepEquals, []params.ErrorResult{{}})
	s.assertCalls(c, []string{
		storageInstanceAttachmentsCall,
		detachStorageCall,
	})
	s.stub.CheckCalls(c, []testhelpers.StubCall{
		{FuncName: storageInstanceAttachmentsCall, Args: []interface{}{s.storageTag}},
		{FuncName: detachStorageCall, Args: []interface{}{s.storageTag, s.unitTag, false}},
	})
}

func (s *storageSuite) TestDetachNoAttachmentsStorageNotFound(c *tc.C) {
	defer s.setupMocks(c).Finish()

	s.blockCommandService.EXPECT().GetBlockSwitchedOn(gomock.Any(), blockcommand.ChangeBlock).Return("", blockcommanderrors.NotFound)

	results, err := s.api.DetachStorage(
		c.Context(),
		params.StorageDetachmentParams{
			StorageIds: params.StorageAttachmentIds{Ids: []params.StorageAttachmentId{
				{StorageTag: "storage-foo-42"},
			}}})
	c.Assert(err, tc.ErrorIsNil)
	c.Assert(results.Results, tc.HasLen, 1)
	c.Assert(results.Results, tc.DeepEquals, []params.ErrorResult{
		{Error: &params.Error{
			Code:    params.CodeNotFound,
			Message: "storage foo/42 not found",
		}},
	})
	s.stub.CheckCalls(c, []testhelpers.StubCall{
		{FuncName: storageInstanceAttachmentsCall, Args: []interface{}{names.NewStorageTag("foo/42")}},
		{FuncName: storageInstanceCall, Args: []interface{}{names.NewStorageTag("foo/42")}},
	})
}

func (s *storageSuite) TestAttach(c *tc.C) {
	defer s.setupMocks(c).Finish()

	s.blockCommandService.EXPECT().GetBlockSwitchedOn(gomock.Any(), blockcommand.ChangeBlock).Return("", blockcommanderrors.NotFound)

	results, err := s.api.Attach(c.Context(), params.StorageAttachmentIds{Ids: []params.StorageAttachmentId{
		{StorageTag: "storage-data-0", UnitTag: "unit-mysql-0"},
		{StorageTag: "storage-data-0", UnitTag: "machine-0"},
		{StorageTag: "volume-0", UnitTag: "unit-mysql-0"},
	}})
	c.Assert(err, tc.ErrorIsNil)
	c.Assert(results.Results, tc.HasLen, 3)
	c.Assert(results.Results, tc.DeepEquals, []params.ErrorResult{
		{Error: nil},
		{Error: &params.Error{Message: `"machine-0" is not a valid unit tag`}},
		{Error: &params.Error{Message: `"volume-0" is not a valid storage tag`}},
	})
	s.stub.CheckCalls(c, []testhelpers.StubCall{
		{FuncName: attachStorageCall, Args: []interface{}{s.storageTag, s.unitTag}},
	})
}

func (s *storageSuite) TestImportFilesystem(c *tc.C) {
	defer s.setupMocks(c).Finish()

	s.blockCommandService.EXPECT().GetBlockSwitchedOn(gomock.Any(), blockcommand.ChangeBlock).Return("", blockcommanderrors.NotFound)

	s.storageService.EXPECT().GetStoragePoolByName(gomock.Any(), "radiance").Return(domainstorage.StoragePool{
		Name:     "radiance",
		Provider: "radiance",
	}, nil)

	filesystemSource := filesystemImporter{FilesystemSource: &dummy.FilesystemSource{}}
	dummyStorageProvider := &dummy.StorageProvider{
		StorageScope: storage.ScopeEnviron,
		IsDynamic:    true,
		FilesystemSourceFunc: func(*storage.Config) (storage.FilesystemSource, error) {
			return filesystemSource, nil
		},
	}
	s.registry.Providers["radiance"] = dummyStorageProvider

	results, err := s.api.Import(c.Context(), params.BulkImportStorageParams{Storage: []params.ImportStorageParams{{
		Kind:        params.StorageKindFilesystem,
		Pool:        "radiance",
		ProviderId:  "foo",
		StorageName: "pgdata",
	}}})
	c.Assert(err, tc.ErrorIsNil)
	c.Assert(results.Results, tc.DeepEquals, []params.ImportStorageResult{{
		Result: &params.ImportStorageDetails{
			StorageTag: "storage-data-0",
		},
	}})
	filesystemSource.CheckCalls(c, []testhelpers.StubCall{
		{FuncName: "ImportFilesystem", Args: []interface{}{
			"foo", map[string]string{
				"juju-model-uuid":      s.modelUUID.String(),
				"juju-controller-uuid": s.controllerUUID,
			},
		}},
	})
	s.stub.CheckCalls(c, []testhelpers.StubCall{
		{FuncName: addExistingFilesystemCall, Args: []interface{}{
			state.FilesystemInfo{
				FilesystemId: "foo",
				Pool:         "radiance",
				Size:         123,
			},
			(*state.VolumeInfo)(nil),
			"pgdata",
		}},
	})
}

func (s *storageSuite) TestImportFilesystemVolumeBacked(c *tc.C) {
	defer s.setupMocks(c).Finish()

	s.blockCommandService.EXPECT().GetBlockSwitchedOn(gomock.Any(), blockcommand.ChangeBlock).Return("", blockcommanderrors.NotFound)

	s.storageService.EXPECT().GetStoragePoolByName(gomock.Any(), "radiance").Return(domainstorage.StoragePool{
		Name:     "radiance",
		Provider: "radiance",
	}, nil)

	volumeSource := volumeImporter{VolumeSource: &dummy.VolumeSource{}}
	dummyStorageProvider := &dummy.StorageProvider{
		StorageScope: storage.ScopeEnviron,
		IsDynamic:    true,
		SupportsFunc: func(kind storage.StorageKind) bool {
			return kind == storage.StorageKindBlock
		},
		VolumeSourceFunc: func(*storage.Config) (storage.VolumeSource, error) {
			return volumeSource, nil
		},
	}
	s.registry.Providers["radiance"] = dummyStorageProvider

	results, err := s.api.Import(c.Context(), params.BulkImportStorageParams{Storage: []params.ImportStorageParams{{
		Kind:        params.StorageKindFilesystem,
		Pool:        "radiance",
		ProviderId:  "foo",
		StorageName: "pgdata",
	}}})
	c.Assert(err, tc.ErrorIsNil)
	c.Assert(results.Results, tc.DeepEquals, []params.ImportStorageResult{{
		Result: &params.ImportStorageDetails{
			StorageTag: "storage-data-0",
		},
	}})
	volumeSource.CheckCalls(c, []testhelpers.StubCall{
		{FuncName: "ImportVolume", Args: []interface{}{
			"foo", map[string]string{
				"juju-model-uuid":      s.modelUUID.String(),
				"juju-controller-uuid": s.controllerUUID,
			},
		}},
	})
	s.stub.CheckCalls(c, []testhelpers.StubCall{
		{FuncName: addExistingFilesystemCall, Args: []interface{}{
			state.FilesystemInfo{
				Pool: "radiance",
				Size: 123,
			},
			&state.VolumeInfo{
				VolumeId:   "foo",
				Pool:       "radiance",
				Size:       123,
				HardwareId: "hw",
			},
			"pgdata",
		}},
	})
}

func (s *storageSuite) TestImportFilesystemError(c *tc.C) {
	defer s.setupMocks(c).Finish()

	s.blockCommandService.EXPECT().GetBlockSwitchedOn(gomock.Any(), blockcommand.ChangeBlock).Return("", blockcommanderrors.NotFound)

	s.storageService.EXPECT().GetStoragePoolByName(gomock.Any(), "radiance").Return(domainstorage.StoragePool{
		Name:     "radiance",
		Provider: "radiance",
	}, nil)

	filesystemSource := filesystemImporter{FilesystemSource: &dummy.FilesystemSource{}}
	dummyStorageProvider := &dummy.StorageProvider{
		StorageScope: storage.ScopeEnviron,
		IsDynamic:    true,
		FilesystemSourceFunc: func(*storage.Config) (storage.FilesystemSource, error) {
			return filesystemSource, nil
		},
	}
	s.registry.Providers["radiance"] = dummyStorageProvider

	filesystemSource.SetErrors(errors.New("nope"))
	results, err := s.api.Import(c.Context(), params.BulkImportStorageParams{Storage: []params.ImportStorageParams{{
		Kind:        params.StorageKindFilesystem,
		Pool:        "radiance",
		ProviderId:  "foo",
		StorageName: "pgdata",
	}}})
	c.Assert(err, tc.ErrorIsNil)
	c.Assert(results.Results, tc.DeepEquals, []params.ImportStorageResult{
		{Error: &params.Error{Message: `importing filesystem: nope`}},
	})
	filesystemSource.CheckCallNames(c, "ImportFilesystem")
	s.stub.CheckCallNames(c)
}

func (s *storageSuite) TestImportFilesystemNotSupported(c *tc.C) {
	defer s.setupMocks(c).Finish()

	s.blockCommandService.EXPECT().GetBlockSwitchedOn(gomock.Any(), blockcommand.ChangeBlock).Return("", blockcommanderrors.NotFound)

	s.storageService.EXPECT().GetStoragePoolByName(gomock.Any(), "radiance").Return(domainstorage.StoragePool{
		Name:     "radiance",
		Provider: "radiance",
	}, nil)

	filesystemSource := &dummy.FilesystemSource{}
	dummyStorageProvider := &dummy.StorageProvider{
		StorageScope: storage.ScopeEnviron,
		IsDynamic:    true,
		FilesystemSourceFunc: func(*storage.Config) (storage.FilesystemSource, error) {
			return filesystemSource, nil
		},
	}
	s.registry.Providers["radiance"] = dummyStorageProvider

	results, err := s.api.Import(c.Context(), params.BulkImportStorageParams{Storage: []params.ImportStorageParams{{
		Kind:        params.StorageKindFilesystem,
		Pool:        "radiance",
		ProviderId:  "foo",
		StorageName: "pgdata",
	}}})
	c.Assert(err, tc.ErrorIsNil)
	c.Assert(results.Results, tc.DeepEquals, []params.ImportStorageResult{
		{Error: &params.Error{
			Message: `importing filesystem with storage provider "radiance" not supported`,
			Code:    "not supported",
		}},
	})
	filesystemSource.CheckNoCalls(c)
	s.stub.CheckCallNames(c)
}

<<<<<<< HEAD
func (s *storageSuite) TestImportFilesystemVolumeBackedNotSupported(c *tc.C) {
	defer s.setupMocks(c).Finish()

	s.blockCommandService.EXPECT().GetBlockSwitchedOn(gomock.Any(), blockcommand.ChangeBlock).Return("", blockcommanderrors.NotFound)

	s.storageService.EXPECT().GetStoragePoolByName(gomock.Any(), "radiance").Return(domainstorage.StoragePool{
		Name:     "radiance",
		Provider: "radiance",
	}, nil)

	volumeSource := &dummy.VolumeSource{}
	dummyStorageProvider := &dummy.StorageProvider{
		StorageScope: storage.ScopeEnviron,
		IsDynamic:    true,
		SupportsFunc: func(kind storage.StorageKind) bool {
			return kind == storage.StorageKindBlock
		},
		VolumeSourceFunc: func(*storage.Config) (storage.VolumeSource, error) {
			return volumeSource, nil
		},
	}
	s.registry.Providers["radiance"] = dummyStorageProvider

	results, err := s.api.Import(c.Context(), params.BulkImportStorageParams{Storage: []params.ImportStorageParams{{
		Kind:        params.StorageKindFilesystem,
		Pool:        "radiance",
		ProviderId:  "foo",
		StorageName: "pgdata",
	}}})
	c.Assert(err, tc.ErrorIsNil)
	c.Assert(results.Results, tc.DeepEquals, []params.ImportStorageResult{
		{Error: &params.Error{
			Message: `importing volume with storage provider "radiance" not supported`,
			Code:    "not supported",
		}},
	})
	volumeSource.CheckNoCalls(c)
	s.stub.CheckCallNames(c)
}

func (s *storageSuite) TestImportValidationErrors(c *tc.C) {
	defer s.setupMocks(c).Finish()

	s.blockCommandService.EXPECT().GetBlockSwitchedOn(gomock.Any(), blockcommand.ChangeBlock).Return("", blockcommanderrors.NotFound)

	results, err := s.api.Import(c.Context(), params.BulkImportStorageParams{Storage: []params.ImportStorageParams{{
=======
func (s *storageSuite) TestImportFilesystemK8sProvider(c *gc.C) {
	volumeSource := volumeImporter{&dummy.VolumeSource{}}
	dummyStorageProvider := &dummy.StorageProvider{
		StorageScope: storage.ScopeEnviron,
		IsDynamic:    true,
		VolumeSourceFunc: func(*storage.Config) (storage.VolumeSource, error) {
			return volumeSource, nil
		},
		SupportsFunc: func(kind storage.StorageKind) bool {
			return false
		},
	}
	s.registry.Providers[k8sconstants.StorageProviderType] = dummyStorageProvider

	results, err := s.api.Import(params.BulkImportStorageParams{[]params.ImportStorageParams{{
		Kind:        params.StorageKindFilesystem,
		Pool:        k8sconstants.CAASProviderType,
		ProviderId:  "foo",
		StorageName: "pgdata",
	}}})
	c.Assert(err, jc.ErrorIsNil)
	c.Assert(results.Results, jc.DeepEquals, []params.ImportStorageResult{{
		Result: &params.ImportStorageDetails{
			StorageTag: "storage-data-0",
		},
	}})
}

func (s *storageSuite) TestImportValidationErrors(c *gc.C) {
	results, err := s.api.Import(params.BulkImportStorageParams{[]params.ImportStorageParams{{
>>>>>>> 99173974
		Kind:        params.StorageKindBlock,
		Pool:        "radiance",
		ProviderId:  "foo",
		StorageName: "pgdata",
	}, {
		Kind:        params.StorageKindFilesystem,
		Pool:        "123",
		ProviderId:  "foo",
		StorageName: "pgdata",
	}}})
	c.Assert(err, tc.ErrorIsNil)
	c.Assert(results.Results, tc.DeepEquals, []params.ImportStorageResult{
		{Error: &params.Error{Message: `storage kind "block" not supported`, Code: "not supported"}},
		{Error: &params.Error{Message: `pool name "123" not valid`, Code: `not valid`}},
	})
}

func (s *storageSuite) TestListStorageAsAdminOnNotOwnedModel(c *tc.C) {
	defer s.setupMocks(c).Finish()

	s.authorizer = apiservertesting.FakeAuthorizer{
		Tag: names.NewUserTag("superuserfoo"),
	}
	controllerUUID := uuid.MustNewUUID().String()
	modelUUID := modeltesting.GenModelUUID(c)
	s.api = facadestorage.NewStorageAPI(
		controllerUUID, modelUUID,
		s.storageAccessor, nil, s.storageService,
		s.applicationService, s.storageRegistryGetter,
		s.authorizer, s.blockCommandService)

	// ListStorageDetails should not fail
	_, err := s.api.ListStorageDetails(c.Context(), params.StorageFilters{})
	c.Assert(err, tc.ErrorIsNil)
}

func (s *storageSuite) TestListStorageAsNonAdminOnNotOwnedModel(c *tc.C) {
	defer s.setupMocks(c).Finish()

	s.authorizer = apiservertesting.FakeAuthorizer{
		Tag: names.NewUserTag("userfoo"),
	}
	controllerUUID := uuid.MustNewUUID().String()
	modelUUID := modeltesting.GenModelUUID(c)
	s.api = facadestorage.NewStorageAPI(
		controllerUUID, modelUUID,
		s.storageAccessor, nil, s.storageService,
		s.applicationService, s.storageRegistryGetter,
		s.authorizer, s.blockCommandService)

	// ListStorageDetails should fail with perm error
	_, err := s.api.ListStorageDetails(c.Context(), params.StorageFilters{})
	c.Assert(err, tc.ErrorIs, apiservererrors.ErrPerm)
}

type filesystemImporter struct {
	*dummy.FilesystemSource
}

// ImportFilesystem is part of the storage.FilesystemImporter interface.
func (f filesystemImporter) ImportFilesystem(_ context.Context, providerId string, tags map[string]string) (storage.FilesystemInfo, error) {
	f.MethodCall(f, "ImportFilesystem", providerId, tags)
	return storage.FilesystemInfo{
		FilesystemId: providerId,
		Size:         123,
	}, f.NextErr()
}

type volumeImporter struct {
	*dummy.VolumeSource
}

// ImportVolume is part of the storage.VolumeImporter interface.
func (v volumeImporter) ImportVolume(_ context.Context, providerId string, tags map[string]string) (storage.VolumeInfo, error) {
	v.MethodCall(v, "ImportVolume", providerId, tags)
	return storage.VolumeInfo{
		VolumeId:   providerId,
		Size:       123,
		HardwareId: "hw",
	}, v.NextErr()
}<|MERGE_RESOLUTION|>--- conflicted
+++ resolved
@@ -6,38 +6,26 @@
 import (
 	"context"
 	"fmt"
-<<<<<<< HEAD
 	"testing"
 
 	"github.com/juju/errors"
 	"github.com/juju/names/v6"
 	"github.com/juju/tc"
 	"go.uber.org/mock/gomock"
-=======
-
-	"github.com/juju/errors"
-	"github.com/juju/names/v5"
-	"github.com/juju/testing"
-	jc "github.com/juju/testing/checkers"
-	gc "gopkg.in/check.v1"
->>>>>>> 99173974
 
 	apiservererrors "github.com/juju/juju/apiserver/errors"
 	facadestorage "github.com/juju/juju/apiserver/facades/client/storage"
 	apiservertesting "github.com/juju/juju/apiserver/testing"
 	modeltesting "github.com/juju/juju/core/model/testing"
 	"github.com/juju/juju/core/status"
-<<<<<<< HEAD
 	"github.com/juju/juju/domain/blockcommand"
 	blockcommanderrors "github.com/juju/juju/domain/blockcommand/errors"
 	domainstorage "github.com/juju/juju/domain/storage"
+	k8sconstants "github.com/juju/juju/internal/provider/kubernetes/constants"
 	"github.com/juju/juju/internal/storage"
 	"github.com/juju/juju/internal/storage/provider/dummy"
 	"github.com/juju/juju/internal/testhelpers"
 	"github.com/juju/juju/internal/uuid"
-=======
-	"github.com/juju/juju/environs/context"
->>>>>>> 99173974
 	"github.com/juju/juju/rpc/params"
 	"github.com/juju/juju/state"
 )
@@ -676,7 +664,43 @@
 	s.stub.CheckCallNames(c)
 }
 
-<<<<<<< HEAD
+func (s *storageSuite) TestImportFilesystemK8sProvider(c *tc.C) {
+	defer s.setupMocks(c).Finish()
+
+	s.blockCommandService.EXPECT().GetBlockSwitchedOn(gomock.Any(), blockcommand.ChangeBlock).Return("", blockcommanderrors.NotFound)
+
+	s.storageService.EXPECT().GetStoragePoolByName(gomock.Any(), "kubernetes").Return(domainstorage.StoragePool{
+		Name:     "kubernetes",
+		Provider: "kubernetes",
+	}, nil)
+
+	volumeSource := volumeImporter{&dummy.VolumeSource{}}
+	dummyStorageProvider := &dummy.StorageProvider{
+		StorageScope: storage.ScopeEnviron,
+		IsDynamic:    true,
+		VolumeSourceFunc: func(*storage.Config) (storage.VolumeSource, error) {
+			return volumeSource, nil
+		},
+		SupportsFunc: func(kind storage.StorageKind) bool {
+			return false
+		},
+	}
+	s.registry.Providers[k8sconstants.StorageProviderType] = dummyStorageProvider
+
+	results, err := s.api.Import(c.Context(), params.BulkImportStorageParams{[]params.ImportStorageParams{{
+		Kind:        params.StorageKindFilesystem,
+		Pool:        k8sconstants.CAASProviderType,
+		ProviderId:  "foo",
+		StorageName: "pgdata",
+	}}})
+	c.Assert(err, tc.ErrorIsNil)
+	c.Assert(results.Results, tc.DeepEquals, []params.ImportStorageResult{{
+		Result: &params.ImportStorageDetails{
+			StorageTag: "storage-data-0",
+		},
+	}})
+}
+
 func (s *storageSuite) TestImportFilesystemVolumeBackedNotSupported(c *tc.C) {
 	defer s.setupMocks(c).Finish()
 
@@ -723,38 +747,6 @@
 	s.blockCommandService.EXPECT().GetBlockSwitchedOn(gomock.Any(), blockcommand.ChangeBlock).Return("", blockcommanderrors.NotFound)
 
 	results, err := s.api.Import(c.Context(), params.BulkImportStorageParams{Storage: []params.ImportStorageParams{{
-=======
-func (s *storageSuite) TestImportFilesystemK8sProvider(c *gc.C) {
-	volumeSource := volumeImporter{&dummy.VolumeSource{}}
-	dummyStorageProvider := &dummy.StorageProvider{
-		StorageScope: storage.ScopeEnviron,
-		IsDynamic:    true,
-		VolumeSourceFunc: func(*storage.Config) (storage.VolumeSource, error) {
-			return volumeSource, nil
-		},
-		SupportsFunc: func(kind storage.StorageKind) bool {
-			return false
-		},
-	}
-	s.registry.Providers[k8sconstants.StorageProviderType] = dummyStorageProvider
-
-	results, err := s.api.Import(params.BulkImportStorageParams{[]params.ImportStorageParams{{
-		Kind:        params.StorageKindFilesystem,
-		Pool:        k8sconstants.CAASProviderType,
-		ProviderId:  "foo",
-		StorageName: "pgdata",
-	}}})
-	c.Assert(err, jc.ErrorIsNil)
-	c.Assert(results.Results, jc.DeepEquals, []params.ImportStorageResult{{
-		Result: &params.ImportStorageDetails{
-			StorageTag: "storage-data-0",
-		},
-	}})
-}
-
-func (s *storageSuite) TestImportValidationErrors(c *gc.C) {
-	results, err := s.api.Import(params.BulkImportStorageParams{[]params.ImportStorageParams{{
->>>>>>> 99173974
 		Kind:        params.StorageKindBlock,
 		Pool:        "radiance",
 		ProviderId:  "foo",
