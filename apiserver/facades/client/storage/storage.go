--- conflicted
+++ resolved
@@ -291,29 +291,14 @@
 
 // Import imports existing storage into the model.
 // A "CHANGE" block can block this operation.
-<<<<<<< HEAD
-func (a *StorageAPI) Import(ctx context.Context, args params.BulkImportStorageParams) (params.ImportStorageResults, error) {
-=======
-func (a *StorageAPI) Import(args params.BulkImportStorageParamsV2) (params.ImportStorageResults, error) {
-	if err := a.checkCanWrite(); err != nil {
-		return params.ImportStorageResults{}, errors.Trace(err)
-	}
-
-	blockChecker := common.NewBlockChecker(a.backend)
-	if err := blockChecker.ChangeAllowed(); err != nil {
-		return params.ImportStorageResults{}, errors.Trace(err)
-	}
-
->>>>>>> 3b58ef9c
+func (a *StorageAPI) Import(ctx context.Context, args params.BulkImportStorageParamsV2) (params.ImportStorageResults, error) {
 	results := make([]params.ImportStorageResult, len(args.Storage))
 	return params.ImportStorageResults{Results: results}, nil
 }
 
-<<<<<<< HEAD
-=======
 // Import imports existing storage into the model.
 // A "CHANGE" block can block this operation.
-func (a *StorageAPIv6) Import(args params.BulkImportStorageParams) (params.ImportStorageResults, error) {
+func (a *StorageAPIv6) Import(ctx context.Context, args params.BulkImportStorageParams) (params.ImportStorageResults, error) {
 	v2Args := params.BulkImportStorageParamsV2{Storage: make([]params.ImportStorageParamsV2, len(args.Storage))}
 	for idx, param := range args.Storage {
 		v2Args.Storage[idx] = params.ImportStorageParamsV2{
@@ -325,112 +310,9 @@
 			Force: false,
 		}
 	}
-	return a.StorageAPI.Import(v2Args)
-}
-
-func (a *StorageAPI) importStorage(arg params.ImportStorageParamsV2) (*params.ImportStorageDetails, error) {
-	if arg.Kind != params.StorageKindFilesystem {
-		// TODO(axw) implement support for volumes.
-		return nil, errors.NotSupportedf("storage kind %q", arg.Kind.String())
-	}
-	if !storage.IsValidPoolName(arg.Pool) {
-		return nil, errors.NotValidf("pool name %q", arg.Pool)
-	}
-
-	pm, registry, err := a.storageMetadata()
-	if err != nil {
-		return nil, errors.Trace(err)
-	}
-
-	cfg, err := pm.Get(arg.Pool)
-	if errors.IsNotFound(err) {
-		cfg, err = storage.NewConfig(
-			arg.Pool,
-			storage.ProviderType(arg.Pool),
-			map[string]interface{}{},
-		)
-		if err != nil {
-			return nil, errors.Trace(err)
-		}
-	} else if err != nil {
-		return nil, errors.Trace(err)
-	}
-	provider, err := registry.StorageProvider(cfg.Provider())
-	if err != nil {
-		return nil, errors.Trace(err)
-	}
-	return a.importFilesystem(arg, provider, cfg)
-}
-
-func (a *StorageAPI) importFilesystem(
-	arg params.ImportStorageParamsV2,
-	provider storage.Provider,
-	cfg *storage.Config,
-) (*params.ImportStorageDetails, error) {
-	resourceTags := map[string]string{
-		tags.JujuModel:      a.backend.ModelTag().Id(),
-		tags.JujuController: a.backend.ControllerTag().Id(),
-	}
-	var volumeInfo *state.VolumeInfo
-	filesystemInfo := state.FilesystemInfo{Pool: arg.Pool}
-
-	// If the storage provider supports filesystems, import the filesystem,
-	// otherwise import a volume which will back a filesystem.
-	if provider.Supports(storage.StorageKindFilesystem) {
-		filesystemSource, err := provider.FilesystemSource(cfg)
-		if err != nil {
-			return nil, errors.Trace(err)
-		}
-		filesystemImporter, ok := filesystemSource.(storage.FilesystemImporter)
-		if !ok {
-			return nil, errors.NotSupportedf(
-				"importing filesystem with storage provider %q",
-				cfg.Provider(),
-			)
-		}
-		info, err := filesystemImporter.ImportFilesystem(a.callContext, arg.ProviderId, resourceTags)
-		if err != nil {
-			return nil, errors.Annotate(err, "importing filesystem")
-		}
-		filesystemInfo.FilesystemId = arg.ProviderId
-		filesystemInfo.Size = info.Size
-	} else {
-		volumeSource, err := provider.VolumeSource(cfg)
-		if err != nil {
-			return nil, errors.Trace(err)
-		}
-		volumeImporter, ok := volumeSource.(storage.VolumeImporter)
-		if !ok {
-			return nil, errors.NotSupportedf(
-				"importing volume with storage provider %q",
-				cfg.Provider(),
-			)
-		}
-		info, err := volumeImporter.ImportVolume(a.callContext, arg.ProviderId, arg.StorageName, resourceTags, arg.Force)
-		if err != nil {
-			return nil, errors.Annotate(err, "importing volume")
-		}
-		volumeInfo = &state.VolumeInfo{
-			HardwareId: info.HardwareId,
-			WWN:        info.WWN,
-			Size:       info.Size,
-			Pool:       arg.Pool,
-			VolumeId:   info.VolumeId,
-			Persistent: info.Persistent,
-		}
-		filesystemInfo.Size = info.Size
-	}
-
-	storageTag, err := a.storageAccess.AddExistingFilesystem(filesystemInfo, volumeInfo, arg.StorageName)
-	if err != nil {
-		return nil, errors.Trace(err)
-	}
-	return &params.ImportStorageDetails{
-		StorageTag: storageTag.String(),
-	}, nil
-}
-
->>>>>>> 3b58ef9c
+	return a.StorageAPI.Import(ctx, v2Args)
+}
+
 // RemovePool deletes the named pool
 func (a *StorageAPI) RemovePool(ctx context.Context, p params.StoragePoolDeleteArgs) (params.ErrorResults, error) {
 	results := params.ErrorResults{
