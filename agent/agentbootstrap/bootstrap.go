// Copyright 2013 Canonical Ltd.
// Licensed under the AGPLv3, see LICENCE file for details.

package agentbootstrap

import (
	stdcontext "context"
	"fmt"

	"github.com/juju/clock"
	"github.com/juju/errors"
	"github.com/juju/loggo"
	"github.com/juju/mgo/v3"
	"github.com/juju/names/v4"
	utilseries "github.com/juju/os/v2/series"
	"github.com/juju/utils/v3"

	"github.com/juju/juju/agent"
	"github.com/juju/juju/caas"
	k8sconstants "github.com/juju/juju/caas/kubernetes/provider/constants"
	"github.com/juju/juju/cloud"
	"github.com/juju/juju/cloudconfig/instancecfg"
	"github.com/juju/juju/controller/modelmanager"
	coreagent "github.com/juju/juju/core/agent"
	corebase "github.com/juju/juju/core/base"
	coredatabase "github.com/juju/juju/core/database"
	"github.com/juju/juju/core/instance"
	"github.com/juju/juju/core/model"
	corenetwork "github.com/juju/juju/core/network"
	"github.com/juju/juju/database"
	cloudbootstrap "github.com/juju/juju/domain/cloud/bootstrap"
	ccbootstrap "github.com/juju/juju/domain/controllerconfig/bootstrap"
	credbootstrap "github.com/juju/juju/domain/credential/bootstrap"
	"github.com/juju/juju/environs"
	environscloudspec "github.com/juju/juju/environs/cloudspec"
	"github.com/juju/juju/environs/config"
	"github.com/juju/juju/environs/context"
	"github.com/juju/juju/environs/space"
	"github.com/juju/juju/internal/mongo"
	"github.com/juju/juju/internal/network"
	"github.com/juju/juju/internal/storage"
	"github.com/juju/juju/state"
)

var logger = loggo.GetLogger("juju.agent.agentbootstrap")

// InitializeStateParams holds parameters used for initializing the state
// database.
type InitializeStateParams struct {
	instancecfg.StateInitializationParams

	// BootstrapMachineAddresses holds the bootstrap machine's addresses.
	BootstrapMachineAddresses corenetwork.ProviderAddresses

	// BootstrapMachineJobs holds the jobs that the bootstrap machine
	// agent will run.
	BootstrapMachineJobs []model.MachineJob

	// SharedSecret is the Mongo replica set shared secret (keyfile).
	SharedSecret string

	// Provider is called to obtain an EnvironProvider.
	Provider func(string) (environs.EnvironProvider, error)

	// StorageProviderRegistry is used to determine and store the
	// details of the default storage pools.
	StorageProviderRegistry storage.ProviderRegistry
}

type bootstrapController interface {
	state.Authenticator
	Id() string
	SetMongoPassword(password string) error
}

// InitializeState should be called with the bootstrap machine's agent
// configuration. It uses that information to create the controller, dial the
// controller, and initialize it. It also generates a new password for the
// bootstrap machine and calls Write to save the configuration.
//
// The cfg values will be stored in the state's ModelConfig; the
// machineCfg values will be used to configure the bootstrap Machine,
// and its constraints will be also be used for the model-level
// constraints. The connection to the controller will respect the
// given timeout parameter.
//
// InitializeState returns the newly initialized state and bootstrap machine.
// If it fails, the state may well be irredeemably compromised.
func InitializeState(
	env environs.BootstrapEnviron,
	adminUser names.UserTag,
	c agent.ConfigSetter,
	args InitializeStateParams,
	dialOpts mongo.DialOpts,
	newPolicy state.NewPolicyFunc,
	setupDBOpts ...database.BootstrapOpt,
) (_ *state.Controller, resultErr error) {
	if c.Tag().Id() != agent.BootstrapControllerId || !coreagent.IsAllowedControllerTag(c.Tag().Kind()) {
		return nil, errors.Errorf("InitializeState not called with bootstrap controller's configuration")
	}
	servingInfo, ok := c.StateServingInfo()
	if !ok {
		return nil, errors.Errorf("state serving information not available")
	}
	// N.B. no users are set up when we're initializing the state,
	// so don't use any tag or password when opening it.
	info, ok := c.MongoInfo()
	if !ok {
		return nil, errors.Errorf("state info not available")
	}
	info.Tag = nil
	info.Password = c.OldPassword()

<<<<<<< HEAD
	// Add the controller model cloud and credential to the database.
	cloudCred, cloudCredTag, err := getCloudCredential(adminUser, args)
	if err != nil {
		return nil, errors.Annotate(err, "getting cloud credentials from args")
	}
	ctrlCloud := args.ControllerCloud
	ctrlCloud.IsControllerCloud = true
	opts := append(setupDBOpts,
		ccbootstrap.InsertInitialControllerConfig(args.ControllerConfig),
		cloudbootstrap.InsertInitialControllerCloud(ctrlCloud),
	)
	if cloudCredTag.Id() != "" {
		opts = append(opts, credbootstrap.InsertInitialControllerCredentials(cloudCredTag.Name(), cloudCredTag.Cloud().Id(), cloudCredTag.Owner().Id(), cloudCred))
	}
=======
>>>>>>> 4016256b
	if err := database.BootstrapDqlite(
		stdcontext.TODO(),
		database.NewNodeManager(c, logger, coredatabase.NoopSlowQueryLogger{}),
		logger,
<<<<<<< HEAD
		opts...,
=======
		false,
>>>>>>> 4016256b
	); err != nil {
		return nil, errors.Trace(err)
	}

	session, err := initMongo(info.Info, dialOpts, info.Password)
	if err != nil {
		return nil, errors.Annotate(err, "failed to initialize mongo")
	}
	defer session.Close()

	logger.Debugf("initializing address %v", info.Addrs)

	isCAAS := cloud.CloudIsCAAS(args.ControllerCloud)
	modelType := state.ModelTypeIAAS
	if isCAAS {
		modelType = state.ModelTypeCAAS
	}
	ctrl, err := state.Initialize(state.InitializeParams{
		Clock: clock.WallClock,
		ControllerModelArgs: state.ModelArgs{
			Type:                    modelType,
			Owner:                   adminUser,
			Config:                  args.ControllerModelConfig,
			Constraints:             args.ModelConstraints,
			CloudName:               args.ControllerCloud.Name,
			CloudRegion:             args.ControllerCloudRegion,
			CloudCredential:         cloudCredTag,
			StorageProviderRegistry: args.StorageProviderRegistry,
			EnvironVersion:          args.ControllerModelEnvironVersion,
		},
		StoragePools:              args.StoragePools,
		CloudName:                 args.ControllerCloud.Name,
		ControllerConfig:          args.ControllerConfig,
		ControllerInheritedConfig: args.ControllerInheritedConfig,
		RegionInheritedConfig:     args.RegionInheritedConfig,
		MongoSession:              session,
		AdminPassword:             info.Password,
		NewPolicy:                 newPolicy,
	})
	if err != nil {
		return nil, errors.Errorf("failed to initialize state: %v", err)
	}
	logger.Debugf("connected to initial state")
	defer func() {
		if resultErr != nil {
			_ = ctrl.Close()
		}
	}()
	servingInfo.SharedSecret = args.SharedSecret
	c.SetStateServingInfo(servingInfo)

	// Filter out any LXC or LXD bridge addresses from the machine addresses.
	args.BootstrapMachineAddresses = network.FilterBridgeAddresses(args.BootstrapMachineAddresses)

	st, err := ctrl.SystemState()
	if err != nil {
		return nil, errors.Trace(err)
	}

	// Fetch spaces from substrate.
	// We need to do this before setting the API host-ports,
	// because any space names in the bootstrap machine addresses must be
	// reconcilable with space IDs at that point.
	ctx := context.CallContext(st)
	if err = space.ReloadSpaces(ctx, space.NewState(st), env); err != nil {
		if errors.Is(err, errors.NotSupported) {
			logger.Debugf("Not performing spaces load on a non-networking environment")
		} else {
			return nil, errors.Trace(err)
		}
	}

	// Verify model config DefaultSpace exists now that
	// spaces have been loaded.
	if err := verifyModelConfigDefaultSpace(st); err != nil {
		return nil, errors.Trace(err)
	}

	// Convert the provider addresses that we got from the bootstrap instance
	// to space ID decorated addresses.
	if err = initAPIHostPorts(st, args.BootstrapMachineAddresses, servingInfo.APIPort); err != nil {
		return nil, err
	}
	if err := st.SetStateServingInfo(servingInfo); err != nil {
		return nil, errors.Errorf("cannot set state serving info: %v", err)
	}

	cloudSpec, err := environscloudspec.MakeCloudSpec(
		args.ControllerCloud,
		args.ControllerCloudRegion,
		args.ControllerCloudCredential,
	)
	if err != nil {
		return nil, errors.Trace(err)
	}
	cloudSpec.IsControllerCloud = true

	provider, err := args.Provider(cloudSpec.Type)
	if err != nil {
		return nil, errors.Annotate(err, "getting environ provider")
	}

	var controllerNode bootstrapController
	if isCAAS {
		if controllerNode, err = initBootstrapNode(st, args); err != nil {
			return nil, errors.Annotate(err, "cannot initialize bootstrap controller")
		}
		if err := initControllerCloudService(cloudSpec, provider, st, args); err != nil {
			return nil, errors.Annotate(err, "cannot initialize cloud service")
		}
	} else {
		if controllerNode, err = initBootstrapMachine(st, args); err != nil {
			return nil, errors.Annotate(err, "cannot initialize bootstrap machine")
		}
	}

	// Sanity check.
	if controllerNode.Id() != agent.BootstrapControllerId {
		return nil, errors.Errorf("bootstrap controller expected id 0, got %q", controllerNode.Id())
	}

	// Read the machine agent's password and change it to
	// a new password (other agents will change their password
	// via the API connection).
	logger.Debugf("create new random password for controller %v", controllerNode.Id())

	newPassword, err := utils.RandomPassword()
	if err != nil {
		return nil, err
	}
	if err := controllerNode.SetPassword(newPassword); err != nil {
		return nil, err
	}
	if err := controllerNode.SetMongoPassword(newPassword); err != nil {
		return nil, err
	}
	c.SetPassword(newPassword)

	if err := ensureInitialModel(cloudSpec, provider, args, st, ctrl, adminUser, cloudCredTag); err != nil {
		return nil, errors.Annotate(err, "ensuring initial model")
	}
	return ctrl, nil
}

func verifyModelConfigDefaultSpace(st *state.State) error {
	m, err := st.Model()
	if err != nil {
		return err
	}
	mCfg, err := m.Config()
	if err != nil {
		return err
	}

	name := mCfg.DefaultSpace()
	if name == "" {
		// No need to verify if a space isn't defined.
		return nil
	}

	_, err = st.SpaceByName(name)
	return errors.Annotatef(err, "cannot verify %s", config.DefaultSpace)
}

func getCloudCredential(
	adminUser names.UserTag, args InitializeStateParams,
) (cloud.Credential, names.CloudCredentialTag, error) {
	var cloudCredentialTag names.CloudCredentialTag
	if args.ControllerCloudCredential != nil && args.ControllerCloudCredentialName != "" {
		id := fmt.Sprintf(
			"%s/%s/%s",
			args.ControllerCloud.Name,
			adminUser.Id(),
			args.ControllerCloudCredentialName,
		)
		if !names.IsValidCloudCredential(id) {
			return cloud.Credential{}, cloudCredentialTag, errors.NotValidf("cloud credential ID %q", id)
		}
		cloudCredentialTag = names.NewCloudCredentialTag(id)
		return *args.ControllerCloudCredential, cloudCredentialTag, nil
	}
	return cloud.Credential{}, cloudCredentialTag, nil
}

// ensureInitialModel ensures the initial model.
func ensureInitialModel(
	cloudSpec environscloudspec.CloudSpec,
	provider environs.EnvironProvider,
	args InitializeStateParams,
	st *state.State,
	ctrl *state.Controller,
	adminUser names.UserTag,
	cloudCredentialTag names.CloudCredentialTag,
) error {
	if len(args.InitialModelConfig) == 0 {
		logger.Debugf("no initial model configured")
		return nil
	}

	// Create the initial hosted model, with the model config passed to
	// bootstrap, which contains the UUID, name for the model,
	// and any user supplied config. We also copy the authorized-keys
	// from the controller model.
	attrs := make(map[string]interface{})
	for k, v := range args.InitialModelConfig {
		attrs[k] = v
	}
	attrs[config.AuthorizedKeysKey] = args.ControllerModelConfig.AuthorizedKeys()

	creator := modelmanager.ModelConfigCreator{Provider: args.Provider}
	InitialModelConfig, err := creator.NewModelConfig(
		cloudSpec, args.ControllerModelConfig, attrs,
	)
	if err != nil {
		return errors.Annotate(err, "creating initial model config")
	}
	controllerUUID := args.ControllerConfig.ControllerUUID()

	initialModelEnv, err := getEnviron(controllerUUID, cloudSpec, InitialModelConfig, provider)
	if err != nil {
		return errors.Annotate(err, "opening initial model environment")
	}

	if err := initialModelEnv.Create(
		context.CallContext(st),
		environs.CreateParams{
			ControllerUUID: controllerUUID,
		}); err != nil {
		return errors.Annotate(err, "creating initial model environment")
	}

	ctrlModel, err := st.Model()
	if err != nil {
		return errors.Trace(err)
	}

	model, initialModelState, err := ctrl.NewModel(state.ModelArgs{
		Type:                    ctrlModel.Type(),
		Owner:                   adminUser,
		Config:                  InitialModelConfig,
		Constraints:             args.ModelConstraints,
		CloudName:               args.ControllerCloud.Name,
		CloudRegion:             args.ControllerCloudRegion,
		CloudCredential:         cloudCredentialTag,
		StorageProviderRegistry: args.StorageProviderRegistry,
		EnvironVersion:          provider.Version(),
	})
	if err != nil {
		return errors.Annotate(err, "creating initial model")
	}
	defer func() { _ = initialModelState.Close() }()

	if err := model.AutoConfigureContainerNetworking(initialModelEnv); err != nil {
		return errors.Annotate(err, "autoconfiguring container networking")
	}

	// TODO(wpk) 2017-05-24 Copy subnets/spaces from controller model
	ctx := context.CallContext(initialModelState)
	if err = space.ReloadSpaces(ctx, space.NewState(initialModelState), initialModelEnv); err != nil {
		if errors.Is(err, errors.NotSupported) {
			logger.Debugf("Not performing spaces load on a non-networking environment")
		} else {
			return errors.Annotate(err, "fetching initial model spaces")
		}
	}
	return nil
}

func getEnviron(
	controllerUUID string,
	cloudSpec environscloudspec.CloudSpec,
	modelConfig *config.Config,
	provider environs.EnvironProvider,
) (env environs.BootstrapEnviron, err error) {
	openParams := environs.OpenParams{
		ControllerUUID: controllerUUID,
		Cloud:          cloudSpec,
		Config:         modelConfig,
	}
	if cloud.CloudTypeIsCAAS(cloudSpec.Type) {
		return caas.Open(stdcontext.TODO(), provider, openParams)
	}
	return environs.Open(stdcontext.TODO(), provider, openParams)
}

// initMongo dials the initial MongoDB connection, setting a
// password for the admin user, and returning the session.
func initMongo(info mongo.Info, dialOpts mongo.DialOpts, password string) (*mgo.Session, error) {
	session, err := mongo.DialWithInfo(mongo.MongoInfo{Info: info}, dialOpts)
	if err != nil {
		return nil, errors.Trace(err)
	}
	if err := mongo.SetAdminMongoPassword(session, mongo.AdminUser, password); err != nil {
		session.Close()
		return nil, errors.Trace(err)
	}
	if err := mongo.Login(session, mongo.AdminUser, password); err != nil {
		session.Close()
		return nil, errors.Trace(err)
	}
	return session, nil
}

// initBootstrapMachine initializes the initial bootstrap machine in state.
func initBootstrapMachine(st *state.State, args InitializeStateParams) (bootstrapController, error) {
	logger.Infof("initialising bootstrap machine with config: %+v", args)

	jobs := make([]state.MachineJob, len(args.BootstrapMachineJobs))
	for i, job := range args.BootstrapMachineJobs {
		machineJob, err := machineJobFromParams(job)
		if err != nil {
			return nil, errors.Errorf("invalid bootstrap machine job %q: %v", job, err)
		}
		jobs[i] = machineJob
	}
	var hardware instance.HardwareCharacteristics
	if args.BootstrapMachineHardwareCharacteristics != nil {
		hardware = *args.BootstrapMachineHardwareCharacteristics
	}

	hostSeries, err := utilseries.HostSeries()
	if err != nil {
		return nil, errors.Trace(err)
	}

	spaceAddrs, err := args.BootstrapMachineAddresses.ToSpaceAddresses(st)
	if err != nil {
		return nil, errors.Trace(err)
	}

	base, err := corebase.GetBaseFromSeries(hostSeries)
	if err != nil {
		return nil, errors.Trace(err)
	}
	m, err := st.AddOneMachine(state.MachineTemplate{
		Addresses:               spaceAddrs,
		Base:                    state.Base{OS: base.OS, Channel: base.Channel.String()},
		Nonce:                   agent.BootstrapNonce,
		Constraints:             args.BootstrapMachineConstraints,
		InstanceId:              args.BootstrapMachineInstanceId,
		HardwareCharacteristics: hardware,
		Jobs:                    jobs,
		DisplayName:             args.BootstrapMachineDisplayName,
	})
	if err != nil {
		return nil, errors.Annotate(err, "cannot create bootstrap machine in state")
	}
	return m, nil
}

// initBootstrapNode initializes the initial caas bootstrap controller in state.
func initBootstrapNode(
	st *state.State,
	args InitializeStateParams,
) (bootstrapController, error) {
	logger.Debugf("initialising bootstrap node for with config: %+v", args)

	node, err := st.AddControllerNode()
	if err != nil {
		return nil, errors.Annotate(err, "cannot create bootstrap controller in state")
	}
	return node, nil
}

// initControllerCloudService creates cloud service for controller service.
func initControllerCloudService(
	cloudSpec environscloudspec.CloudSpec,
	provider environs.EnvironProvider,
	st *state.State,
	args InitializeStateParams,
) error {
	controllerUUID := args.ControllerConfig.ControllerUUID()
	env, err := getEnviron(controllerUUID, cloudSpec, args.ControllerModelConfig, provider)
	if err != nil {
		return errors.Annotate(err, "getting environ")
	}

	broker, ok := env.(caas.ServiceManager)
	if !ok {
		// this should never happen.
		return errors.Errorf("environ %T does not implement ServiceManager interface", env)
	}
	svc, err := broker.GetService(k8sconstants.JujuControllerStackName, true)
	if err != nil {
		return errors.Trace(err)
	}

	if len(svc.Addresses) == 0 {
		// this should never happen because we have already checked in k8s controller bootstrap stacker.
		return errors.NotProvisionedf("k8s controller service %q address", svc.Id)
	}
	addrs, err := svc.Addresses.ToSpaceAddresses(st)
	if err != nil {
		return errors.Trace(err)
	}

	svcId := controllerUUID
	logger.Infof("creating cloud service for k8s controller %q", svcId)
	cloudSvc, err := st.SaveCloudService(state.SaveCloudServiceArgs{
		Id:         svcId,
		ProviderId: svc.Id,
		Addresses:  addrs,
	})
	logger.Debugf("created cloud service %v for controller", cloudSvc)
	return errors.Trace(err)
}

// initAPIHostPorts sets the initial API host/port addresses in state.
func initAPIHostPorts(st *state.State, pAddrs corenetwork.ProviderAddresses, apiPort int) error {
	controllerConfig, err := st.ControllerConfig()
	if err != nil {
		return errors.Trace(err)
	}
	addrs, err := pAddrs.ToSpaceAddresses(st)
	if err != nil {
		return errors.Trace(err)
	}
	hostPorts := corenetwork.SpaceAddressesWithPort(addrs, apiPort)
	return st.SetAPIHostPorts(controllerConfig, []corenetwork.SpaceHostPorts{hostPorts})
}

// machineJobFromParams returns the job corresponding to model.MachineJob.
// TODO(dfc) this function should live in apiserver/params, move there once
// state does not depend on apiserver/params
func machineJobFromParams(job model.MachineJob) (state.MachineJob, error) {
	switch job {
	case model.JobHostUnits:
		return state.JobHostUnits, nil
	case model.JobManageModel:
		return state.JobManageModel, nil
	default:
		return -1, errors.Errorf("invalid machine job %q", job)
	}
}<|MERGE_RESOLUTION|>--- conflicted
+++ resolved
@@ -111,7 +111,6 @@
 	info.Tag = nil
 	info.Password = c.OldPassword()
 
-<<<<<<< HEAD
 	// Add the controller model cloud and credential to the database.
 	cloudCred, cloudCredTag, err := getCloudCredential(adminUser, args)
 	if err != nil {
@@ -126,17 +125,13 @@
 	if cloudCredTag.Id() != "" {
 		opts = append(opts, credbootstrap.InsertInitialControllerCredentials(cloudCredTag.Name(), cloudCredTag.Cloud().Id(), cloudCredTag.Owner().Id(), cloudCred))
 	}
-=======
->>>>>>> 4016256b
+
 	if err := database.BootstrapDqlite(
 		stdcontext.TODO(),
 		database.NewNodeManager(c, logger, coredatabase.NoopSlowQueryLogger{}),
 		logger,
-<<<<<<< HEAD
+		false,
 		opts...,
-=======
-		false,
->>>>>>> 4016256b
 	); err != nil {
 		return nil, errors.Trace(err)
 	}
