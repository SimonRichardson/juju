--- conflicted
+++ resolved
@@ -11,13 +11,8 @@
 	"github.com/juju/clock"
 	"github.com/juju/errors"
 	"github.com/juju/mgo/v3"
-<<<<<<< HEAD
 	"github.com/juju/names/v6"
-=======
-	"github.com/juju/names/v5"
-	"github.com/juju/utils/v3"
 	"github.com/lestrrat-go/jwx/v2/jwk"
->>>>>>> f33e45f1
 
 	"github.com/juju/juju/agent"
 	"github.com/juju/juju/caas"
@@ -80,6 +75,17 @@
 	SetMongoPassword(password string) error
 }
 
+// CheckJWKSReachable checks if the given JWKS URL is reachable.
+func CheckJWKSReachable(url string) error {
+	ctx, cancelF := context.WithTimeout(context.TODO(), 30*time.Second)
+	defer cancelF()
+	_, err := jwk.Fetch(ctx, url)
+	if err != nil {
+		return errors.Annotatef(err, "failed to fetch jwks")
+	}
+	return nil
+}
+
 // AgentBootstrap is used to initialize the state for a new controller.
 type AgentBootstrap struct {
 	bootstrapEnviron environs.BootstrapEnviron
@@ -151,24 +157,9 @@
 	return nil
 }
 
-<<<<<<< HEAD
 // NewAgentBootstrap creates a new AgentBootstrap, that can be used to
 // initialize the state for a new controller.
 // NewAgentBootstrap should be called with the bootstrap machine's agent
-=======
-// CheckJWKSReachable checks if the given JWKS URL is reachable.
-func CheckJWKSReachable(url string) error {
-	ctx, cancelF := stdcontext.WithTimeout(stdcontext.TODO(), 30*time.Second)
-	defer cancelF()
-	_, err := jwk.Fetch(ctx, url)
-	if err != nil {
-		return errors.Annotatef(err, "failed to fetch jwks")
-	}
-	return nil
-}
-
-// InitializeState should be called with the bootstrap machine's agent
->>>>>>> f33e45f1
 // configuration. It uses that information to create the controller, dial the
 // controller, and initialize it. It also generates a new password for the
 // bootstrap machine and calls Write to save the configuration.
