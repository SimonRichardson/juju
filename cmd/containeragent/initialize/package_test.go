--- conflicted
+++ resolved
@@ -67,12 +67,8 @@
 		"core/os",
 		"core/paths",
 		"core/relation",
-<<<<<<< HEAD
-		"core/resource",
+		"core/resources",
 		"core/secrets",
-=======
-		"core/resources",
->>>>>>> b258e07e
 		"core/series",
 		"core/status",
 		"core/watcher",
