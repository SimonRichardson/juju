--- conflicted
+++ resolved
@@ -63,11 +63,8 @@
 		"core/network",
 		"core/objectstore",
 		"core/os",
-<<<<<<< HEAD
+		"core/os/ostype",
 		"core/output",
-=======
-		"core/os/ostype",
->>>>>>> 7139314b
 		"core/paths",
 		"core/permission",
 		"core/presence",
