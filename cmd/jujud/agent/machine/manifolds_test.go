// Copyright 2015 Canonical Ltd.
// Licensed under the AGPLv3, see LICENCE file for details.

package machine_test

import (
	"sort"

	"github.com/juju/collections/set"
	"github.com/juju/names/v4"
	jc "github.com/juju/testing/checkers"
	"github.com/juju/worker/v3"
	"github.com/juju/worker/v3/dependency"
	gc "gopkg.in/check.v1"

	"github.com/juju/juju/agent"
	"github.com/juju/juju/cmd/jujud/agent/agenttest"
	"github.com/juju/juju/cmd/jujud/agent/machine"
	"github.com/juju/juju/controller"
	"github.com/juju/juju/testing"
	jworker "github.com/juju/juju/worker"
	"github.com/juju/juju/worker/apicaller"
	"github.com/juju/juju/worker/gate"
)

type ManifoldsSuite struct {
	testing.BaseSuite
}

var _ = gc.Suite(&ManifoldsSuite{})

func (s *ManifoldsSuite) SetUpTest(c *gc.C) {
	s.BaseSuite.SetUpTest(c)
}

func (s *ManifoldsSuite) TestStartFuncsIAAS(c *gc.C) {
	s.assertStartFuncs(c, machine.IAASManifolds(machine.ManifoldsConfig{
		Agent: &mockAgent{},
	}))
}

func (s *ManifoldsSuite) TestStartFuncsCAAS(c *gc.C) {
	s.assertStartFuncs(c, machine.CAASManifolds(machine.ManifoldsConfig{
		Agent: &mockAgent{},
	}))
}

func (*ManifoldsSuite) assertStartFuncs(c *gc.C, manifolds dependency.Manifolds) {
	for name, manifold := range manifolds {
		c.Logf("checking %q manifold", name)
		c.Check(manifold.Start, gc.NotNil)
	}
}

func (s *ManifoldsSuite) TestManifoldNamesIAAS(c *gc.C) {
	s.assertManifoldNames(c,
		machine.IAASManifolds(machine.ManifoldsConfig{
			Agent: &mockAgent{},
		}),
		[]string{
			"agent",
			"agent-config-updater",
			"api-address-updater",
			"api-caller",
			"api-config-watcher",
			"api-server",
			"audit-config-updater",
			"broker-tracker",
			"central-hub",
			"certificate-updater",
			"certificate-watcher",
			"charmhub-http-client",
			"clock",
			"controller-port",
			"deployer",
			"disk-manager",
			"external-controller-updater",
			"fan-configurer",
			"host-key-reporter",
			"http-server",
			"http-server-args",
			"instance-mutater",
			"is-controller-flag",
			"is-not-controller-flag",
			"is-primary-controller-flag",
			"lease-clock-updater",
			"lease-manager",
			"log-sender",
			"logging-config-updater",
			"lxd-container-provisioner",
			"kvm-container-provisioner",
			"machine-action-runner",
			"machine-setup",
			"machiner",
			"migration-fortress",
			"migration-minion",
			"migration-inactive-flag",
			"model-cache",
			"model-cache-initialized-flag",
			"model-cache-initialized-gate",
			"model-worker-manager",
			"multiwatcher",
			"peer-grouper",
			"presence",
			"proxy-config-updater",
			"pubsub-forwarder",
			"raft",
			"raft-backstop",
			"raft-clusterer",
			"raft-forwarder",
			"raft-leader-flag",
			"raft-transport",
			"reboot-executor",
			"ssh-authkeys-updater",
			"ssh-identity-writer",
			"state",
			"state-config-watcher",
			"state-converter",
			"storage-provisioner",
			"syslog",
			"termination-signal-handler",
			"tools-version-checker",
<<<<<<< HEAD
			"unconverted-api-workers",
=======
			"transaction-pruner",
>>>>>>> 68dff743
			"upgrade-check-flag",
			"upgrade-check-gate",
			"upgrade-database-flag",
			"upgrade-database-gate",
			"upgrade-database-runner",
			"upgrade-series",
			"upgrade-steps-flag",
			"upgrade-steps-gate",
			"upgrade-steps-runner",
			"upgrader",
			"valid-credential-flag",
		},
	)
}

func (s *ManifoldsSuite) TestManifoldNamesCAAS(c *gc.C) {
	s.assertManifoldNames(c,
		machine.CAASManifolds(machine.ManifoldsConfig{
			Agent: &mockAgent{},
		}),
		[]string{
			"agent",
			"agent-config-updater",
			"api-caller",
			"api-config-watcher",
			"api-server",
			"audit-config-updater",
			"central-hub",
			"certificate-watcher",
			"charmhub-http-client",
			"clock",
			"controller-port",
			"external-controller-updater",
			"http-server",
			"http-server-args",
			"is-controller-flag",
			"is-primary-controller-flag",
			"lease-clock-updater",
			"lease-manager",
			"log-sender",
			"logging-config-updater",
			"migration-fortress",
			"migration-minion",
			"migration-inactive-flag",
			"model-cache",
			"model-cache-initialized-flag",
			"model-cache-initialized-gate",
			"model-worker-manager",
			"multiwatcher",
			"peer-grouper",
			"presence",
			"proxy-config-updater",
			"pubsub-forwarder",
			"raft",
			"raft-backstop",
			"raft-clusterer",
			"raft-forwarder",
			"raft-leader-flag",
			"raft-transport",
			"ssh-identity-writer",
			"state",
			"state-config-watcher",
			"syslog",
			"termination-signal-handler",
<<<<<<< HEAD
			"unconverted-api-workers",
=======
			"transaction-pruner",
>>>>>>> 68dff743
			"upgrade-check-flag",
			"upgrade-check-gate",
			"upgrade-database-flag",
			"upgrade-database-gate",
			"upgrade-database-runner",
			"upgrade-steps-flag",
			"upgrade-steps-gate",
			"upgrade-steps-runner",
			"upgrader",
			"valid-credential-flag",
			"caas-units-manager",
		},
	)
}

func (*ManifoldsSuite) assertManifoldNames(c *gc.C, manifolds dependency.Manifolds, expectedKeys []string) {
	keys := make([]string, 0, len(manifolds))
	for k := range manifolds {
		keys = append(keys, k)
	}
	sort.Strings(keys)
	c.Assert(keys, jc.SameContents, expectedKeys)
}

func (*ManifoldsSuite) TestUpgradesBlockMigration(c *gc.C) {
	manifolds := machine.IAASManifolds(machine.ManifoldsConfig{
		Agent: &mockAgent{},
	})
	manifold, ok := manifolds["migration-fortress"]
	c.Assert(ok, jc.IsTrue)

	checkContains(c, manifold.Inputs, "upgrade-check-flag")
	checkContains(c, manifold.Inputs, "upgrade-steps-flag")
}

func (s *ManifoldsSuite) TestMigrationGuardsUsed(c *gc.C) {
	exempt := set.NewStrings(
		"agent",
		"api-caller",
		"api-config-watcher",
		"api-server",
		"audit-config-updater",
		"certificate-updater",
		"certificate-watcher",
		"central-hub",
		"charmhub-http-client",
		"clock",
		"controller-port",
		"deployer",
		"global-clock-updater",
		"http-server",
		"http-server-args",
		"is-controller-flag",
		"is-not-controller-flag",
		"is-primary-controller-flag",
		"lease-clock-updater",
		"lease-manager",
		"legacy-leases-flag",
		"log-forwarder",
		"model-cache",
		"model-cache-initialized-flag",
		"model-cache-initialized-gate",
		"model-worker-manager",
		"multiwatcher",
		"peer-grouper",
		"presence",
		"pubsub-forwarder",
		"state",
		"state-config-watcher",
		"syslog",
		"termination-signal-handler",
		"migration-fortress",
		"migration-inactive-flag",
		"migration-minion",
		"upgrade-check-flag",
		"upgrade-check-gate",
		"upgrade-database-flag",
		"upgrade-database-gate",
		"upgrade-database-runner",
		"upgrade-series",
		"upgrade-series-enabled",
		"upgrade-steps-flag",
		"upgrade-steps-gate",
		"upgrade-steps-runner",
		"upgrader",
		"raft",
		"raft-backstop",
		"raft-clusterer",
		"raft-forwarder",
		"raft-leader-flag",
		"raft-transport",
		"valid-credential-flag",
	)
	manifolds := machine.IAASManifolds(machine.ManifoldsConfig{
		Agent: &mockAgent{},
	})
	for name, manifold := range manifolds {
		c.Logf(name)
		if !exempt.Contains(name) {
			checkContains(c, manifold.Inputs, "migration-fortress")
			checkContains(c, manifold.Inputs, "migration-inactive-flag")
		}
	}
}

func (*ManifoldsSuite) TestSingularGuardsUsed(c *gc.C) {
	manifolds := machine.IAASManifolds(machine.ManifoldsConfig{
		Agent: &mockAgent{},
	})

	// Explicitly guarded by ifController.
	controllerWorkers := set.NewStrings(
		"certificate-watcher",
		"audit-config-updater",
		"is-primary-controller-flag",
		"model-cache-initialized-flag",
		"model-cache-initialized-gate",
		"lease-manager",
		"legacy-leases-flag",
		"raft-transport",
		"upgrade-database-flag",
		"upgrade-database-gate",
		"upgrade-database-runner",
	)

	// Explicitly guarded by ifPrimaryController.
	primaryControllerWorkers := set.NewStrings(
		"external-controller-updater",
	)

	// Guarded by ifDatabaseUpgradeComplete,
	// which implies running on a controller.
	dbUpgradedWorkers := set.NewStrings(
		"model-cache",
		"multiwatcher",
	)

	for name, manifold := range manifolds {
		c.Logf(name)
		switch {
		case controllerWorkers.Contains(name):
			checkContains(c, manifold.Inputs, "is-controller-flag")
			checkNotContains(c, manifold.Inputs, "is-primary-controller-flag")
		case primaryControllerWorkers.Contains(name):
			checkNotContains(c, manifold.Inputs, "is-controller-flag")
			checkContains(c, manifold.Inputs, "is-primary-controller-flag")
		case dbUpgradedWorkers.Contains(name):
			checkNotContains(c, manifold.Inputs, "is-controller-flag")
			checkNotContains(c, manifold.Inputs, "is-primary-controller-flag")
			checkContains(c, manifold.Inputs, "upgrade-database-flag")
		default:
			checkNotContains(c, manifold.Inputs, "is-controller-flag")
			checkNotContains(c, manifold.Inputs, "is-primary-controller-flag")
		}
	}
}

func (*ManifoldsSuite) TestAPICallerNonRecoverableErrorHandling(c *gc.C) {
	ag := &mockAgent{
		conf: mockConfig{
			dataPath: c.MkDir(),
		},
	}
	manifolds := machine.IAASManifolds(machine.ManifoldsConfig{
		Agent: ag,
	})

	c.Assert(manifolds["api-caller"], gc.Not(gc.IsNil))
	apiCaller := manifolds["api-caller"]

	// Check that when the api-caller maps non-recoverable errors to ErrTerminateAgent.
	err := apiCaller.Filter(apicaller.ErrConnectImpossible)
	c.Assert(err, gc.Equals, jworker.ErrTerminateAgent)
}

func checkContains(c *gc.C, names []string, seek string) {
	for _, name := range names {
		if name == seek {
			return
		}
	}
	c.Errorf("%q not found in %v", seek, names)
}

func checkNotContains(c *gc.C, names []string, seek string) {
	for _, name := range names {
		if name == seek {
			c.Errorf("%q found in %v", seek, names)
			return
		}
	}
}

func (*ManifoldsSuite) TestUpgradeGates(c *gc.C) {
	upgradeStepsLock := gate.NewLock()
	upgradeCheckLock := gate.NewLock()
	manifolds := machine.IAASManifolds(machine.ManifoldsConfig{
		Agent:            &mockAgent{},
		UpgradeStepsLock: upgradeStepsLock,
		UpgradeCheckLock: upgradeCheckLock,
	})
	assertGate(c, manifolds["upgrade-steps-gate"], upgradeStepsLock)
	assertGate(c, manifolds["upgrade-check-gate"], upgradeCheckLock)
}

func assertGate(c *gc.C, manifold dependency.Manifold, unlocker gate.Unlocker) {
	w, err := manifold.Start(nil)
	c.Assert(err, jc.ErrorIsNil)
	defer worker.Stop(w)

	var waiter gate.Waiter
	err = manifold.Output(w, &waiter)
	c.Assert(err, jc.ErrorIsNil)

	select {
	case <-waiter.Unlocked():
		c.Fatalf("expected gate to be locked")
	default:
	}

	unlocker.Unlock()

	select {
	case <-waiter.Unlocked():
	default:
		c.Fatalf("expected gate to be unlocked")
	}
}

func (s *ManifoldsSuite) TestManifoldsDependenciesIAAS(c *gc.C) {
	agenttest.AssertManifoldsDependencies(c,
		machine.IAASManifolds(machine.ManifoldsConfig{
			Agent: &mockAgent{},
		}),
		expectedMachineManifoldsWithDependenciesIAAS,
	)
}

func (s *ManifoldsSuite) TestManifoldsDependenciesCAAS(c *gc.C) {
	agenttest.AssertManifoldsDependencies(c,
		machine.CAASManifolds(machine.ManifoldsConfig{
			Agent: &mockAgent{},
		}),
		expectedMachineManifoldsWithDependenciesCAAS,
	)
}

var expectedMachineManifoldsWithDependenciesIAAS = map[string][]string{

	"agent": {},

	"agent-config-updater": {
		"agent",
		"api-caller",
		"api-config-watcher",
		"central-hub",
		"migration-fortress",
		"migration-inactive-flag",
		"state-config-watcher",
		"upgrade-check-flag",
		"upgrade-check-gate",
		"upgrade-steps-flag",
		"upgrade-steps-gate",
	},

	"api-address-updater": {
		"agent",
		"api-caller",
		"api-config-watcher",
		"migration-fortress",
		"migration-inactive-flag",
		"upgrade-check-flag",
		"upgrade-check-gate",
		"upgrade-steps-flag",
		"upgrade-steps-gate",
	},

	"api-caller": {"agent", "api-config-watcher"},

	"api-config-watcher": {"agent"},

	"api-server": {
		"agent",
		"audit-config-updater",
		"central-hub",
		"charmhub-http-client",
		"clock",
		"controller-port",
		"http-server-args",
		"is-controller-flag",
		"lease-manager",
		"model-cache",
		"model-cache-initialized-flag",
		"model-cache-initialized-gate",
		"multiwatcher",
		"raft-transport",
		"state",
		"state-config-watcher",
		"syslog",
		"upgrade-steps-gate",
		"upgrade-database-flag",
		"upgrade-database-gate",
	},

	"audit-config-updater": {
		"agent",
		"is-controller-flag",
		"state",
		"state-config-watcher",
	},

	"broker-tracker": {
		"agent",
		"api-caller",
		"api-config-watcher",
		"migration-fortress",
		"migration-inactive-flag",
		"upgrade-check-flag",
		"upgrade-check-gate",
		"upgrade-steps-flag",
		"upgrade-steps-gate",
	},

	"central-hub": {"agent", "state-config-watcher"},

	"certificate-updater": {
		"agent",
		"certificate-watcher",
		"is-controller-flag",
		"state",
		"state-config-watcher",
		"upgrade-check-flag",
		"upgrade-check-gate",
		"upgrade-steps-flag",
		"upgrade-steps-gate",
	},

	"certificate-watcher": {
		"agent",
		"is-controller-flag",
		"state-config-watcher",
	},

	"charmhub-http-client": {},

	"clock": {},

	"controller-port": {
		"agent",
		"central-hub",
		"state",
		"state-config-watcher",
	},

	"deployer": {
		"agent",
		"api-caller",
		"api-config-watcher",
		"upgrade-check-flag",
		"upgrade-check-gate",
		"upgrade-steps-flag",
		"upgrade-steps-gate",
	},

	"disk-manager": {
		"agent",
		"api-caller",
		"api-config-watcher",
		"migration-fortress",
		"migration-inactive-flag",
		"upgrade-check-flag",
		"upgrade-check-gate",
		"upgrade-steps-flag",
		"upgrade-steps-gate",
	},

	"external-controller-updater": {
		"agent",
		"api-caller",
		"api-config-watcher",
		"is-controller-flag",
		"is-primary-controller-flag",
		"migration-fortress",
		"migration-inactive-flag",
		"state-config-watcher",
		"upgrade-check-flag",
		"upgrade-check-gate",
		"upgrade-steps-flag",
		"upgrade-steps-gate",
	},

	"fan-configurer": {
		"agent",
		"api-caller",
		"api-config-watcher",
		"migration-fortress",
		"migration-inactive-flag",
		"upgrade-check-flag",
		"upgrade-check-gate",
		"upgrade-steps-flag",
		"upgrade-steps-gate",
	},

	"host-key-reporter": {
		"agent",
		"api-caller",
		"api-config-watcher",
		"migration-fortress",
		"migration-inactive-flag",
		"upgrade-check-flag",
		"upgrade-check-gate",
		"upgrade-steps-flag",
		"upgrade-steps-gate",
	},

	"http-server": {
		"agent",
		"api-server",
		"audit-config-updater",
		"central-hub",
		"certificate-watcher",
		"charmhub-http-client",
		"clock",
		"controller-port",
		"http-server-args",
		"is-controller-flag",
		"lease-manager",
		"model-cache",
		"model-cache-initialized-flag",
		"model-cache-initialized-gate",
		"multiwatcher",
		"raft-transport",
		"state",
		"state-config-watcher",
		"syslog",
		"upgrade-database-flag",
		"upgrade-database-gate",
		"upgrade-steps-gate",
	},

	"http-server-args": {
		"agent",
		"central-hub",
		"clock",
		"controller-port",
		"state",
		"state-config-watcher",
	},

	"instance-mutater": {
		"agent",
		"api-caller",
		"api-config-watcher",
		"broker-tracker",
		"migration-fortress",
		"migration-inactive-flag",
		"upgrade-check-flag",
		"upgrade-check-gate",
		"upgrade-steps-flag",
		"upgrade-steps-gate",
	},

	"is-controller-flag": {"agent", "state-config-watcher"},

	"is-not-controller-flag": {"agent", "state-config-watcher"},

	"is-primary-controller-flag": {
		"agent",
		"api-caller",
		"api-config-watcher",
		"is-controller-flag",
		"state-config-watcher",
	},

	"lease-clock-updater": {
		"agent",
		"central-hub",
		"clock",
		"controller-port",
		"http-server-args",
		"is-controller-flag",
		"raft",
		"raft-leader-flag",
		"raft-transport",
		"state",
		"state-config-watcher",
		"upgrade-check-flag",
		"upgrade-check-gate",
		"upgrade-steps-flag",
		"upgrade-steps-gate",
	},

	"lease-manager": {
		"agent",
		"central-hub",
		"clock",
		"is-controller-flag",
		"state-config-watcher",
	},

	"log-sender": {
		"agent",
		"api-caller",
		"api-config-watcher",
		"migration-fortress",
		"migration-inactive-flag",
		"upgrade-check-flag",
		"upgrade-check-gate",
		"upgrade-steps-flag",
		"upgrade-steps-gate",
	},

	"logging-config-updater": {
		"agent",
		"api-caller",
		"api-config-watcher",
		"migration-fortress",
		"migration-inactive-flag",
		"upgrade-check-flag",
		"upgrade-check-gate",
		"upgrade-steps-flag",
		"upgrade-steps-gate",
	},

	"lxd-container-provisioner": {
		"agent",
		"api-caller",
		"api-config-watcher",
		"migration-fortress",
		"migration-inactive-flag",
		"upgrade-check-flag",
		"upgrade-check-gate",
		"upgrade-steps-flag",
		"upgrade-steps-gate",
	},

	"kvm-container-provisioner": {
		"agent",
		"api-caller",
		"api-config-watcher",
		"migration-fortress",
		"migration-inactive-flag",
		"upgrade-check-flag",
		"upgrade-check-gate",
		"upgrade-steps-flag",
		"upgrade-steps-gate",
	},

	"machine-action-runner": {
		"agent",
		"api-caller",
		"api-config-watcher",
		"migration-fortress",
		"migration-inactive-flag",
		"upgrade-check-flag",
		"upgrade-check-gate",
		"upgrade-steps-flag",
		"upgrade-steps-gate",
	},

	"machine-setup": {
		"agent",
		"api-caller",
		"api-config-watcher",
		"migration-fortress",
		"migration-inactive-flag",
		"upgrade-check-flag",
		"upgrade-check-gate",
		"upgrade-steps-flag",
		"upgrade-steps-gate",
	},

	"machiner": {
		"agent",
		"api-caller",
		"api-config-watcher",
		"fan-configurer",
		"migration-fortress",
		"migration-inactive-flag",
		"upgrade-check-flag",
		"upgrade-check-gate",
		"upgrade-steps-flag",
		"upgrade-steps-gate",
	},

	"migration-fortress": {
		"upgrade-check-flag",
		"upgrade-check-gate",
		"upgrade-steps-flag",
		"upgrade-steps-gate",
	},

	"migration-inactive-flag": {
		"agent",
		"api-caller",
		"api-config-watcher",
	},

	"migration-minion": {
		"agent",
		"api-caller",
		"api-config-watcher",
		"migration-fortress",
		"upgrade-check-flag",
		"upgrade-check-gate",
		"upgrade-steps-flag",
		"upgrade-steps-gate",
	},

	"model-cache": {
		"agent",
		"central-hub",
		"is-controller-flag",
		"model-cache-initialized-gate",
		"multiwatcher",
		"state",
		"state-config-watcher",
		"upgrade-database-flag",
		"upgrade-database-gate",
	},

	"model-cache-initialized-flag": {
		"agent",
		"is-controller-flag",
		"model-cache-initialized-gate",
		"state-config-watcher",
	},

	"model-cache-initialized-gate": {
		"agent",
		"is-controller-flag",
		"state-config-watcher",
	},

	"model-worker-manager": {
		"agent",
		"central-hub",
		"certificate-watcher",
		"clock",
		"controller-port",
		"http-server-args",
		"is-controller-flag",
		"state",
		"state-config-watcher",
		"syslog",
		"upgrade-check-flag",
		"upgrade-check-gate",
		"upgrade-steps-flag",
		"upgrade-steps-gate",
	},

	"multiwatcher": {
		"agent",
		"is-controller-flag",
		"state",
		"state-config-watcher",
		"upgrade-database-flag",
		"upgrade-database-gate",
	},

	"peer-grouper": {
		"agent",
		"central-hub",
		"clock",
		"controller-port",
		"state",
		"state-config-watcher",
		"upgrade-check-flag",
		"upgrade-check-gate",
		"upgrade-steps-flag",
		"upgrade-steps-gate",
	},

	"presence": {"agent", "central-hub", "state-config-watcher"},

	"proxy-config-updater": {
		"agent",
		"api-caller",
		"api-config-watcher",
		"migration-fortress",
		"migration-inactive-flag",
		"upgrade-check-flag",
		"upgrade-check-gate",
		"upgrade-steps-flag",
		"upgrade-steps-gate",
	},

	"pubsub-forwarder": {
		"agent",
		"central-hub",
		"state-config-watcher",
	},

	"raft": {
		"agent",
		"central-hub",
		"clock",
		"controller-port",
		"http-server-args",
		"is-controller-flag",
		"raft-transport",
		"state",
		"state-config-watcher",
		"upgrade-check-flag",
		"upgrade-check-gate",
		"upgrade-steps-flag",
		"upgrade-steps-gate",
	},

	"raft-backstop": {
		"agent",
		"central-hub",
		"clock",
		"controller-port",
		"http-server-args",
		"is-controller-flag",
		"raft",
		"raft-transport",
		"state",
		"state-config-watcher",
		"upgrade-check-flag",
		"upgrade-check-gate",
		"upgrade-steps-flag",
		"upgrade-steps-gate",
	},

	"raft-clusterer": {
		"agent",
		"central-hub",
		"clock",
		"controller-port",
		"http-server-args",
		"is-controller-flag",
		"raft",
		"raft-leader-flag",
		"raft-transport",
		"state",
		"state-config-watcher",
		"upgrade-check-flag",
		"upgrade-check-gate",
		"upgrade-steps-flag",
		"upgrade-steps-gate",
	},

	"raft-forwarder": {
		"agent",
		"central-hub",
		"clock",
		"controller-port",
		"http-server-args",
		"is-controller-flag",
		"raft",
		"raft-leader-flag",
		"raft-transport",
		"state",
		"state-config-watcher",
		"upgrade-check-flag",
		"upgrade-check-gate",
		"upgrade-steps-flag",
		"upgrade-steps-gate",
	},

	"raft-leader-flag": {
		"agent",
		"central-hub",
		"clock",
		"controller-port",
		"http-server-args",
		"is-controller-flag",
		"raft",
		"raft-transport",
		"state",
		"state-config-watcher",
		"upgrade-check-flag",
		"upgrade-check-gate",
		"upgrade-steps-flag",
		"upgrade-steps-gate",
	},

	"raft-transport": {
		"agent",
		"central-hub",
		"clock",
		"controller-port",
		"http-server-args",
		"is-controller-flag",
		"state",
		"state-config-watcher",
	},

	"reboot-executor": {
		"agent",
		"api-caller",
		"api-config-watcher",
		"migration-fortress",
		"migration-inactive-flag",
		"upgrade-check-flag",
		"upgrade-check-gate",
		"upgrade-steps-flag",
		"upgrade-steps-gate",
	},

	"ssh-authkeys-updater": {
		"agent",
		"api-caller",
		"api-config-watcher",
		"migration-fortress",
		"migration-inactive-flag",
		"upgrade-check-flag",
		"upgrade-check-gate",
		"upgrade-steps-flag",
		"upgrade-steps-gate",
	},

	"ssh-identity-writer": {
		"agent",
		"api-caller",
		"api-config-watcher",
		"migration-fortress",
		"migration-inactive-flag",
		"upgrade-check-flag",
		"upgrade-check-gate",
		"upgrade-steps-flag",
		"upgrade-steps-gate",
	},

	"state": {"agent", "state-config-watcher"},

	"state-config-watcher": {"agent"},

	"state-converter": {
		"agent",
		"api-caller",
		"api-config-watcher",
		"is-not-controller-flag",
		"migration-fortress",
		"migration-inactive-flag",
		"state-config-watcher",
		"upgrade-check-flag",
		"upgrade-check-gate",
		"upgrade-steps-flag",
		"upgrade-steps-gate",
	},

	"storage-provisioner": {
		"agent",
		"api-caller",
		"api-config-watcher",
		"migration-fortress",
		"migration-inactive-flag",
		"upgrade-check-flag",
		"upgrade-check-gate",
		"upgrade-steps-flag",
		"upgrade-steps-gate",
		"valid-credential-flag",
	},

	"syslog": {},

	"termination-signal-handler": {},

	"tools-version-checker": {
		"agent",
		"api-caller",
		"api-config-watcher",
		"migration-fortress",
		"migration-inactive-flag",
		"upgrade-check-flag",
		"upgrade-check-gate",
		"upgrade-steps-flag",
		"upgrade-steps-gate",
	},

<<<<<<< HEAD
	"unconverted-api-workers": {
		"agent",
		"api-caller",
		"api-config-watcher",
		"migration-fortress",
		"migration-inactive-flag",
=======
	"transaction-pruner": {
		"agent",
		"api-caller",
		"api-config-watcher",
		"clock",
		"is-controller-flag",
		"is-primary-controller-flag",
		"migration-fortress",
		"migration-inactive-flag",
		"state",
		"state-config-watcher",
>>>>>>> 68dff743
		"upgrade-check-flag",
		"upgrade-check-gate",
		"upgrade-steps-flag",
		"upgrade-steps-gate",
	},

	"upgrade-check-flag": {"upgrade-check-gate"},

	"upgrade-check-gate": {},

	"upgrade-database-flag": {
		"agent",
		"is-controller-flag",
		"state-config-watcher",
		"upgrade-database-gate",
	},

	"upgrade-database-gate": {
		"agent",
		"is-controller-flag",
		"state-config-watcher",
	},

	"upgrade-database-runner": {
		"agent",
		"is-controller-flag",
		"state-config-watcher",
		"upgrade-database-gate",
	},

	"upgrade-series": {
		"agent",
		"api-caller",
		"api-config-watcher",
		"migration-fortress",
		"migration-inactive-flag",
		"upgrade-check-flag",
		"upgrade-check-gate",
		"upgrade-steps-flag",
		"upgrade-steps-gate",
	},

	"upgrade-steps-flag": {"upgrade-steps-gate"},

	"upgrade-steps-gate": {},

	"upgrade-steps-runner": {
		"agent",
		"api-caller",
		"api-config-watcher",
		"upgrade-steps-gate",
	},

	"upgrader": {
		"agent",
		"api-caller",
		"api-config-watcher",
		"upgrade-check-gate",
		"upgrade-steps-gate",
	},

	"valid-credential-flag": {
		"agent",
		"api-caller",
		"api-config-watcher",
	},
}

var expectedMachineManifoldsWithDependenciesCAAS = map[string][]string{

	"agent": {},

	"agent-config-updater": {
		"agent",
		"api-caller",
		"api-config-watcher",
		"central-hub",
		"migration-fortress",
		"migration-inactive-flag",
		"state-config-watcher",
		"upgrade-check-flag",
		"upgrade-check-gate",
		"upgrade-steps-flag",
		"upgrade-steps-gate",
	},

	"api-caller": {"agent", "api-config-watcher"},

	"api-config-watcher": {"agent"},

	"api-server": {
		"agent",
		"audit-config-updater",
		"central-hub",
		"charmhub-http-client",
		"clock",
		"controller-port",
		"http-server-args",
		"is-controller-flag",
		"lease-manager",
		"model-cache",
		"model-cache-initialized-flag",
		"model-cache-initialized-gate",
		"multiwatcher",
		"raft-transport",
		"state",
		"state-config-watcher",
		"syslog",
		"upgrade-steps-gate",
		"upgrade-database-flag",
		"upgrade-database-gate",
	},

	"audit-config-updater": {
		"agent",
		"is-controller-flag",
		"state",
		"state-config-watcher",
	},

	"central-hub": {"agent", "state-config-watcher"},

	"certificate-watcher": {
		"agent",
		"is-controller-flag",
		"state-config-watcher",
	},

	"charmhub-http-client": {},

	"clock": {},

	"controller-port": {
		"agent",
		"central-hub",
		"state",
		"state-config-watcher",
	},

	"external-controller-updater": {
		"agent",
		"api-caller",
		"api-config-watcher",
		"is-controller-flag",
		"is-primary-controller-flag",
		"migration-fortress",
		"migration-inactive-flag",
		"state-config-watcher",
		"upgrade-check-flag",
		"upgrade-check-gate",
		"upgrade-steps-flag",
		"upgrade-steps-gate",
	},

	"http-server": {
		"agent",
		"api-server",
		"audit-config-updater",
		"central-hub",
		"certificate-watcher",
		"charmhub-http-client",
		"clock",
		"controller-port",
		"http-server-args",
		"is-controller-flag",
		"lease-manager",
		"model-cache",
		"model-cache-initialized-flag",
		"model-cache-initialized-gate",
		"multiwatcher",
		"raft-transport",
		"state",
		"state-config-watcher",
		"syslog",
		"upgrade-database-flag",
		"upgrade-database-gate",
		"upgrade-steps-gate",
	},

	"http-server-args": {
		"agent",
		"central-hub",
		"clock",
		"controller-port",
		"state",
		"state-config-watcher",
	},

	"is-controller-flag": {"agent", "state-config-watcher"},

	"is-primary-controller-flag": {
		"agent",
		"api-caller",
		"api-config-watcher",
		"is-controller-flag",
		"state-config-watcher",
	},

	"lease-clock-updater": {
		"agent",
		"central-hub",
		"clock",
		"controller-port",
		"http-server-args",
		"is-controller-flag",
		"raft",
		"raft-leader-flag",
		"raft-transport",
		"state",
		"state-config-watcher",
		"upgrade-check-flag",
		"upgrade-check-gate",
		"upgrade-steps-flag",
		"upgrade-steps-gate",
	},

	"lease-manager": {
		"agent",
		"central-hub",
		"clock",
		"is-controller-flag",
		"state-config-watcher",
	},

	"log-sender": {
		"agent",
		"api-caller",
		"api-config-watcher",
		"migration-fortress",
		"migration-inactive-flag",
		"upgrade-check-flag",
		"upgrade-check-gate",
		"upgrade-steps-flag",
		"upgrade-steps-gate",
	},

	"logging-config-updater": {
		"agent",
		"api-caller",
		"api-config-watcher",
		"migration-fortress",
		"migration-inactive-flag",
		"upgrade-check-flag",
		"upgrade-check-gate",
		"upgrade-steps-flag",
		"upgrade-steps-gate",
	},

	"migration-fortress": {
		"upgrade-check-flag",
		"upgrade-check-gate",
		"upgrade-steps-flag",
		"upgrade-steps-gate",
	},

	"migration-inactive-flag": {
		"agent",
		"api-caller",
		"api-config-watcher",
	},

	"migration-minion": {
		"agent",
		"api-caller",
		"api-config-watcher",
		"migration-fortress",
		"upgrade-check-flag",
		"upgrade-check-gate",
		"upgrade-steps-flag",
		"upgrade-steps-gate",
	},

	"model-cache": {
		"agent",
		"central-hub",
		"is-controller-flag",
		"model-cache-initialized-gate",
		"multiwatcher",
		"state",
		"state-config-watcher",
		"upgrade-database-flag",
		"upgrade-database-gate",
	},

	"model-cache-initialized-flag": {
		"agent",
		"is-controller-flag",
		"model-cache-initialized-gate",
		"state-config-watcher",
	},

	"model-cache-initialized-gate": {
		"agent",
		"is-controller-flag",
		"state-config-watcher",
	},

	"model-worker-manager": {
		"agent",
		"central-hub",
		"certificate-watcher",
		"clock",
		"controller-port",
		"http-server-args",
		"is-controller-flag",
		"state",
		"state-config-watcher",
		"syslog",
		"upgrade-check-flag",
		"upgrade-check-gate",
		"upgrade-steps-flag",
		"upgrade-steps-gate",
	},

	"multiwatcher": {
		"agent",
		"is-controller-flag",
		"state",
		"state-config-watcher",
		"upgrade-database-flag",
		"upgrade-database-gate",
	},

	"peer-grouper": {
		"agent",
		"central-hub",
		"clock",
		"controller-port",
		"state",
		"state-config-watcher",
		"upgrade-check-flag",
		"upgrade-check-gate",
		"upgrade-steps-flag",
		"upgrade-steps-gate",
	},

	"presence": {"agent", "central-hub", "state-config-watcher"},

	"proxy-config-updater": {
		"agent",
		"api-caller",
		"api-config-watcher",
		"migration-fortress",
		"migration-inactive-flag",
		"upgrade-check-flag",
		"upgrade-check-gate",
		"upgrade-steps-flag",
		"upgrade-steps-gate",
	},

	"pubsub-forwarder": {
		"agent",
		"central-hub",
		"state-config-watcher",
	},

	"raft": {
		"agent",
		"central-hub",
		"clock",
		"controller-port",
		"http-server-args",
		"is-controller-flag",
		"raft-transport",
		"state",
		"state-config-watcher",
		"upgrade-check-flag",
		"upgrade-check-gate",
		"upgrade-steps-flag",
		"upgrade-steps-gate",
	},

	"raft-backstop": {
		"agent",
		"central-hub",
		"clock",
		"controller-port",
		"http-server-args",
		"is-controller-flag",
		"raft",
		"raft-transport",
		"state",
		"state-config-watcher",
		"upgrade-check-flag",
		"upgrade-check-gate",
		"upgrade-steps-flag",
		"upgrade-steps-gate",
	},

	"raft-clusterer": {
		"agent",
		"central-hub",
		"clock",
		"controller-port",
		"http-server-args",
		"is-controller-flag",
		"raft",
		"raft-leader-flag",
		"raft-transport",
		"state",
		"state-config-watcher",
		"upgrade-check-flag",
		"upgrade-check-gate",
		"upgrade-steps-flag",
		"upgrade-steps-gate",
	},

	"raft-forwarder": {
		"agent",
		"central-hub",
		"clock",
		"controller-port",
		"http-server-args",
		"is-controller-flag",
		"raft",
		"raft-leader-flag",
		"raft-transport",
		"state",
		"state-config-watcher",
		"upgrade-check-flag",
		"upgrade-check-gate",
		"upgrade-steps-flag",
		"upgrade-steps-gate",
	},

	"raft-leader-flag": {
		"agent",
		"central-hub",
		"clock",
		"controller-port",
		"http-server-args",
		"is-controller-flag",
		"raft",
		"raft-transport",
		"state",
		"state-config-watcher",
		"upgrade-check-flag",
		"upgrade-check-gate",
		"upgrade-steps-flag",
		"upgrade-steps-gate",
	},

	"raft-transport": {
		"agent",
		"central-hub",
		"clock",
		"controller-port",
		"http-server-args",
		"is-controller-flag",
		"state",
		"state-config-watcher",
	},

	"ssh-identity-writer": {
		"agent",
		"api-caller",
		"api-config-watcher",
		"migration-fortress",
		"migration-inactive-flag",
		"upgrade-check-flag",
		"upgrade-check-gate",
		"upgrade-steps-flag",
		"upgrade-steps-gate",
	},

	"state": {"agent", "state-config-watcher"},

	"state-config-watcher": {"agent"},

	"syslog": {},

	"termination-signal-handler": {},

<<<<<<< HEAD
	"unconverted-api-workers": {
		"agent",
		"api-caller",
		"api-config-watcher",
		"migration-fortress",
		"migration-inactive-flag",
=======
	"transaction-pruner": {
		"agent",
		"api-caller",
		"api-config-watcher",
		"clock",
		"is-controller-flag",
		"is-primary-controller-flag",
		"migration-fortress",
		"migration-inactive-flag",
		"state",
		"state-config-watcher",
>>>>>>> 68dff743
		"upgrade-check-flag",
		"upgrade-check-gate",
		"upgrade-steps-flag",
		"upgrade-steps-gate",
	},

	"upgrade-check-flag": {"upgrade-check-gate"},

	"upgrade-check-gate": {},

	"upgrade-database-flag": {
		"agent",
		"is-controller-flag",
		"state-config-watcher",
		"upgrade-database-gate",
	},

	"upgrade-database-gate": {
		"agent",
		"is-controller-flag",
		"state-config-watcher",
	},

	"upgrade-database-runner": {
		"agent",
		"is-controller-flag",
		"state-config-watcher",
		"upgrade-database-gate",
	},

	"upgrade-steps-flag": {"upgrade-steps-gate"},

	"upgrade-steps-gate": {},

	"upgrade-steps-runner": {
		"agent",
		"api-caller",
		"api-config-watcher",
		"upgrade-steps-gate",
	},

	"upgrader": {
		"agent",
		"api-caller",
		"api-config-watcher",
		"upgrade-check-gate",
		"upgrade-steps-gate",
	},

	"valid-credential-flag": {
		"agent",
		"api-caller",
		"api-config-watcher",
	},

	"caas-units-manager": {
		"agent",
		"api-caller",
		"api-config-watcher",
	},
}

type mockAgent struct {
	agent.Agent
	conf mockConfig
}

func (ma *mockAgent) CurrentConfig() agent.Config {
	return &ma.conf
}

func (ma *mockAgent) ChangeConfig(f agent.ConfigMutator) error {
	return f(&ma.conf)
}

type mockConfig struct {
	agent.ConfigSetter
	tag      names.Tag
	ssiSet   bool
	ssi      controller.StateServingInfo
	dataPath string
}

func (mc *mockConfig) Tag() names.Tag {
	if mc.tag == nil {
		return names.NewMachineTag("99")
	}
	return mc.tag
}

func (mc *mockConfig) Controller() names.ControllerTag {
	return testing.ControllerTag
}

func (mc *mockConfig) StateServingInfo() (controller.StateServingInfo, bool) {
	return mc.ssi, mc.ssiSet
}

func (mc *mockConfig) SetStateServingInfo(info controller.StateServingInfo) {
	mc.ssiSet = true
	mc.ssi = info
}

func (mc *mockConfig) LogDir() string {
	return "log-dir"
}

func (mc *mockConfig) DataDir() string {
	if mc.dataPath != "" {
		return mc.dataPath
	}
	return "data-dir"
}<|MERGE_RESOLUTION|>--- conflicted
+++ resolved
@@ -120,11 +120,6 @@
 			"syslog",
 			"termination-signal-handler",
 			"tools-version-checker",
-<<<<<<< HEAD
-			"unconverted-api-workers",
-=======
-			"transaction-pruner",
->>>>>>> 68dff743
 			"upgrade-check-flag",
 			"upgrade-check-gate",
 			"upgrade-database-flag",
@@ -152,6 +147,7 @@
 			"api-config-watcher",
 			"api-server",
 			"audit-config-updater",
+			"caas-units-manager",
 			"central-hub",
 			"certificate-watcher",
 			"charmhub-http-client",
@@ -189,11 +185,6 @@
 			"state-config-watcher",
 			"syslog",
 			"termination-signal-handler",
-<<<<<<< HEAD
-			"unconverted-api-workers",
-=======
-			"transaction-pruner",
->>>>>>> 68dff743
 			"upgrade-check-flag",
 			"upgrade-check-gate",
 			"upgrade-database-flag",
@@ -204,7 +195,6 @@
 			"upgrade-steps-runner",
 			"upgrader",
 			"valid-credential-flag",
-			"caas-units-manager",
 		},
 	)
 }
@@ -1067,32 +1057,6 @@
 		"upgrade-steps-gate",
 	},
 
-<<<<<<< HEAD
-	"unconverted-api-workers": {
-		"agent",
-		"api-caller",
-		"api-config-watcher",
-		"migration-fortress",
-		"migration-inactive-flag",
-=======
-	"transaction-pruner": {
-		"agent",
-		"api-caller",
-		"api-config-watcher",
-		"clock",
-		"is-controller-flag",
-		"is-primary-controller-flag",
-		"migration-fortress",
-		"migration-inactive-flag",
-		"state",
-		"state-config-watcher",
->>>>>>> 68dff743
-		"upgrade-check-flag",
-		"upgrade-check-gate",
-		"upgrade-steps-flag",
-		"upgrade-steps-gate",
-	},
-
 	"upgrade-check-flag": {"upgrade-check-gate"},
 
 	"upgrade-check-gate": {},
@@ -1559,32 +1523,6 @@
 	"syslog": {},
 
 	"termination-signal-handler": {},
-
-<<<<<<< HEAD
-	"unconverted-api-workers": {
-		"agent",
-		"api-caller",
-		"api-config-watcher",
-		"migration-fortress",
-		"migration-inactive-flag",
-=======
-	"transaction-pruner": {
-		"agent",
-		"api-caller",
-		"api-config-watcher",
-		"clock",
-		"is-controller-flag",
-		"is-primary-controller-flag",
-		"migration-fortress",
-		"migration-inactive-flag",
-		"state",
-		"state-config-watcher",
->>>>>>> 68dff743
-		"upgrade-check-flag",
-		"upgrade-check-gate",
-		"upgrade-steps-flag",
-		"upgrade-steps-gate",
-	},
 
 	"upgrade-check-flag": {"upgrade-check-gate"},
 
