// Copyright 2015 Canonical Ltd.
// Licensed under the AGPLv3, see LICENCE file for details.

package machine_test

import (
	jc "github.com/juju/testing/checkers"
	gc "gopkg.in/check.v1"

	"github.com/juju/juju/agent"
	"github.com/juju/juju/cmd/jujud/agent/machine"
	"github.com/juju/juju/testing"
	"github.com/juju/juju/worker"
	"github.com/juju/juju/worker/dependency"
	"github.com/juju/juju/worker/gate"
)

type ManifoldsSuite struct {
	testing.BaseSuite
}

var _ = gc.Suite(&ManifoldsSuite{})

func (s *ManifoldsSuite) TestStartFuncs(c *gc.C) {
	manifolds := machine.Manifolds(machine.ManifoldsConfig{
		Agent: fakeAgent{},
	})
	for name, manifold := range manifolds {
		c.Logf("checking %q manifold", name)
		c.Check(manifold.Start, gc.NotNil)
	}
}

func (s *ManifoldsSuite) TestManifoldNames(c *gc.C) {
	manifolds := machine.Manifolds(machine.ManifoldsConfig{})
	keys := make([]string, 0, len(manifolds))
	for k := range manifolds {
		keys = append(keys, k)
	}
	expectedKeys := []string{
		"agent",
		"api-address-updater",
		"api-caller",
		"apiworkers",
		"authenticationworker",
		"deployer",
		"disk-manager",
		"identity-file-writer",
		"log-sender",
		"logging-config-updater",
		"machiner",
		"proxy-config-updater",
		"reboot",
		"resumer",
<<<<<<< HEAD
		"serving-info-setter",
		"state",
		"state-config-watcher",
		"stateworkers",
		"storage-provisioner-machine",
		"termination",
		"uninstaller",
		"upgrade-check-gate",
		"upgrade-steps-gate",
		"upgrader",
		"upgradesteps",
		"upgradewaiter",
=======
		"identity-file-writer",
		"tools-version-checker",
>>>>>>> f5dfd407
	}
	c.Assert(keys, jc.SameContents, expectedKeys)
}

func (s *ManifoldsSuite) TestUpgradeGates(c *gc.C) {
	upgradeStepsLock := gate.NewLock()
	upgradeCheckLock := gate.NewLock()
	manifolds := machine.Manifolds(machine.ManifoldsConfig{
		UpgradeStepsLock: upgradeStepsLock,
		UpgradeCheckLock: upgradeCheckLock,
	})
	assertGate(c, manifolds["upgrade-steps-gate"], upgradeStepsLock)
	assertGate(c, manifolds["upgrade-check-gate"], upgradeCheckLock)
}

func assertGate(c *gc.C, manifold dependency.Manifold, unlocker gate.Unlocker) {
	w, err := manifold.Start(nil)
	c.Assert(err, jc.ErrorIsNil)
	defer worker.Stop(w)

	var waiter gate.Waiter
	err = manifold.Output(w, &waiter)
	c.Assert(err, jc.ErrorIsNil)

	select {
	case <-waiter.Unlocked():
		c.Fatalf("expected gate to be locked")
	default:
	}

	unlocker.Unlock()

	select {
	case <-waiter.Unlocked():
	default:
		c.Fatalf("expected gate to be unlocked")
	}
}

type fakeAgent struct {
	agent.Agent
}<|MERGE_RESOLUTION|>--- conflicted
+++ resolved
@@ -52,23 +52,19 @@
 		"proxy-config-updater",
 		"reboot",
 		"resumer",
-<<<<<<< HEAD
 		"serving-info-setter",
 		"state",
 		"state-config-watcher",
 		"stateworkers",
 		"storage-provisioner-machine",
 		"termination",
+		"tools-version-checker",
 		"uninstaller",
 		"upgrade-check-gate",
 		"upgrade-steps-gate",
 		"upgrader",
 		"upgradesteps",
 		"upgradewaiter",
-=======
-		"identity-file-writer",
-		"tools-version-checker",
->>>>>>> f5dfd407
 	}
 	c.Assert(keys, jc.SameContents, expectedKeys)
 }
