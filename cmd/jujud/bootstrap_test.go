--- conflicted
+++ resolved
@@ -14,11 +14,8 @@
 	"launchpad.net/juju-core/state"
 	"launchpad.net/juju-core/state/api"
 	"launchpad.net/juju-core/testing"
-<<<<<<< HEAD
 	"launchpad.net/juju-core/testing/checkers"
-=======
 	"launchpad.net/juju-core/utils"
->>>>>>> bd199f1a
 )
 
 // We don't want to use JujuConnSuite because it gives us
@@ -179,13 +176,8 @@
 	if st != nil {
 		st.Close()
 	}
-<<<<<<< HEAD
-	if expectErr != nil {
-		c.Assert(err, checkers.Satisfies, errors.IsUnauthorizedError)
-=======
 	if expectErrType != nil {
 		c.Assert(err, FitsTypeOf, expectErrType)
->>>>>>> bd199f1a
 	} else {
 		c.Assert(err, IsNil)
 	}
