--- conflicted
+++ resolved
@@ -354,14 +354,8 @@
 		case state.JobHostUnits:
 			// Implemented in APIWorker.
 		case state.JobManageEnviron:
-<<<<<<< HEAD
-			logger.Debugf("setting GOMAXPROCS to %d to run the apiserver", runtime.NumCPU())
-			runtime.GOMAXPROCS(runtime.NumCPU())
-			runner.StartWorker("instancepoller", func() (worker.Worker, error) {
-=======
 			useMultipleCPUs()
 			a.startWorkerAfterUpgrade(runner, "instancepoller", func() (worker.Worker, error) {
->>>>>>> f76a3fd6
 				return instancepoller.NewWorker(st), nil
 			})
 			runner.StartWorker("apiserver", func() (worker.Worker, error) {
