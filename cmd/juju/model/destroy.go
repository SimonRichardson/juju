// Copyright 2015 Canonical Ltd.
// Licensed under the AGPLv3, see LICENCE file for infos.

package model

import (
	"bytes"
	"fmt"
	"io"
	"os"
	"text/template"
	"time"

	jujuclock "github.com/juju/clock"
	"github.com/juju/cmd/v3"
	"github.com/juju/collections/transform"
	"github.com/juju/errors"
	"github.com/juju/gnuflag"
	"github.com/juju/loggo"
	"github.com/juju/names/v4"

	"github.com/juju/juju/api/base"
	"github.com/juju/juju/api/client/modelmanager"
	jujucmd "github.com/juju/juju/cmd"
	"github.com/juju/juju/cmd/juju/block"
	"github.com/juju/juju/cmd/modelcmd"
	"github.com/juju/juju/cmd/output"
	"github.com/juju/juju/core/model"
	corestatus "github.com/juju/juju/core/status"
	"github.com/juju/juju/rpc/params"
)

var logger = loggo.GetLogger("juju.cmd.juju.model")

// NewDestroyCommand returns a command used to destroy a model.
func NewDestroyCommand() cmd.Command {
	destroyCmd := &destroyCommand{
		clock: jujuclock.WallClock,
	}
	destroyCmd.CanClearCurrentModel = true
	return modelcmd.Wrap(
		destroyCmd,
		modelcmd.WrapSkipDefaultModel,
		modelcmd.WrapSkipModelFlags,
	)
}

// destroyCommand destroys the specified model.
type destroyCommand struct {
	modelcmd.ModelCommandBase
	modelcmd.DestroyConfirmationCommandBase

	clock jujuclock.Clock

	timeout        time.Duration
	destroyStorage bool
	releaseStorage bool
	api            DestroyModelAPI

	Force  bool
	NoWait bool
	fs     *gnuflag.FlagSet
}

var destroyDoc = `
Destroys the specified model. This will result in the non-recoverable
removal of all the units operating in the model and any resources stored
there. Due to the irreversible nature of the command, it will prompt for
confirmation (unless overridden with the '-y' option) before taking any
action.

If there is persistent storage in any of the models managed by the
controller, then you must choose to either destroy or release the
storage, using --destroy-storage or --release-storage respectively.

Sometimes, the destruction of the model may fail as Juju encounters errors
and failures that need to be dealt with before a model can be destroyed.
However, at times, there is a need to destroy a model ignoring
all operational errors. In these rare cases, use --force option but note 
that --force will also remove all units of the application, its subordinates
and, potentially, machines without given them the opportunity to shutdown cleanly.

Model destruction is a multi-step process. Under normal circumstances, Juju will not
proceed to the next step until the current step has finished. 
However, when using --force, users can also specify --no-wait to progress through steps 
without delay waiting for each step to complete.
`

<<<<<<< HEAD
const destroyExamples = `
=======
WARNING: Passing --force with --timeout will continue the final destruction without
consideration or respect for clean shutdown or resource cleanup. If timeout 
elapses with --force, you may have resources left behind that will require
manual cleanup. If --force --timeout 0 is passed, the model is brutally
removed with haste. It is recommended to use graceful destroy (without --force or --no-wait).

Examples:

    juju destroy-model test
>>>>>>> cae48f90
    juju destroy-model --no-prompt mymodel
    juju destroy-model --no-prompt mymodel --destroy-storage
    juju destroy-model --no-prompt mymodel --release-storage
    juju destroy-model --no-prompt mymodel --force
    juju destroy-model --no-prompt mymodel --force --no-wait
`

var destroyModelMsg = `
This command will destroy the %q model and all its resources. It cannot be stopped.`[1:]

var destroyModelMsgDetails = `
{{- if gt .MachineCount 0}}
 - {{.MachineCount}} {{if .IsCaaS}}container{{else}}machine{{end}}{{if gt .MachineCount 1}}s{{end}} will be destroyed
  - {{if .IsCaaS}}container{{else}}machine{{end}} list:{{range .MachineIds}} "{{.}}"{{end}}
 - {{.ApplicationCount}} application{{if gt .ApplicationCount 1}}s{{end}} will be removed
 {{- if gt (len .ApplicationNames) 0}}
  - application list:{{range .ApplicationNames}} "{{.}}"{{end}}
 {{- end}}
 - {{.FilesystemCount}} filesystem{{if gt .FilesystemCount 1}}s{{end}} and {{.VolumeCount}} volume{{if gt .VolumeCount 1}}s{{end}} will be {{if .ReleaseStorage}}released{{else}}destroyed{{end}}
{{- end}}
`

// DestroyModelAPI defines the methods on the modelmanager
// API that the destroy command calls. It is exported for mocking in tests.
type DestroyModelAPI interface {
	Close() error
	DestroyModel(tag names.ModelTag, destroyStorage, force *bool, maxWait *time.Duration, timeout *time.Duration) error
	ModelStatus(models ...names.ModelTag) ([]base.ModelStatus, error)
}

// Info implements Command.Info.
func (c *destroyCommand) Info() *cmd.Info {
	return jujucmd.Info(&cmd.Info{
		Name:     "destroy-model",
		Args:     "[<controller name>:]<model name>",
		Purpose:  "Terminate all machines/containers and resources for a non-controller model.",
		Doc:      destroyDoc,
		Examples: destroyExamples,
		SeeAlso: []string{
			"destroy-controller",
		},
	})
}

const unsetTimeout = -1 * time.Second

// SetFlags implements Command.SetFlags.
func (c *destroyCommand) SetFlags(f *gnuflag.FlagSet) {
	c.ModelCommandBase.SetFlags(f)
	c.DestroyConfirmationCommandBase.SetFlags(f)
	f.DurationVar(&c.timeout, "t", unsetTimeout, "Timeout for each step of force model destruction")
	f.DurationVar(&c.timeout, "timeout", unsetTimeout, "")
	f.BoolVar(&c.destroyStorage, "destroy-storage", false, "Destroy all storage instances in the model")
	f.BoolVar(&c.releaseStorage, "release-storage", false, "Release all storage instances from the model, and management of the controller, without destroying them")
	f.BoolVar(&c.Force, "force", false, "Force destroy model ignoring any errors")
	f.BoolVar(&c.NoWait, "no-wait", false, "Rush through model destruction without waiting for each individual step to complete")
	c.fs = f
}

// Init implements Command.Init.
func (c *destroyCommand) Init(args []string) error {
	if c.destroyStorage && c.releaseStorage {
		return errors.New("--destroy-storage and --release-storage cannot both be specified")
	}
	if c.timeout < 0 && c.timeout != unsetTimeout {
		return errors.New("--timeout must be zero or greater")
	}
	if !c.Force && c.timeout >= 0 {
		return errors.New("--timeout can only be used with --force (dangerous)")
	}
	switch len(args) {
	case 0:
		return errors.New("no model specified")
	case 1:
		return c.SetModelIdentifier(args[0], false)
	default:
		return cmd.CheckEmpty(args[1:])
	}
}

func (c *destroyCommand) getAPI() (DestroyModelAPI, error) {
	if c.api != nil {
		return c.api, nil
	}
	root, err := c.NewControllerAPIRoot()
	if err != nil {
		return nil, errors.Trace(err)
	}
	return modelmanager.NewClient(root), nil
}

// getMachineIds gets slice of machine ids from modelData.
func getMachineIds(data base.ModelStatus) []string {
	return transform.Slice(data.Machines, func(f base.Machine) string {
		return fmt.Sprintf("%s (%s)", f.Id, f.InstanceId)
	})
}

// getApplicationNames gets slice of application names from modelData.
func getApplicationNames(data base.ModelStatus) []string {
	return transform.Slice(data.Applications, func(app base.Application) string {
		return fmt.Sprintf("%s", app.Name)
	})
}

// printDestroyWarningDetails prints to stderr the warning with additional info about destroying model.
func printDestroyWarningDetails(ctx *cmd.Context, modelStatus base.ModelStatus, modelName string, modelType model.ModelType, releaseStorage bool) error {
	destroyMsgDetailsTmpl := template.New("destroyMsdDetails")
	destroyMsgDetailsTmpl, err := destroyMsgDetailsTmpl.Parse(destroyModelMsgDetails)
	if err != nil {
		return errors.Annotate(err, "Destroy controller message template parsing error.")
	}
	_ = destroyMsgDetailsTmpl.Execute(ctx.Stderr, map[string]any{
		"IsCaaS":           modelType == model.CAAS,
		"MachineCount":     modelStatus.HostedMachineCount,
		"MachineIds":       getMachineIds(modelStatus),
		"ApplicationCount": modelStatus.ApplicationCount,
		"ApplicationNames": getApplicationNames(modelStatus),
		"FilesystemCount":  len(modelStatus.Filesystems),
		"VolumeCount":      len(modelStatus.Volumes),
		"ReleaseStorage":   releaseStorage,
	})
	return nil
}

// Run implements Command.Run
func (c *destroyCommand) Run(ctx *cmd.Context) error {
	noWaitSet := false
	forceSet := false
	c.fs.Visit(func(flag *gnuflag.Flag) {
		if flag.Name == "no-wait" {
			noWaitSet = true
		} else if flag.Name == "force" {
			forceSet = true
		}
	})
	if !forceSet && noWaitSet {
		return errors.NotValidf("--no-wait without --force")
	}

	store := c.ClientStore()
	controllerName, err := c.ControllerName()
	if err != nil {
		return errors.Trace(err)
	}

	controllerDetails, err := store.ControllerByName(controllerName)
	if err != nil {
		return errors.Annotate(err, "cannot read controller details")
	}
	modelName, modelDetails, err := c.ModelDetails()
	if err != nil {
		return errors.Trace(err)
	}
	if modelDetails.ModelUUID == controllerDetails.ControllerUUID {
		return errors.Errorf("%q is a controller; use 'juju destroy-controller' to destroy it", modelName)
	}

	// Attempt to connect to the API.  If we can't, fail the destroy.
	api, err := c.getAPI()
	if err != nil {
		return errors.Annotate(err, "cannot connect to API")
	}
	defer func() { _ = api.Close() }()

	if c.DestroyConfirmationCommandBase.NeedsConfirmation() {
		modelStatuses, err := api.ModelStatus(names.NewModelTag(modelDetails.ModelUUID))
		if err != nil {
			return errors.Annotate(err, "getting model status")
		}
		ctx.Warningf(destroyModelMsg, modelName)
		if err := printDestroyWarningDetails(ctx, modelStatuses[0], modelName, modelDetails.ModelType, c.releaseStorage); err != nil {
			return errors.Trace(err)
		}
		if err := jujucmd.UserConfirmName(modelName, "model", ctx); err != nil {
			return errors.Annotate(err, "model destruction")
		}
	}

	// Attempt to destroy the model.
	_, _ = fmt.Fprint(ctx.Stderr, "Destroying model")
	var destroyStorage *bool
	if c.destroyStorage || c.releaseStorage {
		destroyStorage = &c.destroyStorage
	}
	var force *bool
	var maxWait *time.Duration
	if c.Force {
		force = &c.Force
		if c.NoWait {
			zeroSec := 0 * time.Second
			maxWait = &zeroSec
		}
	}
	modelTag := names.NewModelTag(modelDetails.ModelUUID)
	var timeout *time.Duration
	if c.timeout >= 0 {
		timeout = &c.timeout
	}
	if err := api.DestroyModel(modelTag, destroyStorage, force, maxWait, timeout); err != nil {
		return c.handleError(
			modelTag, modelName, api,
			errors.Annotate(err, "cannot destroy model"),
		)
	}

	// Wait for model to be destroyed.
	if err := waitForModelDestroyed(
		ctx, api,
		names.NewModelTag(modelDetails.ModelUUID),
		c.clock,
		c.Force,
	); err != nil {
		return err
	}

	c.RemoveModelFromClientStore(store, controllerName, modelName)
	return nil
}

type modelData struct {
	machineCount     int
	applicationCount int
	volumeCount      int
	filesystemCount  int
	errorCount       int
}

func waitForModelDestroyed(
	ctx *cmd.Context,
	api DestroyModelAPI,
	tag names.ModelTag,
	clock jujuclock.Clock,
	force bool,
) error {
	interrupted := make(chan os.Signal, 1)
	defer close(interrupted)
	ctx.InterruptNotify(interrupted)
	defer ctx.StopInterruptNotify(interrupted)

	var data *modelData
	var erroredStatuses modelResourceErrorStatusSummary

	printErrors := func() {
		erroredStatuses.PrettyPrint(ctx.Stdout)
	}

	// no wait for 1st time.
	intervalSeconds := 0 * time.Second
	reported := ""
	lineLength := 0
	const perLineLength = 80
	for {
		select {
		case <-interrupted:
			fmt.Fprint(ctx.Stderr, "\n\ndestroy model is still running in the background...")
			printErrors()
			msg := formatDestroyModelAbortInfo(data, false, force)
			fmt.Fprintln(ctx.Stderr, msg)
			return cmd.ErrSilent
		case <-clock.After(intervalSeconds):
			data, erroredStatuses = getModelStatus(ctx, api, tag)
			if data == nil {
				// model has been destroyed successfully.
				return nil
			}
			msg := formatDestroyModelInfo(data)
			if reported == msg {
				if lineLength == perLineLength {
					// Time to break to the next line.
					fmt.Fprintln(ctx.Stderr)
					lineLength = 0
				}
				fmt.Fprint(ctx.Stderr, ".")
				lineLength++
			} else {
				fmt.Fprint(ctx.Stderr, fmt.Sprintf("\n%v...", msg))
				reported = msg
				lineLength = len(msg) + 3
			}
			intervalSeconds = 2 * time.Second
		}
	}
}

type modelResourceErrorStatus struct {
	ID, Message string
}

type modelResourceErrorStatusSummary struct {
	Machines    []modelResourceErrorStatus
	Filesystems []modelResourceErrorStatus
	Volumes     []modelResourceErrorStatus
}

func (s modelResourceErrorStatusSummary) Count() int {
	return len(s.Machines) + len(s.Filesystems) + len(s.Volumes)
}

func (s modelResourceErrorStatusSummary) PrettyPrint(writer io.Writer) error {
	if s.Count() == 0 {
		return nil
	}

	tw := output.TabWriter(writer)
	w := output.Wrapper{tw}
	w.Println(`
The following errors were encountered during destroying the model.
You can fix the problem causing the errors and run destroy-model again.
`)
	w.Println("Resource", "ID", "Message")
	for _, resources := range []map[string][]modelResourceErrorStatus{
		{"Machine": s.Machines},
		{"Filesystem": s.Filesystems},
		{"Volume": s.Volumes},
	} {
		for k, v := range resources {
			resourceType := k
			for _, r := range v {
				w.Println(resourceType, r.ID, r.Message)
				resourceType = ""
			}
		}
	}
	tw.Flush()
	return nil
}

func getModelStatus(ctx *cmd.Context, api DestroyModelAPI, tag names.ModelTag) (*modelData, modelResourceErrorStatusSummary) {
	var erroredStatuses modelResourceErrorStatusSummary

	status, err := api.ModelStatus(tag)
	if err == nil && len(status) == 1 && status[0].Error != nil {
		// In 2.2 an error of one model generate an error for the entire request,
		// in 2.3 this was corrected to just be an error for the requested model.
		err = status[0].Error
	}
	if err != nil {
		if params.IsCodeNotFound(err) {
			ctx.Infof("\nModel destroyed.")
		} else {
			ctx.Infof("Unable to get the model status from the API: %v.", err)
		}
		return nil, erroredStatuses
	}
	isError := func(s string) bool {
		return corestatus.Error.Matches(corestatus.Status(s))
	}
	for _, s := range status {
		for _, v := range s.Machines {
			if isError(v.Status) {
				erroredStatuses.Machines = append(erroredStatuses.Machines, modelResourceErrorStatus{
					ID:      v.Id,
					Message: v.Message,
				})
			}
		}
		for _, v := range s.Filesystems {
			if isError(v.Status) {
				erroredStatuses.Filesystems = append(erroredStatuses.Filesystems, modelResourceErrorStatus{
					ID:      v.Id,
					Message: v.Message,
				})
			}
		}
		for _, v := range s.Volumes {
			if isError(v.Status) {
				erroredStatuses.Volumes = append(erroredStatuses.Volumes, modelResourceErrorStatus{
					ID:      v.Id,
					Message: v.Message,
				})
			}
		}
	}

	if l := len(status); l != 1 {
		ctx.Infof("error finding model status: expected one result, got %d", l)
		return nil, erroredStatuses
	}
	return &modelData{
		machineCount:     status[0].HostedMachineCount,
		applicationCount: status[0].ApplicationCount,
		volumeCount:      len(status[0].Volumes),
		filesystemCount:  len(status[0].Filesystems),
		errorCount:       erroredStatuses.Count(),
	}, erroredStatuses
}

func formatDestroyModelInfo(data *modelData) string {
	out := "Waiting for model to be removed"
	if data.errorCount > 0 {
		// always shows errorCount even if no machines and applications left.
		out += fmt.Sprintf(", %d error(s)", data.errorCount)
	}
	if data.machineCount > 0 {
		out += fmt.Sprintf(", %d machine(s)", data.machineCount)
	}
	if data.applicationCount > 0 {
		out += fmt.Sprintf(", %d application(s)", data.applicationCount)
	}
	if data.volumeCount > 0 {
		out += fmt.Sprintf(", %d volume(s)", data.volumeCount)
	}
	if data.filesystemCount > 0 {
		out += fmt.Sprintf(", %d filesystems(s)", data.filesystemCount)
	}
	return out
}

func formatDestroyModelAbortInfo(data *modelData, timeout, force bool) string {
	out := ""
	if data != nil && (data.machineCount > 0 || data.applicationCount > 0 || data.volumeCount > 0 || data.filesystemCount > 0) {
		out = "\nThe following resources have not yet been removed:"
		if data.machineCount > 0 {
			out += fmt.Sprintf("\n - %d machine(s)", data.machineCount)
		}
		if data.applicationCount > 0 {
			out += fmt.Sprintf("\n - %d application(s)", data.applicationCount)
		}
		if data.volumeCount > 0 {
			out += fmt.Sprintf("\n - %d volume(s)", data.volumeCount)
		}
		if data.filesystemCount > 0 {
			out += fmt.Sprintf("\n - %d filesystems(s)", data.filesystemCount)
		}
	}
	if !timeout {
		return out
	}
	out += "\nBecause the destroy model operation did not finish, there may be cloud resources left behind."
	if !force {
		out += "\nRun 'destroy-model <model-name> --timeout=0 --force' to clean up the Juju model database records\neven with potentially orphaned cloud resources."
	}
	return out
}

func (c *destroyCommand) handleError(
	modelTag names.ModelTag,
	modelName string,
	api DestroyModelAPI,
	err error,
) error {
	if params.IsCodeOperationBlocked(err) {
		return block.ProcessBlockedError(err, block.BlockDestroy)
	}
	if params.IsCodeHasPersistentStorage(err) {
		return handlePersistentStorageError(modelTag, modelName, api)
	}
	logger.Errorf(`failed to destroy model %q`, modelName)
	return err
}

func handlePersistentStorageError(
	modelTag names.ModelTag,
	modelName string,
	api DestroyModelAPI,
) error {
	modelStatuses, err := api.ModelStatus(modelTag)
	if err != nil {
		return errors.Annotate(err, "getting model status")
	}
	if l := len(modelStatuses); l != 1 {
		return errors.Errorf("error finding model status: expected one result, got %d", l)
	}
	modelStatus := modelStatuses[0]
	if modelStatus.Error != nil {
		if errors.IsNotFound(modelStatus.Error) {
			// This most likely occurred because a model was
			// destroyed half-way through the call.
			return nil
		}
		return errors.Annotate(err, "getting model status")
	}

	var buf bytes.Buffer
	var persistentVolumes, persistentFilesystems int
	for _, v := range modelStatus.Volumes {
		if v.Detachable {
			persistentVolumes++
		}
	}
	for _, f := range modelStatus.Filesystems {
		if f.Detachable {
			persistentFilesystems++
		}
	}
	if n := persistentVolumes; n > 0 {
		fmt.Fprintf(&buf, "%d volume", n)
		if n > 1 {
			buf.WriteRune('s')
		}
		if persistentFilesystems > 0 {
			buf.WriteString(" and ")
		}
	}
	if n := persistentFilesystems; n > 0 {
		fmt.Fprintf(&buf, "%d filesystem", n)
		if n > 1 {
			buf.WriteRune('s')
		}
	}

	return errors.Errorf(`cannot destroy model %q

The model has persistent storage remaining:
	%s

To destroy the storage, run the destroy-model
command again with the "--destroy-storage" option.

To release the storage from Juju's management
without destroying it, use the "--release-storage"
option instead. The storage can then be imported
into another Juju model.

`, modelName, buf.String())
}<|MERGE_RESOLUTION|>--- conflicted
+++ resolved
@@ -84,21 +84,15 @@
 proceed to the next step until the current step has finished. 
 However, when using --force, users can also specify --no-wait to progress through steps 
 without delay waiting for each step to complete.
-`
-
-<<<<<<< HEAD
-const destroyExamples = `
-=======
+
 WARNING: Passing --force with --timeout will continue the final destruction without
 consideration or respect for clean shutdown or resource cleanup. If timeout 
 elapses with --force, you may have resources left behind that will require
 manual cleanup. If --force --timeout 0 is passed, the model is brutally
 removed with haste. It is recommended to use graceful destroy (without --force or --no-wait).
-
-Examples:
-
-    juju destroy-model test
->>>>>>> cae48f90
+`
+
+const destroyExamples = `
     juju destroy-model --no-prompt mymodel
     juju destroy-model --no-prompt mymodel --destroy-storage
     juju destroy-model --no-prompt mymodel --release-storage
