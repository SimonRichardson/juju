--- conflicted
+++ resolved
@@ -173,11 +173,7 @@
 
 	ctx := commandContextForTest(c)
 	err = command.Run(ctx)
-<<<<<<< HEAD
 	c.Assert(err, gc.ErrorMatches, `"test" does not support series "jammy" in channel "stable".  Supported series are: bionic, trusty, xenial.`)
-=======
-	c.Assert(err, gc.ErrorMatches, `"test" does not support series "bionic" in channel "stable".  Supported series are: bionic, trusty, xenial.`)
->>>>>>> 22559093
 }
 
 func (s *downloadSuite) TestRunWithNoStableRelease(c *gc.C) {
