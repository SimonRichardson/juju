// Copyright 2020 Canonical Ltd.
// Licensed under the AGPLv3, see LICENCE file for details.

package charmhub

import (
	"context"
	"fmt"
	"io"

	"github.com/juju/cmd/v3"
	"github.com/juju/errors"
	"github.com/juju/gnuflag"

	"github.com/juju/juju/charmhub"
	"github.com/juju/juju/charmhub/transport"
	jujucmd "github.com/juju/juju/cmd"
)

const (
	findSummary = "Queries the CharmHub store for available charms or bundles."
	findDoc     = `
The find command queries the CharmHub store for available charms or bundles.

Examples:
    juju find wordpress

See also:
    info
    download
`
)

// NewFindCommand wraps findCommand with sane model settings.
func NewFindCommand() cmd.Command {
	return &findCommand{
		charmHubCommand: newCharmHubCommand(),
	}
}

// findCommand supplies the "find" CLI command used to display find information.
type findCommand struct {
	*charmHubCommand

	out        cmd.Output
	warningLog Log

	query     string
	category  string
	channel   string
	charmType string
	publisher string

	columns string
}

// Info returns help related info about the command, it implements
// part of the cmd.Command interface.
func (c *findCommand) Info() *cmd.Info {
	info := &cmd.Info{
		Name:    "find",
		Args:    "[options] <query>",
		Purpose: findSummary,
		Doc:     findDoc,
	}
	return jujucmd.Info(info)
}

// SetFlags defines flags which can be used with the find command.
// It implements part of the cmd.Command interface.
func (c *findCommand) SetFlags(f *gnuflag.FlagSet) {
	c.charmHubCommand.SetFlags(f)

	c.out.AddFlags(f, "tabular", map[string]cmd.Formatter{
		"yaml":    cmd.FormatYaml,
		"json":    cmd.FormatJson,
		"tabular": c.formatter,
	})

	f.StringVar(&c.category, "category", "", `filter by a category name`)
	f.StringVar(&c.channel, "channel", "", `filter by channel. "latest" can be omitted, so "stable" also matches "latest/stable"`)
	f.StringVar(&c.charmType, "type", "", `search by a given type <charm|bundle>`)
	f.StringVar(&c.publisher, "publisher", "", `search by a given publisher`)

	f.StringVar(&c.columns, "columns", "nbvps", `display the columns associated with a find search.

    The following columns are supported:
        - n: Name
        - b: Bundle
        - v: Version
        - p: Publisher
        - s: Summary
		- a: Architecture
		- o: OS
        - S: Supports
`)
	// TODO (stickupkid): add the following:
	// --narrow
}

// Init initializes the find command, including validating the provided
// flags. It implements part of the cmd.Command interface.
func (c *findCommand) Init(args []string) error {
	if err := c.charmHubCommand.Init(args); err != nil {
		return errors.Trace(err)
	}

	// We allow searching of empty queries, which will return a list of
	// "interesting charms".
	if len(args) > 0 {
		c.query = args[0]
	}

	if c.charmType != "" && (c.charmType != "charm" && c.charmType != "bundle") {
		return errors.Errorf("expected type to be charm or bundle")
	}

	if c.columns == "" {
		return errors.Errorf("expected at least one column")
	}

	columns := DefaultColumns()
	for _, alias := range c.columns {
		if _, ok := columns[alias]; !ok {
			return errors.Errorf("unexpected column type %q", alias)
		}
	}

	return nil
}

// Run is the business logic of the find command.  It implements the meaty
// part of the cmd.Command interface.
func (c *findCommand) Run(cmdContext *cmd.Context) error {
	config, err := charmhub.CharmHubConfigFromURL(c.charmHubURL, logger)
	if err != nil {
		return errors.Trace(err)
	}
<<<<<<< HEAD
	defer func() { _ = apiRoot.Close() }()
=======

	client, err := c.CharmHubClientFunc(config, charmhub.DefaultFileSystem())
	if err != nil {
		return errors.Trace(err)
	}
>>>>>>> c00059e6

	ctx, cancel := context.WithCancel(context.Background())
	defer cancel()

	options := populateFindOptions(c)

	results, err := client.Find(ctx, c.query, options...)
	if errors.IsNotFound(err) {
		return errors.Wrap(err, errors.Errorf("Nothing found for query %q.", c.query))
	} else if err != nil {
		return errors.Trace(err)
	}

	// This is a side effect of the formatting code not wanting to error out
	// when we get invalid data from the API.
	// We store it on the command before attempting to output, so we can pick
	// it up later.
	c.warningLog = cmdContext.Warningf

	return c.output(cmdContext, results, c.query == "" && len(options) == 0)
}

func (c *findCommand) output(ctx *cmd.Context, results []transport.FindResponse, emptyQuery bool) error {
	tabular := c.out.Name() == "tabular"
	if tabular {
		// If the results are empty, we should return a helpful message to the
		// operator.
		if len(results) == 0 {
			charmType := "charms or bundles"
			if c.charmType != "" {
				charmType = fmt.Sprintf("%ss", c.charmType)
			}
			fmt.Fprintf(ctx.Stderr, "No matching %s\n", charmType)
			return nil
		}

		// Output some helpful errors messages for operators if the query is empty
		// or not.
		if emptyQuery {
			fmt.Fprintf(ctx.Stdout, "No search term specified. Here are some interesting charms:\n\n")
		}
	}

	view := convertCharmFindResults(results)
	if err := c.out.Write(ctx, view); err != nil {
		return errors.Trace(err)
	}

	if tabular && emptyQuery {
		fmt.Fprintln(ctx.Stdout, "Provide a search term for more specific results.")
	}

	return nil
}

func (c *findCommand) formatter(writer io.Writer, value interface{}) error {
	results, ok := value.([]FindResponse)
	if !ok {
		return errors.Errorf("unexpected results")
	}

	columns, err := MakeColumns(DefaultColumns(), c.columns)
	if err != nil {
		return errors.Trace(err)
	}

	if err := makeFindWriter(writer, c.warningLog, columns, results).Print(); err != nil {
		return errors.Trace(err)
	}

	return nil
}

func populateFindOptions(cmd *findCommand) []charmhub.FindOption {
	var options []charmhub.FindOption

	if cmd.category != "" {
		options = append(options, charmhub.WithFindCategory(cmd.category))
	}
	if cmd.channel != "" {
		options = append(options, charmhub.WithFindChannel(cmd.channel))
	}
	if cmd.charmType != "" {
		options = append(options, charmhub.WithFindType(cmd.charmType))
	}
	if cmd.publisher != "" {
		options = append(options, charmhub.WithFindPublisher(cmd.publisher))
	}

	return options
}<|MERGE_RESOLUTION|>--- conflicted
+++ resolved
@@ -136,15 +136,11 @@
 	if err != nil {
 		return errors.Trace(err)
 	}
-<<<<<<< HEAD
-	defer func() { _ = apiRoot.Close() }()
-=======
 
 	client, err := c.CharmHubClientFunc(config, charmhub.DefaultFileSystem())
 	if err != nil {
 		return errors.Trace(err)
 	}
->>>>>>> c00059e6
 
 	ctx, cancel := context.WithCancel(context.Background())
 	defer cancel()
