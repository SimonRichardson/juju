// Copyright 2015 Canonical Ltd.
// Licensed under the LGPLv3, see LICENCE file for details.

package application

import (
	"encoding/base64"
	"fmt"
	"io/ioutil"
	"os"
	"path/filepath"
	"sort"
	"strings"
	"time"

	"github.com/juju/bundlechanges"
	"github.com/juju/cmd"
	"github.com/juju/errors"
	"github.com/juju/utils"
	"gopkg.in/juju/charm.v6-unstable"
	"gopkg.in/juju/charmrepo.v2-unstable"
	csparams "gopkg.in/juju/charmrepo.v2-unstable/csclient/params"
	"gopkg.in/juju/names.v2"
	"gopkg.in/macaroon.v1"
	"gopkg.in/yaml.v2"

	"github.com/juju/juju/api"
	"github.com/juju/juju/api/application"
	"github.com/juju/juju/api/charms"
	"github.com/juju/juju/apiserver/params"
	"github.com/juju/juju/charmstore"
	"github.com/juju/juju/constraints"
	"github.com/juju/juju/instance"
	"github.com/juju/juju/resource/resourceadapters"
	"github.com/juju/juju/state/multiwatcher"
	"github.com/juju/juju/state/watcher"
	"github.com/juju/juju/storage"
)

var watchAll = func(c *api.Client) (allWatcher, error) {
	return c.WatchAll()
}

type allWatcher interface {
	Next() ([]multiwatcher.Delta, error)
	Stop() error
}

// deploymentLogger is used to notify clients about the bundle deployment
// progress.
type deploymentLogger interface {
	// Infof formats and logs the given message.
	Infof(string, ...interface{})
}

// deployBundle deploys the given bundle data using the given API client and
// charm store client. The deployment is not transactional, and its progress is
// notified using the given deployment logger.
func deployBundle(
	bundleDir string,
	data *charm.BundleData,
	bundleConfigFile string,
	channel csparams.Channel,
	apiRoot DeployAPI,
	ctx *cmd.Context,
	bundleStorage map[string]map[string]storage.Constraints,
) (map[*charm.URL]*macaroon.Macaroon, error) {

	if err := processBundleConfig(data, bundleConfigFile); err != nil {
		return nil, err
	}
	verifyConstraints := func(s string) error {
		_, err := constraints.Parse(s)
		return err
	}
	verifyStorage := func(s string) error {
		_, err := storage.ParseConstraints(s)
		return err
	}
	var verifyError error
	if bundleDir == "" {
		// Process includes in the bundle data.
		if err := processBundleIncludes(ctx.Dir, data); err != nil {
			return nil, errors.Annotate(err, "unable to process includes")
		}
		verifyError = data.Verify(verifyConstraints, verifyStorage)
	} else {
		// Process includes in the bundle data.
		if err := processBundleIncludes(bundleDir, data); err != nil {
			return nil, errors.Annotate(err, "unable to process includes")
		}
		verifyError = data.VerifyLocal(bundleDir, verifyConstraints, verifyStorage)
	}
	if verifyError != nil {
		if verr, ok := verifyError.(*charm.VerificationError); ok {
			errs := make([]string, len(verr.Errors))
			for i, err := range verr.Errors {
				errs[i] = err.Error()
			}
			return nil, errors.New("the provided bundle has the following errors:\n" + strings.Join(errs, "\n"))
		}
		return nil, errors.Annotate(verifyError, "cannot deploy bundle")
	}

	// Retrieve bundle changes.
	changes := bundlechanges.FromData(data)
	numChanges := len(changes)

	// Initialize the unit status.
	status, err := apiRoot.Status(nil)
	if err != nil {
		return nil, errors.Annotate(err, "cannot get model status")
	}
	unitStatus := make(map[string]string, numChanges)
	for _, serviceData := range status.Applications {
		for unit, unitData := range serviceData.Units {
			unitStatus[unit] = unitData.Machine
		}
	}

	// Instantiate a watcher used to follow the deployment progress.
	watcher, err := apiRoot.WatchAll()
	if err != nil {
		return nil, errors.Annotate(err, "cannot watch model")
	}
	defer watcher.Stop()

	// Instantiate the bundle handler.
	h := &bundleHandler{
		bundleDir:       bundleDir,
		changes:         changes,
		results:         make(map[string]string, numChanges),
		channel:         channel,
		api:             apiRoot,
		bundleStorage:   bundleStorage,
		ctx:             ctx,
		data:            data,
		unitStatus:      unitStatus,
		ignoredMachines: make(map[string]bool, len(data.Applications)),
		ignoredUnits:    make(map[string]bool, len(data.Applications)),
		watcher:         watcher,
	}

	// Deploy the bundle.
	csMacs := make(map[*charm.URL]*macaroon.Macaroon)
	channels := make(map[*charm.URL]csparams.Channel)
	for _, change := range changes {
		switch change := change.(type) {
		case *bundlechanges.AddCharmChange:
			cURL, channel, csMac, err2 := h.addCharm(change.Id(), change.Params)
			if err2 == nil {
				csMacs[cURL] = csMac
				channels[cURL] = channel
			}
			err = err2
		case *bundlechanges.AddMachineChange:
			err = h.addMachine(change.Id(), change.Params)
		case *bundlechanges.AddRelationChange:
			err = h.addRelation(change.Id(), change.Params)
		case *bundlechanges.AddApplicationChange:
			var cURL *charm.URL
			cURL, err = charm.ParseURL(resolve(change.Params.Charm, h.results))
			if err == nil {
				chID := charmstore.CharmID{
					URL:     cURL,
					Channel: channels[cURL],
				}
				csMac := csMacs[cURL]
				err = h.addService(apiRoot, change.Id(), change.Params, chID, csMac)
			}
		case *bundlechanges.AddUnitChange:
			err = h.addUnit(change.Id(), change.Params)
		case *bundlechanges.ExposeChange:
			err = h.exposeService(change.Id(), change.Params)
		case *bundlechanges.SetAnnotationsChange:
			err = h.setAnnotations(change.Id(), change.Params)
		default:
			return nil, errors.Errorf("unknown change type: %T", change)
		}
		if err != nil {
			return nil, errors.Annotate(err, "cannot deploy bundle")
		}
	}
	return csMacs, nil
}

// bundleHandler provides helpers and the state required to deploy a bundle.
type bundleHandler struct {
	// bundleDir is the path where the bundle file is located for local bundles.
	bundleDir string
	// changes holds the changes to be applied in order to deploy the bundle.
	changes []bundlechanges.Change

	// results collects data resulting from applying changes. Keys identify
	// changes, values result from interacting with the environment, and are
	// stored so that they can be potentially reused later, for instance for
	// resolving a dynamic placeholder included in a change. Specifically, the
	// following values are stored:
	// - when adding a charm, the fully resolved charm is stored;
	// - when deploying an application, the application name is stored;
	// - when adding a machine, the resulting machine id is stored;
	// - when adding a unit, either the id of the machine holding the unit or
	//   the unit name can be stored. The latter happens when a machine is
	//   implicitly created by adding a unit without a machine spec.
	results map[string]string

	// channel identifies the default channel to use for the bundle.
	channel csparams.Channel

	// api is used to interact with the environment.
	api DeployAPI

	// bundleStorage contains a mapping of application-specific storage
	// constraints. For each application, the storage constraints in the
	// map will replace or augment the storage constraints specified
	// in the bundle itself.
	bundleStorage map[string]map[string]storage.Constraints

	// ctx is the command context, which is used to output messages to the
	// user, so that the user can keep track of the bundle deployment
	// progress.
	ctx *cmd.Context

	// data is the original bundle data that we want to deploy.
	data *charm.BundleData

	// unitStatus reflects the environment status and maps unit names to their
	// corresponding machine identifiers. This is kept updated by both change
	// handlers (addCharm, addService etc.) and by updateUnitStatus.
	unitStatus map[string]string

	// ignoredMachines and ignoredUnits map application names to whether a machine
	// or a unit creation has been skipped during the bundle deployment because
	// the current status of the environment does not require them to be added.
	ignoredMachines map[string]bool
	ignoredUnits    map[string]bool

	// watcher holds an environment mega-watcher used to keep the environment
	// status up to date.
	watcher allWatcher

	// warnedLXC indicates whether or not we have warned the user that the
	// bundle they're deploying uses lxc containers, which will be treated as
	// LXD.  This flag keeps us from writing the warning more than once per
	// bundle.
	warnedLXC bool
}

// addCharm adds a charm to the environment.
func (h *bundleHandler) addCharm(id string, p bundlechanges.AddCharmParams) (*charm.URL, csparams.Channel, *macaroon.Macaroon, error) {
	// First attempt to interpret as a local path.
	if strings.HasPrefix(p.Charm, ".") || filepath.IsAbs(p.Charm) {
		charmPath := p.Charm
		if !filepath.IsAbs(charmPath) {
			charmPath = filepath.Join(h.bundleDir, charmPath)
		}

		var noChannel csparams.Channel
		series := p.Series
		if series == "" {
			series = h.data.Series
		}
		ch, curl, err := charmrepo.NewCharmAtPath(charmPath, series)
		if err != nil && !os.IsNotExist(err) {
			return nil, noChannel, nil, errors.Annotatef(err, "cannot deploy local charm at %q", charmPath)
		}
		if err == nil {
			if curl, err = h.api.AddLocalCharm(curl, ch); err != nil {
				return nil, noChannel, nil, err
			}
			logger.Debugf("added charm %s", curl)
			h.results[id] = curl.String()
			return curl, noChannel, nil, nil
		}
	}

	// Not a local charm, so grab from the store.
	ch, err := charm.ParseURL(p.Charm)
	if err != nil {
		return nil, "", nil, errors.Trace(err)
	}
	modelCfg, err := getModelConfig(h.api)
	if err != nil {
		return nil, "", nil, errors.Trace(err)
	}

	url, channel, _, err := h.api.Resolve(modelCfg, ch)
	if err != nil {
		return nil, channel, nil, errors.Annotatef(err, "cannot resolve URL %q", p.Charm)
	}
	if url.Series == "bundle" {
		return nil, channel, nil, errors.Errorf("expected charm URL, got bundle URL %q", p.Charm)
	}
	var csMac *macaroon.Macaroon
	url, csMac, err = addCharmFromURL(h.api, url, channel)
	if err != nil {
		return nil, channel, nil, errors.Annotatef(err, "cannot add charm %q", p.Charm)
	}
	logger.Debugf("added charm %s", url)
	h.results[id] = url.String()
	return url, channel, csMac, nil
}

// addService deploys or update an application with no units. Service options are
// also set or updated.
func (h *bundleHandler) addService(
	api DeployAPI,
	id string,
	p bundlechanges.AddApplicationParams,
	chID charmstore.CharmID,
	csMac *macaroon.Macaroon,
) error {
	h.results[id] = p.Application
	ch := chID.URL.String()
	// Handle application configuration.
	configYAML := ""
	if len(p.Options) > 0 {
		config, err := yaml.Marshal(map[string]map[string]interface{}{p.Application: p.Options})
		if err != nil {
			return errors.Annotatef(err, "cannot marshal options for application %q", p.Application)
		}
		configYAML = string(config)
	}
	// Handle application constraints.
	cons, err := constraints.Parse(p.Constraints)
	if err != nil {
		// This should never happen, as the bundle is already verified.
		return errors.Annotate(err, "invalid constraints for application")
	}
	storageConstraints := h.bundleStorage[p.Application]
	if len(p.Storage) > 0 {
		if storageConstraints == nil {
			storageConstraints = make(map[string]storage.Constraints)
		}
		for k, v := range p.Storage {
			if _, ok := storageConstraints[k]; ok {
				// Storage constraints overridden
				// on the command line.
				continue
			}
			cons, err := storage.ParseConstraints(v)
			if err != nil {
				return errors.Annotate(err, "invalid storage constraints")
			}
			storageConstraints[k] = cons
		}
	}
	resources := make(map[string]string)
	for resName, path := range p.LocalResources {
		if !filepath.IsAbs(path) {
			path = filepath.Clean(filepath.Join(h.bundleDir, path))
		}
		resources[resName] = path
	}
	for resName, revision := range p.Resources {
		resources[resName] = fmt.Sprint(revision)
	}
	charmInfo, err := h.api.CharmInfo(ch)
	if err != nil {
		return err
	}
	resNames2IDs, err := resourceadapters.DeployResources(
		p.Application,
		chID,
		csMac,
		resources,
		charmInfo.Meta.Resources,
		api,
	)
	if err != nil {
		return errors.Trace(err)
	}

	// Figure out what series we need to deploy with.
	conf, err := getModelConfig(h.api)
	if err != nil {
		return err
	}
	supportedSeries := charmInfo.Meta.Series
	if len(supportedSeries) == 0 && chID.URL.Series != "" {
		supportedSeries = []string{chID.URL.Series}
	}
	selector := seriesSelector{
		seriesFlag:      p.Series,
		charmURLSeries:  chID.URL.Series,
		supportedSeries: supportedSeries,
		conf:            conf,
		fromBundle:      true,
	}
	series, err := selector.charmSeries()
	if err != nil {
		return errors.Trace(err)
	}

	// Deploy the application.
	logger.Debugf("application %s is deploying (charm %s)", p.Application, ch)
	h.ctx.Infof("Deploying charm %q", ch)
	if err := api.Deploy(application.DeployArgs{
		CharmID:          chID,
		Cons:             cons,
		ApplicationName:  p.Application,
		Series:           series,
		ConfigYAML:       configYAML,
		Storage:          storageConstraints,
		Resources:        resNames2IDs,
		EndpointBindings: p.EndpointBindings,
	}); err == nil {
		for resName := range resNames2IDs {
			h.ctx.Infof("added resource %s", resName)
		}
		return nil
	} else if !isErrServiceExists(err) {
		return errors.Annotatef(err, "cannot deploy application %q", p.Application)
	}
	// The application is already deployed in the environment: check that its
	// charm is compatible with the one declared in the bundle. If it is,
	// reuse the existing application or upgrade to a specified revision.
	// Exit with an error otherwise.
	if err := h.upgradeCharm(api, p.Application, chID, csMac, resources); err != nil {
		return errors.Annotatef(err, "cannot upgrade application %q", p.Application)
	}
	// Update application configuration.
	if configYAML != "" {
		if err := h.api.Update(params.ApplicationUpdate{
			ApplicationName: p.Application,
			SettingsYAML:    configYAML,
		}); err != nil {
			// This should never happen as possible errors are already returned
			// by the application Deploy call above.
			return errors.Annotatef(err, "cannot update options for application %q", p.Application)
		}
		h.ctx.Infof("configuration updated for application %s", p.Application)
	}
	// Update application constraints.
	if p.Constraints != "" {
		if err := h.api.SetConstraints(p.Application, cons); err != nil {
			// This should never happen, as the bundle is already verified.
			return errors.Annotatef(err, "cannot update constraints for application %q", p.Application)
		}
		h.ctx.Infof("constraints applied for application %s", p.Application)
	}
	return nil
}

// addMachine creates a new top-level machine or container in the environment.
func (h *bundleHandler) addMachine(id string, p bundlechanges.AddMachineParams) error {
	services := h.servicesForMachineChange(id)
	// Note that we always have at least one application that justifies the
	// creation of this machine.
	msg := services[0] + " unit"
	svcLen := len(services)
	if svcLen != 1 {
		msg = strings.Join(services[:svcLen-1], ", ") + " and " + services[svcLen-1] + " units"
	}
	// Check whether the desired number of units already exist in the
	// environment, in which case avoid adding other machines to host those
	// application units.
	machine := h.chooseMachine(services...)
	if machine != "" {
		h.results[id] = machine
		notify := make([]string, 0, svcLen)
		for _, application := range services {
			if !h.ignoredMachines[application] {
				h.ignoredMachines[application] = true
				notify = append(notify, application)
			}
		}
		svcLen = len(notify)
		switch svcLen {
		case 0:
			return nil
		case 1:
			msg = notify[0]
		default:
			msg = strings.Join(notify[:svcLen-1], ", ") + " and " + notify[svcLen-1]
		}
		h.ctx.Infof("avoid creating other machines to host %s units", msg)
		return nil
	}
	cons, err := constraints.Parse(p.Constraints)
	if err != nil {
		// This should never happen, as the bundle is already verified.
		return errors.Annotate(err, "invalid constraints for machine")
	}
	machineParams := params.AddMachineParams{
		Constraints: cons,
		Series:      p.Series,
		Jobs:        []multiwatcher.MachineJob{multiwatcher.JobHostUnits},
	}
	if ct := p.ContainerType; ct != "" {
		// for backwards compatibility with 1.x bundles, we treat lxc
		// placement directives as lxd.
		if ct == "lxc" {
			if !h.warnedLXC {
				h.ctx.Infof("Bundle has one or more containers specified as lxc. lxc containers are deprecated in Juju 2.0. lxd containers will be deployed instead.")
				h.warnedLXC = true
			}
			ct = string(instance.LXD)
		}
		containerType, err := instance.ParseContainerType(ct)
		if err != nil {
			return errors.Annotatef(err, "cannot create machine for holding %s", msg)
		}
		machineParams.ContainerType = containerType
		if p.ParentId != "" {
			machineParams.ParentId, err = h.resolveMachine(p.ParentId)
			if err != nil {
				return errors.Annotatef(err, "cannot retrieve parent placement for %s", msg)
			}
		}
	}
	r, err := h.api.AddMachines([]params.AddMachineParams{machineParams})
	if err != nil {
		return errors.Annotatef(err, "cannot create machine for holding %s", msg)
	}
	if r[0].Error != nil {
		return errors.Annotatef(r[0].Error, "cannot create machine for holding %s", msg)
	}
	machine = r[0].Machine
	if p.ContainerType == "" {
		logger.Debugf("created new machine %s for holding %s", machine, msg)
	} else if p.ParentId == "" {
		logger.Debugf("created %s container in new machine for holding %s", machine, msg)
	} else {
		logger.Debugf("created %s container in machine %s for holding %s", machine, machineParams.ParentId, msg)
	}
	h.results[id] = machine
	return nil
}

// addRelation creates a relationship between two services.
func (h *bundleHandler) addRelation(id string, p bundlechanges.AddRelationParams) error {
	ep1 := resolveRelation(p.Endpoint1, h.results)
	ep2 := resolveRelation(p.Endpoint2, h.results)
	// TODO(wallyworld) - CMR support in bundles
	_, err := h.api.AddRelation([]string{ep1, ep2}, nil)
	if err == nil {
		// A new relation has been established.
		h.ctx.Infof("Related %q and %q", ep1, ep2)
		return nil
	}
	if isErrRelationExists(err) {
		// The relation is already present in the environment.
		logger.Debugf("%s and %s are already related", ep1, ep2)
		return nil
	}
	return errors.Annotatef(err, "cannot add relation between %q and %q", ep1, ep2)
}

// addUnit adds a single unit to an application already present in the environment.
func (h *bundleHandler) addUnit(id string, p bundlechanges.AddUnitParams) error {
	applicationName := resolve(p.Application, h.results)
	// Check whether the desired number of units already exist in the
	// environment, in which case avoid adding other units.
	machine := h.chooseMachine(applicationName)
	if machine != "" {
		h.results[id] = machine
		if !h.ignoredUnits[applicationName] {
			h.ignoredUnits[applicationName] = true
			num := h.numUnitsForService(applicationName)
			var msg string
			if num == 1 {
				msg = "1 unit already present"
			} else {
				msg = fmt.Sprintf("%d units already present", num)
			}
<<<<<<< HEAD
			h.log.Infof("avoid adding new units to application %s: %s", applicationName, msg)
=======
			h.ctx.Infof("avoid adding new units to application %s: %s", application, msg)
>>>>>>> ad99c761
		}
		return nil
	}
	var machineSpec string
	var placementArg []*instance.Placement
	if p.To != "" {
		var err error
		if machineSpec, err = h.resolveMachine(p.To); err != nil {
			// Should never happen.
			return errors.Annotatef(err, "cannot retrieve placement for %q unit", applicationName)
		}
		placement, err := parsePlacement(machineSpec)
		if err != nil {
			return errors.Errorf("invalid --to parameter %q", machineSpec)
		}
		placementArg = append(placementArg, placement)
	}
	r, err := h.api.AddUnits(application.AddUnitsParams{
		ApplicationName: applicationName,
		NumUnits:        1,
		Placement:       placementArg,
	})
	if err != nil {
		return errors.Annotatef(err, "cannot add unit for application %q", applicationName)
	}
	unit := r[0]
	if machineSpec == "" {
		logger.Debugf("added %s unit to new machine", unit)
		// In this case, the unit name is stored in results instead of the
		// machine id, which is lazily evaluated later only if required.
		// This way we avoid waiting for watcher updates.
		h.results[id] = unit
	} else {
		logger.Debugf("added %s unit to new machine", unit)
		h.results[id] = machineSpec
	}
	// Note that the machineSpec can be empty for now, resulting in a partially
	// incomplete unit status. That's ok as the missing info is provided later
	// when it is required.
	h.unitStatus[unit] = machineSpec
	return nil
}

// exposeService exposes an application.
func (h *bundleHandler) exposeService(id string, p bundlechanges.ExposeParams) error {
	application := resolve(p.Application, h.results)
	if err := h.api.Expose(application); err != nil {
		return errors.Annotatef(err, "cannot expose application %s", application)
	}
	h.ctx.Infof("application %s exposed", application)
	return nil
}

// setAnnotations sets annotations for an application or a machine.
func (h *bundleHandler) setAnnotations(id string, p bundlechanges.SetAnnotationsParams) error {
	eid := resolve(p.Id, h.results)
	var tag string
	switch p.EntityType {
	case bundlechanges.MachineType:
		tag = names.NewMachineTag(eid).String()
	case bundlechanges.ApplicationType:
		tag = names.NewApplicationTag(eid).String()
	default:
		return errors.Errorf("unexpected annotation entity type %q", p.EntityType)
	}
	result, err := h.api.SetAnnotation(map[string]map[string]string{tag: p.Annotations})
	if err == nil && len(result) > 0 {
		err = result[0].Error
	}
	if err != nil {
		return errors.Annotatef(err, "cannot set annotations for %s %q", p.EntityType, eid)
	}
	logger.Debugf("annotations set for %s %s", p.EntityType, eid)
	return nil
}

// servicesForMachineChange returns the names of the services for which an
// "addMachine" change is required, as adding machines is required to place
// units, and units belong to services.
// Receive the id of the "addMachine" change.
func (h *bundleHandler) servicesForMachineChange(changeId string) []string {
	services := make(map[string]bool, len(h.data.Applications))
mainloop:
	for _, change := range h.changes {
		for _, required := range change.Requires() {
			if required != changeId {
				continue
			}
			switch change := change.(type) {
			case *bundlechanges.AddMachineChange:
				// The original machine is a container, and its parent is
				// another "addMachines" change. Search again using the
				// parent id.
				for _, application := range h.servicesForMachineChange(change.Id()) {
					services[application] = true
				}
				continue mainloop
			case *bundlechanges.AddUnitChange:
				// We have found the "addUnit" change, which refers to a
				// application: now resolve the application holding the unit.
				application := resolve(change.Params.Application, h.results)
				services[application] = true
				continue mainloop
			case *bundlechanges.SetAnnotationsChange:
				// A machine change is always required to set machine
				// annotations, but this isn't the interesting change here.
				continue mainloop
			default:
				// Should never happen.
				panic(fmt.Sprintf("unexpected change %T", change))
			}
		}
	}
	results := make([]string, 0, len(services))
	for application := range services {
		results = append(results, application)
	}
	sort.Strings(results)
	return results
}

// chooseMachine returns the id of a machine that will be used to host a unit
// of all the given services. If one of the services still requires units to be
// added, an empty string is returned, meaning that a new machine must be
// created for holding the unit. If instead all units are already placed,
// return the id of the machine which already holds units of the given services
// and which hosts the least number of units.
func (h *bundleHandler) chooseMachine(services ...string) string {
	candidateMachines := make(map[string]bool, len(h.unitStatus))
	numUnitsPerMachine := make(map[string]int, len(h.unitStatus))
	numUnitsPerService := make(map[string]int, len(h.data.Applications))
	// Collect the number of units and the corresponding machines for all
	// involved services.
	for unit, machine := range h.unitStatus {
		// Retrieve the top level machine.
		machine = strings.Split(machine, "/")[0]
		numUnitsPerMachine[machine]++
		svc, err := names.UnitApplication(unit)
		if err != nil {
			// Should never happen because the bundle logic has already checked
			// that unit names are well formed.
			panic(err)
		}
		for _, application := range services {
			if application != svc {
				continue
			}
			numUnitsPerService[application]++
			candidateMachines[machine] = true
		}
	}
	// If at least one application still requires units to be added, return an
	// empty machine in order to force new machine creation.
	for _, application := range services {
		if numUnitsPerService[application] < h.data.Applications[application].NumUnits {
			return ""
		}
	}
	// Return the least used machine.
	var result string
	var min int
	for machine, num := range numUnitsPerMachine {
		if candidateMachines[machine] && (result == "" || num < min) {
			result, min = machine, num
		}
	}
	return result
}

// updateUnitStatusPeriod is the time duration used to wait for a mega-watcher
// change to be available.
var updateUnitStatusPeriod = watcher.Period + 5*time.Second

// updateUnitStatus uses the mega-watcher to update units and machines info
// (h.unitStatus) so that it reflects the current environment status.
// This function must be called assuming new delta changes are available or
// will be available within the watcher time period. Otherwise, the function
// unblocks and an error is returned.
func (h *bundleHandler) updateUnitStatus() error {
	var delta []multiwatcher.Delta
	var err error
	ch := make(chan struct{})
	go func() {
		delta, err = h.watcher.Next()
		close(ch)
	}()
	select {
	case <-ch:
		if err != nil {
			return errors.Annotate(err, "cannot update model status")
		}
		for _, d := range delta {
			switch entityInfo := d.Entity.(type) {
			case *multiwatcher.UnitInfo:
				h.unitStatus[entityInfo.Name] = entityInfo.MachineId
			}
		}
	case <-time.After(updateUnitStatusPeriod):
		// TODO(fwereade): 2016-03-17 lp:1558657
		return errors.New("timeout while trying to get new changes from the watcher")
	}
	return nil
}

// numUnitsForService return the number of units belonging to the given application
// currently in the environment.
func (h *bundleHandler) numUnitsForService(application string) (num int) {
	for unit := range h.unitStatus {
		svc, err := names.UnitApplication(unit)
		if err != nil {
			// Should never happen.
			panic(err)
		}
		if svc == application {
			num++
		}
	}
	return num
}

// resolveMachine returns the machine id resolving the given unit or machine
// placeholder.
func (h *bundleHandler) resolveMachine(placeholder string) (string, error) {
	machineOrUnit := resolve(placeholder, h.results)
	if !names.IsValidUnit(machineOrUnit) {
		return machineOrUnit, nil
	}
	for h.unitStatus[machineOrUnit] == "" {
		if err := h.updateUnitStatus(); err != nil {
			return "", errors.Annotate(err, "cannot resolve machine")
		}
	}
	return h.unitStatus[machineOrUnit], nil
}

// resolveRelation returns the relation name resolving the included application
// placeholder.
func resolveRelation(e string, results map[string]string) string {
	parts := strings.SplitN(e, ":", 2)
	application := resolve(parts[0], results)
	if len(parts) == 1 {
		return application
	}
	return fmt.Sprintf("%s:%s", application, parts[1])
}

// resolve returns the real entity name for the bundle entity (for instance a
// application or a machine) with the given placeholder id.
// A placeholder id is a string like "$deploy-42" or "$addCharm-2", indicating
// the results of a previously applied change. It always starts with a dollar
// sign, followed by the identifier of the referred change. A change id is a
// string indicating the action type ("deploy", "addRelation" etc.), followed
// by a unique incremental number.
func resolve(placeholder string, results map[string]string) string {
	if !strings.HasPrefix(placeholder, "$") {
		panic(`placeholder does not start with "$"`)
	}
	id := placeholder[1:]
	return results[id]
}

// upgradeCharm upgrades the charm for the given application to the given charm id.
// If the application is already deployed using the given charm id, do nothing.
// This function returns an error if the existing charm and the target one are
// incompatible, meaning an upgrade from one to the other is not allowed.
func (h *bundleHandler) upgradeCharm(
	api DeployAPI,
	applicationName string,
	chID charmstore.CharmID,
	csMac *macaroon.Macaroon,
	resources map[string]string,
) error {
	id := chID.URL.String()
	existing, err := h.api.GetCharmURL(applicationName)
	if err != nil {
		return errors.Annotatef(err, "cannot retrieve info for application %q", applicationName)
	}
	if existing.String() == id {
		h.ctx.Infof("reusing application %s (charm: %s)", applicationName, id)
		return nil
	}
	url, err := charm.ParseURL(id)
	if err != nil {
		return errors.Annotatef(err, "cannot parse charm URL %q", id)
	}
	chID.URL = url
	if url.WithRevision(-1).Path() != existing.WithRevision(-1).Path() {
		return errors.Errorf("bundle charm %q is incompatible with existing charm %q", id, existing)
	}
	charmsClient := charms.NewClient(api)
	resourceLister, err := resourceadapters.NewAPIClient(api)
	if err != nil {
		return errors.Trace(err)
	}
	filtered, err := getUpgradeResources(charmsClient, resourceLister, applicationName, url, resources)
	if err != nil {
		return errors.Trace(err)
	}
	var resNames2IDs map[string]string
	if len(filtered) != 0 {
		resNames2IDs, err = resourceadapters.DeployResources(
			applicationName,
			chID,
			csMac,
			resources,
			filtered,
			api,
		)
		if err != nil {
			return errors.Trace(err)
		}
	}
	cfg := application.SetCharmConfig{
		ApplicationName: applicationName,
		CharmID:         chID,
		ResourceIDs:     resNames2IDs,
	}
	if err := h.api.SetCharm(cfg); err != nil {
		return errors.Annotatef(err, "cannot upgrade charm to %q", id)
	}
	h.ctx.Infof("upgraded charm for existing application %s (from %s to %s)", applicationName, existing, id)
	for resName := range resNames2IDs {
		h.ctx.Infof("added resource %s", resName)
	}
	return nil
}

// isErrServiceExists reports whether the given error has been generated
// from trying to deploy an application that already exists.
func isErrServiceExists(err error) bool {
	// TODO frankban (bug 1495952): do this check using the cause rather than
	// the string when a specific cause is available.
	return params.IsCodeAlreadyExists(err) || strings.HasSuffix(err.Error(), "application already exists")
}

// isErrRelationExists reports whether the given error has been generated
// from trying to create an already established relation.
func isErrRelationExists(err error) bool {
	// TODO frankban (bug 1495952): do this check using the cause rather than
	// the string when a specific cause is available.
	return params.IsCodeAlreadyExists(err) || strings.HasSuffix(err.Error(), "relation already exists")
}

func processBundleIncludes(baseDir string, data *charm.BundleData) error {

	for app, appData := range data.Applications {
		// A bundle isn't valid if there are no applications, and applications must
		// specify a charm at least, so we know appData must be non-nil.
		for key, value := range appData.Options {
			result, processed, err := processValue(baseDir, value)
			if err != nil {
				return errors.Annotatef(err, "processing options value %s for application %s", key, app)
			}
			if processed {
				appData.Options[key] = result
			}
		}
		for key, value := range appData.Annotations {
			result, processed, err := processValue(baseDir, value)
			if err != nil {
				return errors.Annotatef(err, "processing annotation value %s for application %s", key, app)
			}
			if processed {
				appData.Annotations[key] = result.(string)
			}
		}
	}

	for machine, machineData := range data.Machines {
		if machineData == nil {
			continue
		}
		for key, value := range machineData.Annotations {
			result, processed, err := processValue(baseDir, value)
			if err != nil {
				return errors.Annotatef(err, "processing annotation value %s for machine %s", key, machine)
			}
			if processed {
				machineData.Annotations[key] = result.(string)
			}
		}
	}
	return nil
}

func processValue(baseDir string, v interface{}) (interface{}, bool, error) {

	const (
		includeFile   = "include-file://"
		includeBase64 = "include-base64://"
	)

	value, ok := v.(string)
	if !ok {
		// Not a string, just return it unchanged.
		return v, false, nil
	}

	encode := false
	readFile := false
	filename := ""

	if strings.HasPrefix(value, includeFile) {
		readFile = true
		filename = value[len(includeFile):]
	} else if strings.HasPrefix(value, includeBase64) {
		encode = true
		readFile = true
		filename = value[len(includeBase64):]
	}

	if !readFile {
		// Unchanged, just return it.
		return v, false, nil
	}

	if !filepath.IsAbs(filename) {
		filename = filepath.Clean(filepath.Join(baseDir, filename))
	}

	bytes, err := ioutil.ReadFile(filename)
	if err != nil {
		return nil, false, errors.Annotate(err, "unable to read file")
	}

	var result string
	if encode {
		result = base64.StdEncoding.EncodeToString(bytes)
	} else {
		result = string(bytes)
	}

	return result, true, nil
}

type bundleConfig struct {
	Applications map[string]*charm.ApplicationSpec `yaml:"applications"`
	// TODO soon, add machine mapping and space mapping.
}

type bundleConfigValueExists struct {
	Applications map[string]map[string]interface{} `yaml:"applications"`
}

func processBundleConfig(data *charm.BundleData, bundleConfigFile string) error {
	if bundleConfigFile == "" {
		// Nothing to do here.
		return nil
	}

	bundleConfigFile, err := utils.NormalizePath(bundleConfigFile)
	if err != nil {
		return errors.Annotate(err, "unable to normalise bundle-config file")
	}
	// Make sure the filename is absolute.
	if !filepath.IsAbs(bundleConfigFile) {
		cwd, err := os.Getwd()
		if err != nil {
			return errors.Trace(err)
		}
		bundleConfigFile = filepath.Clean(filepath.Join(cwd, bundleConfigFile))
	}
	content, err := ioutil.ReadFile(bundleConfigFile)
	if err != nil {
		return errors.Annotate(err, "unable to open bundle-config file")
	}
	baseDir := filepath.Dir(bundleConfigFile)

	// Now that we have the content, attempt to deserialize into the bundleConfig.
	var config bundleConfig
	if err := yaml.Unmarshal(content, &config); err != nil {
		return errors.Annotate(err, "unable to deserialize config structure")
	}
	// If this works, then this deserialisation should certainly succeed.
	// Since we are only looking to overwrite the values in the underlying bundle
	// for config values that are set, we need to know if they were actually set,
	// and not just zero. The configCheck structure is a map that allows us to check
	// if the fields were actually in the underlying YAML.
	var configCheck bundleConfigValueExists
	if err := yaml.Unmarshal(content, &configCheck); err != nil {
		return errors.Annotate(err, "unable to deserialize config structure")
	}
	// Additional checks to make sure that only things that we know about
	// are passed in as config.
	var checkTopLevel map[string]interface{}
	if err := yaml.Unmarshal(content, &checkTopLevel); err != nil {
		return errors.Annotate(err, "unable to deserialize config structure")
	}
	for key := range checkTopLevel {
		switch key {
		case "applications":
			// no-op, all good
		default:
			return errors.Errorf("unexpected key %q in config", key)
		}
	}

	// We want to confirm that all the applications mentioned in the config
	// actually exist in the bundle data.
	for appName, bc := range config.Applications {
		app, found := data.Applications[appName]
		if !found {
			return errors.Errorf("application %q from config not found in bundle", appName)
		}

		fieldCheck := configCheck.Applications[appName]

		if _, set := fieldCheck["charm"]; set {
			app.Charm = bc.Charm
		}
		if _, set := fieldCheck["series"]; set {
			app.Series = bc.Series
		}
		if _, set := fieldCheck["resources"]; set {
			if app.Resources == nil {
				app.Resources = make(map[string]interface{})
			}
			for key, value := range bc.Resources {
				app.Resources[key] = value
			}
		}
		if _, set := fieldCheck["num_units"]; set {
			app.NumUnits = bc.NumUnits
		}
		if _, set := fieldCheck["to"]; set {
			app.To = bc.To
		}
		if _, set := fieldCheck["expose"]; set {
			app.Expose = bc.Expose
		}
		if _, set := fieldCheck["options"]; set {
			if app.Options == nil {
				app.Options = make(map[string]interface{})
			}
			for key, value := range bc.Options {
				result, _, err := processValue(baseDir, value)
				if err != nil {
					return errors.Annotatef(err, "processing config options value %s for application %s", key, appName)
				}
				app.Options[key] = result
			}
		}
		if _, set := fieldCheck["annotations"]; set {
			if app.Annotations == nil {
				app.Annotations = make(map[string]string)
			}
			for key, value := range bc.Annotations {
				result, _, err := processValue(baseDir, value)
				if err != nil {
					return errors.Annotatef(err, "processing config annotations value %s for application %s", key, appName)
				}
				app.Annotations[key] = result.(string)
			}
		}
		if _, set := fieldCheck["constraints"]; set {
			app.Constraints = bc.Constraints
		}
		if _, set := fieldCheck["storage"]; set {
			if app.Storage == nil {
				app.Storage = make(map[string]string)
			}
			for key, value := range bc.Storage {
				app.Storage[key] = value
			}
		}
		if _, set := fieldCheck["bindings"]; set {
			if app.EndpointBindings == nil {
				app.EndpointBindings = make(map[string]string)
			}
			for key, value := range bc.EndpointBindings {
				app.EndpointBindings[key] = value
			}
		}
	}
	return nil
}<|MERGE_RESOLUTION|>--- conflicted
+++ resolved
@@ -564,11 +564,7 @@
 			} else {
 				msg = fmt.Sprintf("%d units already present", num)
 			}
-<<<<<<< HEAD
-			h.log.Infof("avoid adding new units to application %s: %s", applicationName, msg)
-=======
-			h.ctx.Infof("avoid adding new units to application %s: %s", application, msg)
->>>>>>> ad99c761
+			h.ctx.Infof("avoid adding new units to application %s: %s", applicationName, msg)
 		}
 		return nil
 	}
