// Copyright 2020 Canonical Ltd.
// Licensed under the AGPLv3, see LICENCE file for details.

package deployer

import (
	"context"
	"fmt"
	"strings"

	jujuclock "github.com/juju/clock"
	"github.com/juju/errors"
	"github.com/juju/gnuflag"

	"github.com/juju/juju/api/client/application"
	"github.com/juju/juju/api/client/resources"
	commoncharm "github.com/juju/juju/api/common/charm"
	apicharms "github.com/juju/juju/api/common/charms"
	"github.com/juju/juju/cmd/juju/application/utils"
	coreapplication "github.com/juju/juju/core/application"
	corebase "github.com/juju/juju/core/base"
	"github.com/juju/juju/core/constraints"
	"github.com/juju/juju/core/devices"
	"github.com/juju/juju/core/instance"
	"github.com/juju/juju/core/model"
	"github.com/juju/juju/internal/charm"
	"github.com/juju/juju/internal/cmd"
	"github.com/juju/juju/internal/storage"
	"github.com/juju/juju/internal/storage/provider"
)

type deployCharm struct {
	applicationName  string
	attachStorage    []string
	bindings         map[string]string
	configOptions    DeployConfigFlag
	constraints      constraints.Value
	dryRun           bool
	modelConstraints constraints.Value
	devices          map[string]devices.Constraints
	deployResources  DeployResourcesFunc
	force            bool
	id               application.CharmID
	flagSet          *gnuflag.FlagSet
	model            ModelCommand
	numUnits         int
	placement        []*instance.Placement
	placementSpec    string
	resources        map[string]string
	baseFlag         corebase.Base
	storage          map[string]storage.Directive
	trust            bool
}

func checkCharmFormat(ctx context.Context, m ModelCommand, charmInfo *apicharms.CharmInfo) error {
	modelType, err := m.ModelType(ctx)
	if err != nil {
		return err
	}
	if modelType == model.CAAS {
		if ch := charmInfo.Charm(); charm.MetaFormat(ch) == charm.FormatV1 {
			return errors.NotSupportedf("deploying format v1 charms")
		}
	}
	return nil
}

// deploy is the business logic of deploying a charm after
// it's been prepared.
func (d *deployCharm) deploy(
	ctx *cmd.Context,
	deployAPI DeployerAPI,
) (rErr error) {
	id := d.id
	charmInfo, err := deployAPI.CharmInfo(ctx, id.URL)
	if err != nil {
		return err
	}
	if err := checkCharmFormat(ctx, d.model, charmInfo); err != nil {
		return err
	}

	// Check storage on containers is supported.
	// This is a rather simplistic client side check based on pool name.
	// When we support passthrough/bindmount etc we'll need to shift this server side.
	for _, placement := range d.placement {
		t, err := instance.ParseContainerType(placement.Scope)
		if err != nil {
			continue
		}
		if len(d.attachStorage) > 0 {
			return errors.NotSupportedf("attaching storage to %s container", string(t))
		}
		for _, s := range d.storage {
			if !provider.AllowedContainerProvider(storage.ProviderType(s.Pool)) {
				return errors.NotSupportedf("adding storage of type %q to %s container", s.Pool, string(t))
			}
		}
	}

	numUnits := d.numUnits
	if charmInfo.Meta.Subordinate {
		if !constraints.IsEmpty(&d.constraints) {
			return errors.New("cannot use --constraints with subordinate application")
		}
		if numUnits == 1 && d.placementSpec == "" {
			numUnits = 0
		} else {
			return errors.New("cannot use --num-units or --to with subordinate application")
		}
	}
	charmName := charmInfo.Meta.Name
	applicationName := d.applicationName
	if applicationName == "" {
		applicationName = charmName
	}

	// Process the --config args.
	appConfig, configYAML, err := utils.ProcessConfig(ctx, d.model.Filesystem(), d.configOptions, &d.trust)
	if err != nil {
		return errors.Trace(err)
	}
	// At deploy time, there's no need to include "trust=false" as missing is the same thing.
	if !d.trust {
		delete(appConfig, coreapplication.TrustConfigOptionName)
	}

	if len(charmInfo.Meta.Terms) > 0 {
		ctx.Infof("Deployment under prior agreement to terms: %s",
			strings.Join(charmInfo.Meta.Terms, " "))
	}

	ids, err := d.deployResources(
		ctx,
		applicationName,
		resources.CharmID{
			URL:    id.URL,
			Origin: id.Origin,
		},
		d.resources,
		charmInfo.Meta.Resources,
		deployAPI,
		d.model.Filesystem(),
	)
	if err != nil {
		return errors.Trace(err)
	}

	if len(appConfig) == 0 {
		appConfig = nil
	}

<<<<<<< HEAD
	ctx.Infof("%s", d.formatDeployingText(applicationName, charmName))
	args := application.DeployArgs{
=======
	ctx.Infof("%s", d.formatDeployingText())
	args := applicationapi.DeployArgs{
>>>>>>> a3a83c41
		CharmID:          id,
		CharmOrigin:      id.Origin,
		Cons:             d.constraints,
		ApplicationName:  applicationName,
		NumUnits:         numUnits,
		ConfigYAML:       configYAML,
		Config:           appConfig,
		Placement:        d.placement,
		Storage:          d.storage,
		Devices:          d.devices,
		AttachStorage:    d.attachStorage,
		Resources:        ids,
		EndpointBindings: d.bindings,
		Force:            d.force,
	}

	err = deployAPI.Deploy(ctx, args)
	if err == nil {
		return nil
	}

	if errors.Is(err, errors.AlreadyExists) {
		// Would be nice to be able to access the app name here
		return errors.Wrapf(err, errors.New(`
deploy application using an alias name:
    juju deploy <application> <alias>
or use remove-application to remove the existing one and try again.`,
		), "%s", err.Error())
	}
	return errors.Trace(err)
}

var (
	// BundleOnlyFlags represents what flags are used for bundles only.
	BundleOnlyFlags = []string{
		"overlay", "map-machines",
	}
)

func (d *deployCharm) validateCharmFlags() error {
	if flags := utils.GetFlags(d.flagSet, BundleOnlyFlags); len(flags) > 0 {
		return errors.Errorf("options provided but not supported when deploying a charm: %s", strings.Join(flags, ", "))
	}
	return nil
}

func (d *deployCharm) formatDeployingText(applicationName, charmName string) string {
	origin := d.id.Origin
	channel := origin.CharmChannel().String()
	if channel != "" {
		channel = fmt.Sprintf(" in channel %s", channel)
	}
	var revision int
	if origin.Revision != nil {
		revision = *origin.Revision
	}

	return fmt.Sprintf("Deploying %q from %s charm %q, revision %d%s on %s",
		applicationName, origin.Source, charmName, revision, channel, origin.Base.String())
}

type predeployedLocalCharm struct {
	deployCharm
	userCharmURL *charm.URL
	base         corebase.Base
}

// String returns a string description of the deployer.
func (d *predeployedLocalCharm) String() string {
	str := fmt.Sprintf("deploy pre-deployed local charm: %s", d.userCharmURL.String())
	origin := d.id.Origin
	if isEmptyOrigin(origin, commoncharm.OriginLocal) {
		return str
	}
	var channel string
	if ch := origin.CharmChannel().String(); ch != "" {
		channel = fmt.Sprintf(" from channel %s", ch)
	}
	return fmt.Sprintf("%s%s", str, channel)
}

// PrepareAndDeploy finishes preparing to deploy a predeployed local charm,
// then deploys it.
func (d *predeployedLocalCharm) PrepareAndDeploy(ctx *cmd.Context, deployAPI DeployerAPI, _ Resolver) error {
	userCharmURL := d.userCharmURL
	ctx.Verbosef("Preparing to deploy local charm %q again", userCharmURL.Name)
	if d.dryRun {
		ctx.Infof("ignoring dry-run flag for local charms")
	}

	if err := d.validateCharmFlags(); err != nil {
		return errors.Trace(err)
	}

<<<<<<< HEAD
	ctx.Infof("%s", formatLocatedText(d.userCharmURL, commoncharm.Origin{}))
	platform := utils.MakePlatform(d.constraints, d.base, d.modelConstraints)
	origin, err := utils.MakeOrigin(charm.Local, userCharmURL.Revision, charm.Channel{}, platform)
=======
	charmInfo, err := deployAPI.CharmInfo(d.userCharmURL.String())
	if err != nil {
		return errors.Trace(err)
	}
	ctx.Infof("%s", formatLocatedText(d.userCharmURL, commoncharm.Origin{}))

	if err := d.validateResourcesNeededForLocalDeploy(charmInfo.Meta); err != nil {
		return errors.Trace(err)
	}

	platform, err := utils.DeducePlatform(d.constraints, d.userCharmURL.Series, d.modelConstraints)
	if err != nil {
		return errors.Trace(err)
	}
	origin, err := utils.DeduceOrigin(userCharmURL, charm.Channel{}, platform)
>>>>>>> a3a83c41
	if err != nil {
		return errors.Trace(err)
	}

	d.id = application.CharmID{
		URL:    d.userCharmURL.String(),
		Origin: origin,
	}
	return d.deploy(ctx, deployAPI)
}

type localCharm struct {
	deployCharm
	curl *charm.URL
	base corebase.Base
	ch   charm.Charm
}

// String returns a string description of the deployer.
func (l *localCharm) String() string {
	return fmt.Sprintf("deploy local charm: %s", l.curl.String())
}

// PrepareAndDeploy finishes preparing to deploy a local charm,
// then deploys it.
func (l *localCharm) PrepareAndDeploy(ctx *cmd.Context, deployAPI DeployerAPI, _ Resolver) error {
	ctx.Verbosef("Preparing to deploy local charm: %q ", l.curl.Name)
	if l.dryRun {
		ctx.Infof("ignoring dry-run flag for local charms")
	}
	if err := l.validateCharmFlags(); err != nil {
		return errors.Trace(err)
	}

	curl, err := deployAPI.AddLocalCharm(ctx, l.curl, l.ch, l.force)
	if err != nil {
		return errors.Trace(err)
	}

	platform := utils.MakePlatform(l.constraints, l.base, l.modelConstraints)
	// Local charms don't need a channel.
	origin, err := utils.MakeOrigin(charm.Local, curl.Revision, charm.Channel{}, platform)
	if err != nil {
		return errors.Trace(err)
	}

	ctx.Infof("%s", formatLocatedText(curl, origin))
	l.id = application.CharmID{
		URL:    curl.String(),
		Origin: origin,
	}
	return l.deploy(ctx, deployAPI)
}

type repositoryCharm struct {
	deployCharm
	userRequestedURL               *charm.URL
	clock                          jujuclock.Clock
	uploadExistingPendingResources UploadExistingPendingResourcesFunc
}

// String returns a string description of the deployer.
func (c *repositoryCharm) String() string {
	str := fmt.Sprintf("deploy charm: %s", c.userRequestedURL.String())
	origin := c.id.Origin
	if isEmptyOrigin(origin, commoncharm.OriginCharmHub) {
		return str
	}
	var revision string
	if origin.Revision != nil && *origin.Revision != -1 {
		revision = fmt.Sprintf(" with revision %d", *origin.Revision)
	}
	var channel string
	if ch := origin.CharmChannel().String(); ch != "" {
		if revision != "" {
			channel = fmt.Sprintf(" will refresh from channel %s", ch)
		} else {
			channel = fmt.Sprintf(" from channel %s", ch)
		}
	}
	return fmt.Sprintf("%s%s%s", str, revision, channel)
}

// PrepareAndDeploy finishes preparing to deploy a repository charm,
// then deploys it.
<<<<<<< HEAD
func (c *repositoryCharm) PrepareAndDeploy(ctx *cmd.Context, deployAPI DeployerAPI, resolver Resolver) error {
	var base *corebase.Base
	if !c.baseFlag.Empty() {
		base = &c.baseFlag
=======
func (c *repositoryCharm) PrepareAndDeploy(ctx *cmd.Context, deployAPI DeployerAPI, resolver Resolver, macaroonGetter store.MacaroonGetter) error {
	userRequestedURL := c.userRequestedURL
	location := "charmhub"
	if charm.CharmStore.Matches(userRequestedURL.Schema) {
		location = "charm-store"
	}
	ctx.Verbosef("Preparing to deploy %q from the %s", userRequestedURL.Name, location)

	modelCfg, workloadSeries, err := seriesSelectorRequirements(deployAPI, c.clock, userRequestedURL)
	if err != nil {
		return errors.Trace(err)
	}

	// Charm or bundle has been supplied as a URL so we resolve and
	// deploy using the store but pass in the origin command line
	// argument so users can target a specific origin.
	origin := c.id.Origin
	var usingDefaultSeries bool
	if defaultSeries, ok := modelCfg.DefaultSeries(); ok && origin.Series == "" {
		origin.Series = defaultSeries
		usingDefaultSeries = true
	}
	storeCharmOrBundleURL, origin, supportedSeries, err := resolver.ResolveCharm(userRequestedURL, origin, false) // no --switch possible.
	if charm.IsUnsupportedSeriesError(err) {
		msg := fmt.Sprintf("%v. Use --force to deploy the charm anyway.", err)
		if usingDefaultSeries {
			msg = msg + " Used the default-series."
		}
		return errors.New(msg)
	} else if err != nil {
		return errors.Trace(err)
>>>>>>> a3a83c41
	}
	if err := c.validateCharmFlags(); err != nil {
		return errors.Trace(err)
	}

<<<<<<< HEAD
	var channel *string
	if c.id.Origin.CharmChannel().String() != "" {
		str := c.id.Origin.CharmChannel().String()
		channel = &str
=======
	selector := seriesSelector{
		charmURLSeries:      userRequestedURL.Series,
		seriesFlag:          c.series,
		supportedSeries:     supportedSeries,
		supportedJujuSeries: workloadSeries,
		force:               c.force,
		conf:                modelCfg,
		fromBundle:          false,
	}

	// Get the series to use.
	series, err := selector.charmSeries()
	logger.Tracef("Using series %q from %v to deploy %v", series, supportedSeries, userRequestedURL)

	imageStream := modelCfg.ImageStream()
	// Avoid deploying charm if it's not valid for the model.
	// We check this first before possibly suggesting --force.
	if err == nil {
		if err2 := c.validateCharmSeriesWithName(series, storeCharmOrBundleURL.Name, imageStream); err2 != nil {
			return errors.Trace(err2)
		}
	}

	if charm.IsUnsupportedSeriesError(err) {
		msg := fmt.Sprintf("%v. Use --force to deploy the charm anyway.", err)
		if usingDefaultSeries {
			msg = msg + " Used the default-series."
		}
		return errors.New(msg)
>>>>>>> a3a83c41
	}

<<<<<<< HEAD
	// Process the --config args.
	appNameForConfig := c.userRequestedURL.Name
	if c.applicationName != "" {
		appNameForConfig = c.applicationName
=======
	// In-order for the url to represent the following updates to the the origin
	// and machine, we need to ensure that the series is actually correct as
	// well in the url.
	deployableURL := storeCharmOrBundleURL
	if charm.CharmHub.Matches(storeCharmOrBundleURL.Schema) {
		deployableURL = storeCharmOrBundleURL.WithSeries(origin.Series)
	}

	if c.dryRun {
		name := c.applicationName
		if name == "" {
			name = deployableURL.Name
		}
		channel := origin.CharmChannel().String()
		if channel != "" {
			channel = fmt.Sprintf(" in channel %s", channel)
		}

		ctx.Infof("%q from %s charm %q, revision %d%s on %s would be deployed",
			name, origin.Source, deployableURL.Name, deployableURL.Revision, channel, origin.Series)
		return nil
>>>>>>> a3a83c41
	}

	configYAML, err := utils.CombinedConfig(ctx, c.model.Filesystem(), c.configOptions, appNameForConfig)
	if err != nil {
<<<<<<< HEAD
		return errors.Trace(err)
=======
		if termErr, ok := errors.Cause(err).(*common.TermsRequiredError); ok {
			return errors.Trace(termErr.UserErr())
		}
		return errors.Annotatef(err, "storing charm %q", deployableURL.Name)
	}
	ctx.Infof("%s", formatLocatedText(curl, csOrigin))

	// If the original series was empty, so we couldn't validate the original
	// charm series, but the charm url wasn't nil, we can check and validate
	// what that one says.
	//
	// Note: it's interesting that the charm url and the series can diverge and
	// tell different things when deploying a charm and in sake of understanding
	// what we deploy, we should converge the two so that both report identical
	// values.
	if curl != nil && series == "" {
		if err := c.validateCharmSeriesWithName(curl.Series, curl.Name, imageStream); err != nil {
			return errors.Trace(err)
		}
>>>>>>> a3a83c41
	}

	charmName := c.userRequestedURL.Name
	info, localPendingResources, errs := deployAPI.DeployFromRepository(ctx, application.DeployFromRepositoryArg{
		CharmName:        charmName,
		ApplicationName:  c.applicationName,
		AttachStorage:    c.attachStorage,
		Base:             base,
		Channel:          channel,
		ConfigYAML:       configYAML,
		Cons:             c.constraints,
		Devices:          c.devices,
		DryRun:           c.dryRun,
		EndpointBindings: c.bindings,
		Force:            c.force,
		NumUnits:         &c.numUnits,
		Placement:        c.placement,
		Revision:         c.id.Origin.Revision,
		Resources:        c.resources,
		Storage:          c.storage,
		Trust:            c.trust,
	})

	for _, err := range errs {
		ctx.Errorf(err.Error())
	}
	if len(errs) != 0 {
		return errors.Errorf("failed to deploy charm %q", charmName)
	}

	// No localPendingResources should exist if a dry-run.
	uploadErr := c.uploadExistingPendingResources(ctx, info.Name, localPendingResources, deployAPI,
		c.model.Filesystem())
	if uploadErr != nil {
		ctx.Errorf("Unable to upload resources for %v, consider using --attach-resource. \n %v",
			info.Name, uploadErr)
	}

	ctx.Infof("%s", formatDeployedText(c.dryRun, charmName, info))
	return nil
}

func formatDeployedText(dryRun bool, charmName string, info application.DeployInfo) string {
	if dryRun {
		return fmt.Sprintf("%q from charm-hub charm %q, revision %d in channel %s on %s would be deployed",
			info.Name, charmName, info.Revision, info.Channel, info.Base.String())
	}
	return fmt.Sprintf("Deployed %q from charm-hub charm %q, revision %d in channel %s on %s",
		info.Name, charmName, info.Revision, info.Channel, info.Base.String())
}

func isEmptyOrigin(origin commoncharm.Origin, source commoncharm.OriginSource) bool {
	other := commoncharm.Origin{}
	if origin == other {
		return true
	}
	other.Source = source
	return origin == other
}

func formatLocatedText(curl *charm.URL, origin commoncharm.Origin) string {
	repository := origin.Source
	if repository == "" || repository == commoncharm.OriginLocal {
		return fmt.Sprintf("Located local charm %q, revision %d", curl.Name, curl.Revision)
	}
	var next string
	if curl.Revision != -1 {
		next = fmt.Sprintf(", revision %d", curl.Revision)
	} else if str := origin.CharmChannel().String(); str != "" {
		next = fmt.Sprintf(", channel %s", str)
	}
	return fmt.Sprintf("Located charm %q in %s%s", curl.Name, repository, next)
}<|MERGE_RESOLUTION|>--- conflicted
+++ resolved
@@ -150,13 +150,8 @@
 		appConfig = nil
 	}
 
-<<<<<<< HEAD
 	ctx.Infof("%s", d.formatDeployingText(applicationName, charmName))
 	args := application.DeployArgs{
-=======
-	ctx.Infof("%s", d.formatDeployingText())
-	args := applicationapi.DeployArgs{
->>>>>>> a3a83c41
 		CharmID:          id,
 		CharmOrigin:      id.Origin,
 		Cons:             d.constraints,
@@ -251,27 +246,9 @@
 		return errors.Trace(err)
 	}
 
-<<<<<<< HEAD
 	ctx.Infof("%s", formatLocatedText(d.userCharmURL, commoncharm.Origin{}))
 	platform := utils.MakePlatform(d.constraints, d.base, d.modelConstraints)
 	origin, err := utils.MakeOrigin(charm.Local, userCharmURL.Revision, charm.Channel{}, platform)
-=======
-	charmInfo, err := deployAPI.CharmInfo(d.userCharmURL.String())
-	if err != nil {
-		return errors.Trace(err)
-	}
-	ctx.Infof("%s", formatLocatedText(d.userCharmURL, commoncharm.Origin{}))
-
-	if err := d.validateResourcesNeededForLocalDeploy(charmInfo.Meta); err != nil {
-		return errors.Trace(err)
-	}
-
-	platform, err := utils.DeducePlatform(d.constraints, d.userCharmURL.Series, d.modelConstraints)
-	if err != nil {
-		return errors.Trace(err)
-	}
-	origin, err := utils.DeduceOrigin(userCharmURL, charm.Channel{}, platform)
->>>>>>> a3a83c41
 	if err != nil {
 		return errors.Trace(err)
 	}
@@ -357,142 +334,30 @@
 
 // PrepareAndDeploy finishes preparing to deploy a repository charm,
 // then deploys it.
-<<<<<<< HEAD
 func (c *repositoryCharm) PrepareAndDeploy(ctx *cmd.Context, deployAPI DeployerAPI, resolver Resolver) error {
 	var base *corebase.Base
 	if !c.baseFlag.Empty() {
 		base = &c.baseFlag
-=======
-func (c *repositoryCharm) PrepareAndDeploy(ctx *cmd.Context, deployAPI DeployerAPI, resolver Resolver, macaroonGetter store.MacaroonGetter) error {
-	userRequestedURL := c.userRequestedURL
-	location := "charmhub"
-	if charm.CharmStore.Matches(userRequestedURL.Schema) {
-		location = "charm-store"
-	}
-	ctx.Verbosef("Preparing to deploy %q from the %s", userRequestedURL.Name, location)
-
-	modelCfg, workloadSeries, err := seriesSelectorRequirements(deployAPI, c.clock, userRequestedURL)
-	if err != nil {
-		return errors.Trace(err)
-	}
-
-	// Charm or bundle has been supplied as a URL so we resolve and
-	// deploy using the store but pass in the origin command line
-	// argument so users can target a specific origin.
-	origin := c.id.Origin
-	var usingDefaultSeries bool
-	if defaultSeries, ok := modelCfg.DefaultSeries(); ok && origin.Series == "" {
-		origin.Series = defaultSeries
-		usingDefaultSeries = true
-	}
-	storeCharmOrBundleURL, origin, supportedSeries, err := resolver.ResolveCharm(userRequestedURL, origin, false) // no --switch possible.
-	if charm.IsUnsupportedSeriesError(err) {
-		msg := fmt.Sprintf("%v. Use --force to deploy the charm anyway.", err)
-		if usingDefaultSeries {
-			msg = msg + " Used the default-series."
-		}
-		return errors.New(msg)
-	} else if err != nil {
-		return errors.Trace(err)
->>>>>>> a3a83c41
 	}
 	if err := c.validateCharmFlags(); err != nil {
 		return errors.Trace(err)
 	}
 
-<<<<<<< HEAD
 	var channel *string
 	if c.id.Origin.CharmChannel().String() != "" {
 		str := c.id.Origin.CharmChannel().String()
 		channel = &str
-=======
-	selector := seriesSelector{
-		charmURLSeries:      userRequestedURL.Series,
-		seriesFlag:          c.series,
-		supportedSeries:     supportedSeries,
-		supportedJujuSeries: workloadSeries,
-		force:               c.force,
-		conf:                modelCfg,
-		fromBundle:          false,
-	}
-
-	// Get the series to use.
-	series, err := selector.charmSeries()
-	logger.Tracef("Using series %q from %v to deploy %v", series, supportedSeries, userRequestedURL)
-
-	imageStream := modelCfg.ImageStream()
-	// Avoid deploying charm if it's not valid for the model.
-	// We check this first before possibly suggesting --force.
-	if err == nil {
-		if err2 := c.validateCharmSeriesWithName(series, storeCharmOrBundleURL.Name, imageStream); err2 != nil {
-			return errors.Trace(err2)
-		}
-	}
-
-	if charm.IsUnsupportedSeriesError(err) {
-		msg := fmt.Sprintf("%v. Use --force to deploy the charm anyway.", err)
-		if usingDefaultSeries {
-			msg = msg + " Used the default-series."
-		}
-		return errors.New(msg)
->>>>>>> a3a83c41
-	}
-
-<<<<<<< HEAD
+	}
+
 	// Process the --config args.
 	appNameForConfig := c.userRequestedURL.Name
 	if c.applicationName != "" {
 		appNameForConfig = c.applicationName
-=======
-	// In-order for the url to represent the following updates to the the origin
-	// and machine, we need to ensure that the series is actually correct as
-	// well in the url.
-	deployableURL := storeCharmOrBundleURL
-	if charm.CharmHub.Matches(storeCharmOrBundleURL.Schema) {
-		deployableURL = storeCharmOrBundleURL.WithSeries(origin.Series)
-	}
-
-	if c.dryRun {
-		name := c.applicationName
-		if name == "" {
-			name = deployableURL.Name
-		}
-		channel := origin.CharmChannel().String()
-		if channel != "" {
-			channel = fmt.Sprintf(" in channel %s", channel)
-		}
-
-		ctx.Infof("%q from %s charm %q, revision %d%s on %s would be deployed",
-			name, origin.Source, deployableURL.Name, deployableURL.Revision, channel, origin.Series)
-		return nil
->>>>>>> a3a83c41
 	}
 
 	configYAML, err := utils.CombinedConfig(ctx, c.model.Filesystem(), c.configOptions, appNameForConfig)
 	if err != nil {
-<<<<<<< HEAD
-		return errors.Trace(err)
-=======
-		if termErr, ok := errors.Cause(err).(*common.TermsRequiredError); ok {
-			return errors.Trace(termErr.UserErr())
-		}
-		return errors.Annotatef(err, "storing charm %q", deployableURL.Name)
-	}
-	ctx.Infof("%s", formatLocatedText(curl, csOrigin))
-
-	// If the original series was empty, so we couldn't validate the original
-	// charm series, but the charm url wasn't nil, we can check and validate
-	// what that one says.
-	//
-	// Note: it's interesting that the charm url and the series can diverge and
-	// tell different things when deploying a charm and in sake of understanding
-	// what we deploy, we should converge the two so that both report identical
-	// values.
-	if curl != nil && series == "" {
-		if err := c.validateCharmSeriesWithName(curl.Series, curl.Name, imageStream); err != nil {
-			return errors.Trace(err)
-		}
->>>>>>> a3a83c41
+		return errors.Trace(err)
 	}
 
 	charmName := c.userRequestedURL.Name
