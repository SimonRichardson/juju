--- conflicted
+++ resolved
@@ -52,7 +52,6 @@
 
 type CharmsAPI interface {
 	store.CharmsAPI
-	BestAPIVersion() int
 }
 
 // The following structs exist purely because Go cannot create a
@@ -104,11 +103,6 @@
 }
 
 type deployAPIAdapter struct {
-<<<<<<< HEAD
-=======
-	charmsAPIVersion      int
-	modelConfigAPIVersion int
->>>>>>> cdb674f5
 	api.Connection
 	*charmsClient
 	*applicationClient
@@ -150,31 +144,15 @@
 }
 
 func (a *deployAPIAdapter) GetModelConstraints() (constraints.Value, error) {
-	if a.modelConfigAPIVersion < 2 {
-		return a.modelConfigClient.GetModelConstraints()
-	}
-	return a.legacyClient.GetModelConstraints()
+	return a.modelConfigClient.GetModelConstraints()
 }
 
 func (a *deployAPIAdapter) AddCharm(curl *charm.URL, origin commoncharm.Origin, force bool) (commoncharm.Origin, error) {
-<<<<<<< HEAD
 	return a.charmsClient.AddCharm(curl, origin, force)
 }
 
 func (a *deployAPIAdapter) AddCharmWithAuthorization(curl *charm.URL, origin commoncharm.Origin, mac *macaroon.Macaroon, force bool) (commoncharm.Origin, error) {
 	return a.charmsClient.AddCharmWithAuthorization(curl, origin, mac, force)
-=======
-	if a.charmsAPIVersion > 2 {
-		return a.charmsClient.AddCharm(curl, origin, force)
-	}
-	return origin, a.legacyClient.AddCharm(curl, csparams.Channel(origin.Risk), force)
-}
-
-func (a *deployAPIAdapter) AddCharmWithAuthorization(curl *charm.URL, origin commoncharm.Origin, mac *macaroon.Macaroon, force bool) (commoncharm.Origin, error) {
-	if a.charmsAPIVersion > 2 {
-		return a.charmsClient.AddCharmWithAuthorization(curl, origin, mac, force)
-	}
-	return origin, a.legacyClient.AddCharmWithAuthorization(curl, csparams.Channel(origin.Risk), mac, force)
 }
 
 func (a *deployAPIAdapter) AddLocalCharm(url *charm.URL, c charm.Charm, b bool) (*charm.URL, error) {
@@ -187,7 +165,6 @@
 
 func (a *deployAPIAdapter) Status(patterns []string) (*apiparams.FullStatus, error) {
 	return a.legacyClient.Status(patterns)
->>>>>>> cdb674f5
 }
 
 // NewDeployCommand returns a command to deploy applications.
@@ -252,30 +229,16 @@
 			return nil, errors.Trace(err)
 		}
 		return &deployAPIAdapter{
-<<<<<<< HEAD
-			Connection:        apiRoot,
-			apiClient:         &apiClient{Client: apiclient.NewClient(apiRoot)},
-			charmsClient:      &charmsClient{Client: apicharms.NewClient(apiRoot)},
-			applicationClient: &applicationClient{Client: application.NewClient(apiRoot)},
-			modelConfigClient: &modelConfigClient{Client: modelconfig.NewClient(apiRoot)},
-			annotationsClient: &annotationsClient{Client: annotations.NewClient(apiRoot)},
-			plansClient:       &plansClient{planURL: mURL},
-			offerClient:       &offerClient{Client: applicationoffers.NewClient(controllerAPIRoot)},
-			spacesClient:      &spacesClient{API: spaces.NewAPI(apiRoot)},
-=======
-			Connection:            apiRoot,
-			legacyClient:          &apiClient{Client: apiclient.NewClient(apiRoot)},
-			charmsClient:          &charmsClient{Client: apicharms.NewClient(apiRoot)},
-			charmsAPIVersion:      apiRoot.BestFacadeVersion("Charms"),
-			applicationClient:     &applicationClient{Client: application.NewClient(apiRoot)},
-			machineManagerClient:  &machineManagerClient{Client: machinemanager.NewClient(apiRoot)},
-			modelConfigAPIVersion: apiRoot.BestFacadeVersion("ModelConfig"),
-			modelConfigClient:     &modelConfigClient{Client: modelconfig.NewClient(apiRoot)},
-			annotationsClient:     &annotationsClient{Client: annotations.NewClient(apiRoot)},
-			plansClient:           &plansClient{planURL: mURL},
-			offerClient:           &offerClient{Client: applicationoffers.NewClient(controllerAPIRoot)},
-			spacesClient:          &spacesClient{API: spaces.NewAPI(apiRoot)},
->>>>>>> cdb674f5
+			Connection:           apiRoot,
+			legacyClient:         &apiClient{Client: apiclient.NewClient(apiRoot)},
+			charmsClient:         &charmsClient{Client: apicharms.NewClient(apiRoot)},
+			applicationClient:    &applicationClient{Client: application.NewClient(apiRoot)},
+			machineManagerClient: &machineManagerClient{Client: machinemanager.NewClient(apiRoot)},
+			modelConfigClient:    &modelConfigClient{Client: modelconfig.NewClient(apiRoot)},
+			annotationsClient:    &annotationsClient{Client: annotations.NewClient(apiRoot)},
+			plansClient:          &plansClient{planURL: mURL},
+			offerClient:          &offerClient{Client: applicationoffers.NewClient(controllerAPIRoot)},
+			spacesClient:         &spacesClient{API: spaces.NewAPI(apiRoot)},
 		}, nil
 	}
 	deployCmd.NewConsumeDetailsAPI = func(url *charm.OfferURL) (deployer.ConsumeDetails, error) {
