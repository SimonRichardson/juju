// Copyright 2012, 2013 Canonical Ltd.
// Licensed under the AGPLv3, see LICENCE file for details.

package application

import (
	"context"
	"strconv"
	"strings"

	"github.com/juju/collections/set"
	"github.com/juju/errors"
	"github.com/juju/gnuflag"
	"github.com/juju/names/v6"

	"github.com/juju/juju/api"
	"github.com/juju/juju/api/base"
	"github.com/juju/juju/api/client/annotations"
	"github.com/juju/juju/api/client/application"
	"github.com/juju/juju/api/client/applicationoffers"
	apicharms "github.com/juju/juju/api/client/charms"
	apiclient "github.com/juju/juju/api/client/client"
	"github.com/juju/juju/api/client/machinemanager"
	"github.com/juju/juju/api/client/modelconfig"
	"github.com/juju/juju/api/client/spaces"
	commoncharm "github.com/juju/juju/api/common/charm"
	jujucmd "github.com/juju/juju/cmd"
	"github.com/juju/juju/cmd/juju/application/deployer"
	"github.com/juju/juju/cmd/juju/application/store"
	"github.com/juju/juju/cmd/juju/block"
	"github.com/juju/juju/cmd/juju/common"
	"github.com/juju/juju/cmd/modelcmd"
	corebase "github.com/juju/juju/core/base"
	corecharm "github.com/juju/juju/core/charm"
	"github.com/juju/juju/core/constraints"
	"github.com/juju/juju/core/crossmodel"
	"github.com/juju/juju/core/devices"
	"github.com/juju/juju/core/model"
	"github.com/juju/juju/core/semversion"
	"github.com/juju/juju/environs/config"
	"github.com/juju/juju/internal/charm"
	"github.com/juju/juju/internal/charmhub"
	"github.com/juju/juju/internal/cmd"
	"github.com/juju/juju/internal/storage"
	apiparams "github.com/juju/juju/rpc/params"
)

// SpacesAPI defines the necessary API methods needed for listing spaces.
type SpacesAPI interface {
	ListSpaces(ctx context.Context) ([]apiparams.Space, error)
}

type CharmsAPI interface {
	store.CharmsAPI
}

type (
	charmsClient         = apicharms.Client
	localCharmsClient    = apicharms.LocalCharmClient
	applicationClient    = application.Client
	modelConfigClient    = modelconfig.Client
	annotationsClient    = annotations.Client
	offerClient          = applicationoffers.Client
	spacesClient         = spaces.API
	machineManagerClient = machinemanager.Client
)

type deployAPIAdaptor struct {
	api.Connection
	*charmsClient
	*localCharmsClient
	*applicationClient
	*modelConfigClient
	*annotationsClient
	*offerClient
	*spacesClient
	*machineManagerClient
	legacyClient *apiclient.Client
}

func (a *deployAPIAdaptor) ModelUUID() (string, bool) {
	tag, ok := a.ModelTag()
	return tag.Id(), ok
}

func (a *deployAPIAdaptor) Deploy(ctx context.Context, args application.DeployArgs) error {
	for i, p := range args.Placement {
		if p.Scope == "model-uuid" {
			p.Scope = a.applicationClient.ModelUUID()
		}
		args.Placement[i] = p
	}

	return errors.Trace(a.applicationClient.Deploy(ctx, args))
}

func (a *deployAPIAdaptor) SetAnnotation(ctx context.Context, annotations map[string]map[string]string) ([]apiparams.ErrorResult, error) {
	return a.annotationsClient.Set(ctx, annotations)
}

func (a *deployAPIAdaptor) GetAnnotations(ctx context.Context, tags []string) ([]apiparams.AnnotationsGetResult, error) {
	return a.annotationsClient.Get(ctx, tags)
}

func (a *deployAPIAdaptor) GetModelConstraints(ctx context.Context) (constraints.Value, error) {
	return a.modelConfigClient.GetModelConstraints(ctx)
}

func (a *deployAPIAdaptor) AddCharm(ctx context.Context, curl *charm.URL, origin commoncharm.Origin, force bool) (commoncharm.Origin, error) {
	return a.charmsClient.AddCharm(ctx, curl, origin, force)
}

type modelGetter interface {
	ModelGet(ctx context.Context) (map[string]interface{}, error)
}

func agentVersion(ctx context.Context, c modelGetter) (semversion.Number, error) {
	attrs, err := c.ModelGet(ctx)
	if err != nil {
		return semversion.Zero, errors.Trace(err)
	}
	cfg, err := config.New(config.NoDefaults, attrs)
	if err != nil {
		return semversion.Zero, errors.Trace(err)
	}
	agentVersion, ok := cfg.AgentVersion()
	if !ok {
		return semversion.Zero, errors.New("model config missing agent version")
	}
	return agentVersion, nil
}

func (a *deployAPIAdaptor) AddLocalCharm(ctx context.Context, url *charm.URL, c charm.Charm, b bool) (*charm.URL, error) {
	agentVersion, err := agentVersion(ctx, a.modelConfigClient)
	if err != nil {
		return nil, errors.Trace(err)
	}
	return a.localCharmsClient.AddLocalCharm(url, c, b, agentVersion)
}

func (a *deployAPIAdaptor) Status(ctx context.Context, opts *apiclient.StatusArgs) (*apiparams.FullStatus, error) {
	return a.legacyClient.Status(ctx, opts)
}

// NewDeployCommand returns a command to deploy applications.
func NewDeployCommand() modelcmd.ModelCommand {
	return modelcmd.Wrap(newDeployCommand())
}

func newDeployCommand() *DeployCommand {
	deployCmd := &DeployCommand{}
	deployCmd.NewModelConfigAPI = func(api base.APICallCloser) ModelConfigGetter {
		return modelconfig.NewClient(api)
	}
	deployCmd.NewCharmsAPI = func(api base.APICallCloser) CharmsAPI {
		return apicharms.NewClient(api)
	}
	deployCmd.NewDownloadClient = func(ctx context.Context) (store.DownloadBundleClient, error) {
		apiRoot, err := deployCmd.newAPIRoot(ctx)
		if err != nil {
			return nil, errors.Trace(err)
		}
		modelConfigClient := deployCmd.NewModelConfigAPI(apiRoot)
		charmHubURL, err := deployCmd.getCharmHubURL(ctx, modelConfigClient)
		if err != nil {
			return nil, errors.Trace(err)
		}

		return charmhub.NewClient(charmhub.Config{
			URL:    charmHubURL,
			Logger: logger,
		})
	}
	deployCmd.NewDeployAPI = func(ctx context.Context) (deployer.DeployerAPI, error) {
		apiRoot, err := deployCmd.newAPIRoot(ctx)
		if err != nil {
			return nil, errors.Trace(err)
		}
		controllerAPIRoot, err := deployCmd.newControllerAPIRoot(ctx)
		if err != nil {
			return nil, errors.Trace(err)
		}
		localCharmsClient, err := apicharms.NewLocalCharmClient(apiRoot)
		if err != nil {
			return nil, errors.Trace(err)
		}
		return &deployAPIAdaptor{
			Connection:           apiRoot,
			legacyClient:         apiclient.NewClient(apiRoot, logger),
			charmsClient:         apicharms.NewClient(apiRoot),
			localCharmsClient:    localCharmsClient,
			applicationClient:    application.NewClient(apiRoot),
			machineManagerClient: machinemanager.NewClient(apiRoot),
			modelConfigClient:    modelconfig.NewClient(apiRoot),
			annotationsClient:    annotations.NewClient(apiRoot),
			offerClient:          applicationoffers.NewClient(controllerAPIRoot),
			spacesClient:         spaces.NewAPI(apiRoot),
		}, nil
	}
	deployCmd.NewConsumeDetailsAPI = func(ctx context.Context, url *crossmodel.OfferURL) (deployer.ConsumeDetails, error) {
		root, err := deployCmd.CommandBase.NewAPIRoot(ctx, deployCmd.ClientStore(), url.Source, "")
		if err != nil {
			return nil, errors.Trace(err)
		}
		return applicationoffers.NewClient(root), nil
	}
	deployCmd.NewDeployerFactory = deployer.NewDeployerFactory
	deployCmd.NewResolver = func(charmsAPI store.CharmsAPI, downloadClientFn store.DownloadBundleClientFunc) deployer.Resolver {
		return store.NewCharmAdaptor(charmsAPI, downloadClientFn)
	}
	return deployCmd
}

func (c *DeployCommand) newAPIRoot(ctx context.Context) (api.Connection, error) {
	if c.apiRoot == nil {
		var err error
		c.apiRoot, err = c.NewAPIRoot(ctx)
		if err != nil {
			return nil, errors.Trace(err)
		}
	}
	return c.apiRoot, nil
}

func (c *DeployCommand) newControllerAPIRoot(ctx context.Context) (api.Connection, error) {
	if c.controllerAPIRoot == nil {
		var err error
		c.controllerAPIRoot, err = c.NewControllerAPIRoot(ctx)
		if err != nil {
			return nil, errors.Trace(err)
		}
	}
	return c.controllerAPIRoot, nil
}

type DeployCommand struct {
	modelcmd.ModelCommandBase
	UnitCommandBase

	// CharmOrBundle is either a charm URL, a path where a charm can be found,
	// or a bundle name.
	CharmOrBundle string

	// BundleOverlay refers to config files that specify additional bundle
	// configuration to be merged with the main bundle.
	BundleOverlayFile []string

	// Channel holds the channel to use when obtaining
	// the charm to be deployed.
	Channel charm.Channel

	channelStr string

	// Revision is the revision of the charm to deploy.
	Revision int

	// Base is the base of the charm to deploy.
	Base string

	// Force is used to allow a charm/bundle to be deployed onto a machine
	// running an unsupported series.
	Force bool

	// DryRun is used to specify that the bundle shouldn't actually be
	// deployed but just output the changes.
	DryRun bool

	ApplicationName  string
	ConfigOptions    common.ConfigFlag
	ConstraintsStr   common.ConstraintsFlag
	Constraints      constraints.Value
	ModelConstraints constraints.Value
	BindToSpaces     string

	// TODO(axw) move this to UnitCommandBase once we support --storage
	// on add-unit too.
	//
	// Storage is a map of storage directives, keyed on the storage name
	// defined in charm storage metadata.
	Storage map[string]storage.Directive

	// BundleStorage maps application names to maps of storage directives keyed on
	// the storage name defined in that application's charm storage metadata.
	BundleStorage map[string]map[string]storage.Directive

	// Devices is a mapping of device constraints, keyed on the device name
	// defined in charm devices metadata.
	Devices map[string]devices.Constraints

	// BundleDevices maps application names to maps of device constraints keyed on
	// the device name defined in that application's charm devices metadata.
	BundleDevices map[string]map[string]devices.Constraints

	// Resources is a map of resource name to filename to be uploaded on deploy.
	Resources map[string]string

	Bindings map[string]string

	// UseExisting machines when deploying the bundle.
	UseExisting bool

	// BundleMachines is a mapping for machines in the bundle to machines
	// in the model.
	BundleMachines map[string]string

	// NewDeployAPI stores a function which returns a new deploy client.
	NewDeployAPI func(ctx context.Context) (deployer.DeployerAPI, error)

	// NewDownloadClient stores a function for getting a charm/bundle.
	NewDownloadClient func(ctx context.Context) (store.DownloadBundleClient, error)

	// NewModelConfigAPI stores a function which returns a new model config
	// client. This is used to get the model config.
	NewModelConfigAPI func(base.APICallCloser) ModelConfigGetter

	// NewCharmsAPI stores a function for getting info about charms.
	NewCharmsAPI func(caller base.APICallCloser) CharmsAPI

	// NewResolver stores a function which returns a charm adaptor.
	NewResolver func(store.CharmsAPI, store.DownloadBundleClientFunc) deployer.Resolver

	// NewDeployerFactory stores a function which returns a deployer factory.
	NewDeployerFactory func(dep deployer.DeployerDependencies) deployer.DeployerFactory

	// NewConsumeDetailsAPI stores a function which will return a new API
	// for consume details API using the url as the source.
	NewConsumeDetailsAPI func(ctx context.Context, url *crossmodel.OfferURL) (deployer.ConsumeDetails, error)

	// DeployResources stores a function which deploys charm resources.
	DeployResources deployer.DeployResourcesFunc

	// When deploying a charm, Trust signifies that the charm should be
	// deployed with access to trusted credentials. That is, hooks run by
	// the charm can access cloud credentials and other trusted access
	// credentials. On the other hand, when deploying a bundle, Trust
	// signifies that each application from the bundle that requires access
	// to trusted credentials will be granted access.
	Trust      bool
	machineMap string
	flagSet    *gnuflag.FlagSet

	unknownModel bool

	controllerAPIRoot api.Connection
	apiRoot           api.Connection
}

const deployDoc = `
A charm or bundle can be referred to by its simple name and a base, revision,
or channel can optionally be specified:

    juju deploy postgresql
    juju deploy ch:postgresql --base ubuntu@22.04
    juju deploy ch:postgresql --channel edge
    juju deploy ch:ubuntu --revision 17 --channel edge

All the above deployments use remote charms found in Charmhub, denoted by the
` + "`ch:`" + ` prefix.  Remote charms with no prefix will be deployed from Charmhub.

If a channel is specified, it will be used as the source for looking up the
charm or bundle from Charmhub. When used in a bundle deployment context,
the specified channel is only used for retrieving the bundle and is ignored when
looking up the charms referenced by the bundle. However, each charm within a
bundle is allowed to explicitly specify the channel used to look it up.

If a revision is specified, a channel must also be specified for Charmhub charms
and bundles.  The charm will be deployed with revision.  The channel will be used
when refreshing the application in the future.

A local charm may be deployed by giving the path to its directory:

    juju deploy /path/to/charm
    juju deploy /path/to/charm --base ubuntu@22.04

You will need to be explicit if there is an ambiguity between a local and a
remote charm:

  juju deploy ./postgresql.charm
  juju deploy ch:postgresql

A local charm may be deploy by giving the path to the charm package:

   juju deploy /path/to/example.charm

A charm package is created with charmcraft pack command.

A bundle can be expressed similarly to a charm:

    juju deploy mediawiki-single
    juju deploy mediawiki-single --base ubuntu@22.04
    juju deploy ch:mediawiki-single

A local bundle may be deployed by specifying the path to its YAML file:

    juju deploy /path/to/bundle.yaml

The final charm/machine base is determined using an order of precedence (most
preferred to least):

- the ` + "`--base`" + ` command option
- for a bundle, the series stated in each charm URL (in the bundle file)
- for a bundle, the series given at the top level (in the bundle file)
- the ` + "`default-base`" + ` model configuration key
- the first base specified in the charm's manifest file

An 'application name' provides an alternate name for the application. It works
only for charms; it is silently ignored for bundles (although the same can be
done at the bundle file level). Such a name must consist only of lower-case
letters (a-z), numbers (0-9), and single hyphens (-). The name must begin with
a letter and not have a group of all numbers follow a hyphen:

- Valid:  ` + "`myappname`" + `, ` + "`custom-app`" + `, ` + "`app2-scat-23skidoo`" + `
- Invalid: ` + "`myAppName`" + `, ` + "`custom--app`" + `, ` + "`app2-scat-23`" + `, ` + "`areacode-555-info`" + `

Use the ` + "`--constraints`" + ` option to specify hardware requirements for new machines.
These become the application's default constraints (i.e. they are used if the
application is later scaled out with the ` + "`add-unit`" + ` command). To overcome this
behaviour use the ` + "`set-constraints`" + ` command to change the application's default
constraints or add a machine (` + "`add-machine`" + `) with a certain constraint and then
target that machine with ` + "`add-unit`" + ` by using the ` + "`--to`" + `option.

Use the ` + "`--device`" + ` option to specify GPU device requirements (with Kubernetes).
The below format is used for this option's value, where the 'label' is named in
the charm metadata file:

    <label>=[<count>,]<device-class>|<vendor/type>[,<attributes>]

Use the ` + "`--config`" + ` option to specify application configuration values. This
option accepts either a path to a YAML-formatted file or a key=value pair. A
file should be of this format:

    <charm name>:
      <option name>: <option value>
	...

For example, to deploy 'mediawiki' with file 'mycfg.yaml' that contains:

    mediawiki:
	  name: my media wiki
	  admins: me:pwdOne
	  debug: true

use

    juju deploy mediawiki --config mycfg.yaml

Key=value pairs can also be passed directly in the command. For example, to
declare the 'name' key:

    juju deploy mediawiki --config name='my media wiki'

To define multiple keys:

    juju deploy mediawiki --config name='my media wiki' --config debug=true

If a key gets defined multiple times the last value will override any earlier
values. For example,

    juju deploy mediawiki --config name='my media wiki' --config mycfg.yaml

Similar to the ` + "`juju config`" + ` command, if the value begins with an '@' character,
it will be treated as a path to a config file and its contents will be assigned
to the specified key. For example,

    juju deploy mediawiki --config name='@wiki-name.txt"

will set the 'name' key to the contents of file 'wiki-name.txt'.

If mycfg.yaml contains a value for 'name', it will override the earlier 'my
media wiki' value. The same applies to single value options. For example,

    juju deploy mediawiki --config name='a media wiki' --config name='my wiki'

the value of 'my wiki' will be used.

Use the ` + "`--resource`" + ` option to specify the resources you want to use for your charm.
The format is

    --resource <resource name>=<resource>

where the resource name is the name from the ` + "`metadata.yaml`" + ` file of the charm
and where, depending on the type of the resource, the resource can be specified
as follows:

- If the resource is type ` + "`file`" + `, you can specify it by providing one of the following:

    a. the resource revision number.

    b. a path to a local file. Caveat: If you choose this, you will not be able
	 to go back to using a resource from Charmhub.

- If the resource is type ` + "`oci-image`" + `, you can specify it by providing one of the following:

    a. the resource revision number.

	b. a path to the local file for your private OCI image as well as the
	username and password required to access the private OCI image.
	Caveat: If you choose this, you will not be able to go back to using a
	resource from Charmhub.

    c. a link to a public OCI image. Caveat: If you choose this, you will not be
	 able to go back to using a resource from Charmhub.


Note: If multiple resources are needed, repeat the option.


Use the ` + "`--to`" + ` option to deploy to an existing machine or container by
specifying a "placement directive". The ` + "`status`" + ` command should be used for
guidance on how to refer to machines. A few placement directives are
provider-dependent (e.g.: ` + "`zone`" + `).

In more complex scenarios, network spaces are used to partition the cloud
networking layer into sets of subnets. Instances hosting units inside the same
space can communicate with each other without any firewalls. Traffic crossing
space boundaries could be subject to firewall and access restrictions. Using
spaces as deployment targets, rather than their individual subnets, allows Juju
to perform automatic distribution of units across availability zones to support
high availability for applications. Spaces help isolate applications and their
units, both for security purposes and to manage both traffic segregation and
congestion.

When deploying an application or adding machines, the ` + "`spaces `" + ` constraint can
be used to define a comma-delimited list of required and forbidden spaces (the
latter prefixed with '^', similar to the 'tags' constraint).

When deploying bundles, machines specified in the bundle are added to the model
as new machines. Use the ` + "`--map-machines=existing`" + ` option to make use of any
existing machines. To map particular existing machines to machines defined in
the bundle, multiple comma separated values of the form ` + "`bundle-id=existing-id`" + `
can be passed. For example, for a bundle that specifies machines 1, 2, and 3;
and a model that has existing machines 1, 2, 3, and 4, the below deployment
would have existing machines 1 and 2 assigned to machines 1 and 2 defined in
the bundle and have existing machine 4 assigned to machine 3 defined in the
bundle.

    juju deploy mybundle --map-machines=existing,3=4

Only top level machines can be mapped in this way, just as only top level
machines can be defined in the machines section of the bundle.

When charms that include LXD profiles are deployed the profiles are validated
for security purposes by allowing only certain configurations and devices. Use
the ` + "`--force`" + ` option to bypass this check. Doing so is not recommended as it
can lead to unexpected behaviour.

`

const deployExamples = `
Deploy to a new machine:

    juju deploy apache2

Deploy to machine 23:

    juju deploy mysql --to 23

Deploy to a new LXD container on a new machine:

    juju deploy mysql --to lxd

Deploy to a new LXD container on machine 25:

    juju deploy mysql --to lxd:25

Deploy to LXD container 3 on machine 24:

    juju deploy mysql --to 24/lxd/3

Deploy 2 units, one on machine 3 and one to a new LXD container on machine 5:

    juju deploy mysql -n 2 --to 3,lxd:5

Deploy 3 units, one on machine 3 and the remaining two on new machines:

    juju deploy mysql -n 3 --to 3

Deploy to a machine with at least 8 GiB of memory:

    juju deploy postgresql --constraints mem=8G

Deploy to a specific availability zone (provider-dependent):

    juju deploy mysql --to zone=us-east-1a

Deploy to a specific MAAS node:

    juju deploy mysql --to host.maas

Deploy to a machine that is in the 'dmz' network space but not in either the
'cms' nor the 'database' spaces:

    juju deploy haproxy -n 2 --constraints spaces=dmz,^cms,^database

Deploy a Kubernetes charm that requires a single Nvidia GPU:

    juju deploy mycharm --device miner=1,nvidia.com/gpu

Deploy a Kubernetes charm that requires two Nvidia GPUs that have an
attribute of 'gpu=nvidia-tesla-p100':

    juju deploy mycharm --device \
       twingpu=2,nvidia.com/gpu,gpu=nvidia-tesla-p100

Deploy with specific resources:

    juju deploy foo --resource bar=/some/file.tgz --resource baz=./docs/cfg.xml
`

func (c *DeployCommand) Info() *cmd.Info {
	return jujucmd.Info(&cmd.Info{
		Name:     "deploy",
		Args:     "<charm or bundle> [<application name>]",
		Purpose:  "Deploys a new application or bundle.",
		Doc:      deployDoc,
		Examples: deployExamples,
		SeeAlso: []string{
			"integrate",
			"add-unit",
			"config",
			"expose",
			"constraints",
			"refresh",
			"set-constraints",
			"spaces",
			"charm-resources",
		},
	})
}

func (c *DeployCommand) SetFlags(f *gnuflag.FlagSet) {
	// Keep CharmOnlyFlags and BundleOnlyFlags lists updated when adding
	// new flags.
	c.UnitCommandBase.SetFlags(f)
	c.ModelCommandBase.SetFlags(f)
	f.IntVar(&c.NumUnits, "n", 1, "Number of application units to deploy for principal charms")
	f.StringVar(&c.channelStr, "channel", "", "Channel to use when deploying a charm or bundle from Charmhub")
	f.Var(&c.ConfigOptions, "config", "Either a path to yaml-formatted application config file or a key=value pair ")

	f.BoolVar(&c.Trust, "trust", false, "Allows charm to run hooks that require access credentials")

	f.Var(cmd.NewAppendStringsValue(&c.BundleOverlayFile), "overlay", "Bundles to overlay on the primary bundle, applied in order")
	f.Var(&c.ConstraintsStr, "constraints", "Set application constraints")
<<<<<<< HEAD
=======
	f.StringVar(&c.Series, "series", "", "The series on which to deploy. DEPRECATED: use `--base`")
>>>>>>> 556ca264
	f.StringVar(&c.Base, "base", "", "The base on which to deploy")
	f.IntVar(&c.Revision, "revision", -1, "The revision to deploy")
	f.BoolVar(&c.DryRun, "dry-run", false, "Just show what the deploy would do")
	f.BoolVar(&c.Force, "force", false, "Allow a charm/bundle to be deployed which bypasses checks such as supported base or LXD profile allow list")
	f.Var(storageFlag{&c.Storage, &c.BundleStorage}, "storage", "Charm storage directives")
	f.Var(devicesFlag{&c.Devices, &c.BundleDevices}, "device", "Charm device constraints")
	f.Var(stringMap{&c.Resources}, "resource", "Resource to be uploaded to the controller")
	f.StringVar(&c.BindToSpaces, "bind", "", "Configure application endpoint bindings to spaces")
	f.StringVar(&c.machineMap, "map-machines", "", "Specify the existing machines to use for bundle deployments")

	c.flagSet = f
}

// Init validates the flags.
func (c *DeployCommand) Init(args []string) error {
	// NOTE: For deploying a charm with the revision flag, a channel is
	// also required. It's required to ensure that juju knows which channel
	// should be used for refreshing/upgrading the charm in the future.However
	// a bundle does not require a channel, today you cannot refresh/upgrade
	// a bundle, only the components. These flags will be verified in the
	// GetDeployer instead.
	if err := c.validateStorageByModelType(context.Background()); err != nil {
		if !errors.Is(err, errors.NotFound) {
			return errors.Trace(err)
		}
		// It is possible that we will not be able to get model type to validate with.
		// For example, if current client does not know about a model, we
		// would have queried the controller about the model. However,
		// at Init() we do not yet have an API connection.
		// So we do not want to fail here if we encountered NotFoundErr, we want to
		// do a late validation at Run().
		c.unknownModel = true
	}
	switch len(args) {
	case 2:
		if err := names.ValidateApplicationName(args[1]); err != nil {
			return errors.Trace(err)
		}
		c.ApplicationName = args[1]
		fallthrough
	case 1:
		c.CharmOrBundle = args[0]
	case 0:
		return errors.New("no charm or bundle specified")
	default:
		return cmd.CheckEmpty(args[2:])
	}

	useExisting, mapping, err := parseMachineMap(c.machineMap)
	if err != nil {
		return errors.Annotate(err, "error in --map-machines")
	}
	c.UseExisting = useExisting
	c.BundleMachines = mapping

	if err := c.UnitCommandBase.Init(args); err != nil {
		return err
	}
	if err := c.validatePlacementByModelType(context.Background()); err != nil {
		if !errors.Is(err, errors.NotFound) {
			return errors.Trace(err)
		}
		// It is possible that we will not be able to get model type to validate with.
		// For example, if current client does not know about a model, we
		// would have queried the controller about the model. However,
		// at Init() we do not yet have an API connection.
		// So we do not want to fail here if we encountered NotFoundErr, we want to
		// do a late validation at Run().
		c.unknownModel = true
	}
	if c.channelStr != "" {
		c.Channel, err = charm.ParseChannelNormalize(c.channelStr)
		if err != nil {
			return errors.Annotate(err, "error in --channel")
		}
	}
	return nil
}

func (c *DeployCommand) validateStorageByModelType(ctx context.Context) error {
	modelType, err := c.ModelType(ctx)
	if err != nil {
		return err
	}
	if modelType == model.IAAS {
		return nil
	}
	if len(c.AttachStorage) > 0 {
		return errors.New("--attach-storage cannot be used on k8s models")
	}
	return nil
}

func (c *DeployCommand) validatePlacementByModelType(ctx context.Context) error {
	modelType, err := c.ModelType(ctx)
	if err != nil {
		return err
	}
	if modelType == model.IAAS {
		return nil
	}
	if len(c.Placement) > 0 {
		return errors.New("--to cannot be used on k8s models")
	}
	return nil
}

func parseMachineMap(value string) (bool, map[string]string, error) {
	parts := strings.Split(value, ",")
	useExisting := false
	mapping := make(map[string]string)
	for _, part := range parts {
		part = strings.TrimSpace(part)
		switch part {
		case "":
			// No-op.
		case "existing":
			useExisting = true
		default:
			otherParts := strings.Split(part, "=")
			if len(otherParts) != 2 {
				return false, nil, errors.Errorf("expected \"existing\" or \"<bundle-id>=<machine-id>\", got %q", part)
			}
			bundleID, machineID := strings.TrimSpace(otherParts[0]), strings.TrimSpace(otherParts[1])

			if i, err := strconv.Atoi(bundleID); err != nil || i < 0 {
				return false, nil, errors.Errorf("bundle-id %q is not a top level machine id", bundleID)
			}
			if i, err := strconv.Atoi(machineID); err != nil || i < 0 {
				return false, nil, errors.Errorf("machine-id %q is not a top level machine id", machineID)
			}
			mapping[bundleID] = machineID
		}
	}
	return useExisting, mapping, nil
}

// Run executes a deploy command with a given context.
func (c *DeployCommand) Run(ctx *cmd.Context) error {
	var (
		base corebase.Base
		err  error
	)
	if c.Base != "" {
		if base, err = corebase.ParseBaseFromString(c.Base); err != nil {
			return errors.Trace(err)
		}
	}

	if c.unknownModel {
		if err := c.validateStorageByModelType(ctx); err != nil {
			return errors.Trace(err)
		}
		if err := c.validatePlacementByModelType(ctx); err != nil {
			return errors.Trace(err)
		}
	}
	if c.Constraints, err = common.ParseConstraints(ctx, strings.Join(c.ConstraintsStr, " ")); err != nil {
		return errors.Trace(err)
	}

	deployAPI, err := c.NewDeployAPI(ctx)
	if err != nil {
		return errors.Trace(err)
	}
	defer func() {
		if c.apiRoot != nil {
			_ = c.apiRoot.Close()
		}
		if c.controllerAPIRoot != nil {
			_ = c.controllerAPIRoot.Close()
		}
	}()

	if c.ModelConstraints, err = deployAPI.GetModelConstraints(ctx); err != nil {
		return errors.Trace(err)
	}

	if err := c.parseBindFlag(ctx, deployAPI); err != nil {
		return errors.Trace(err)
	}

	downloadClientFn := func(ctx context.Context) (store.DownloadBundleClient, error) {
		return c.NewDownloadClient(ctx)
	}

	charmAPIClient := c.NewCharmsAPI(c.apiRoot)
	charmAdaptor := c.NewResolver(charmAPIClient, downloadClientFn)

	factory, cfg := c.getDeployerFactory(base, charm.CharmHub)
	deploy, err := factory.GetDeployer(ctx, cfg, deployAPI, charmAdaptor)
	if err != nil {
		return errors.Trace(err)
	}

	return block.ProcessBlockedError(deploy.PrepareAndDeploy(ctx, deployAPI, charmAdaptor), block.BlockChange)
}

func (c *DeployCommand) parseBindFlag(ctx context.Context, api SpacesAPI) error {
	if c.BindToSpaces == "" {
		return nil
	}

	// Fetch known spaces from server
	knownSpaces, err := api.ListSpaces(ctx)
	if err != nil {
		return errors.Trace(err)
	}

	knownSpaceNames := set.NewStrings()
	for _, space := range knownSpaces {
		knownSpaceNames.Add(space.Name)
	}

	// Parse expression
	bindings, err := parseBindExpr(c.BindToSpaces, knownSpaceNames)
	if err != nil {
		return errors.Trace(err)
	}

	c.Bindings = bindings
	return nil
}

func (c *DeployCommand) getDeployerFactory(base corebase.Base, defaultCharmSchema charm.Schema) (deployer.DeployerFactory, deployer.DeployerConfig) {
	dep := deployer.DeployerDependencies{
		Model:                c,
		FileSystem:           c.ModelCommandBase.Filesystem(),
		CharmReader:          defaultCharmReader{},
		NewConsumeDetailsAPI: c.NewConsumeDetailsAPI, // only used here
	}
	cfg := deployer.DeployerConfig{
		ApplicationName:    c.ApplicationName,
		AttachStorage:      c.AttachStorage,
		Bindings:           c.Bindings,
		BundleDevices:      c.BundleDevices,
		BundleMachines:     c.BundleMachines,
		BundleOverlayFile:  c.BundleOverlayFile,
		BundleStorage:      c.BundleStorage,
		Channel:            c.Channel,
		CharmOrBundle:      c.CharmOrBundle,
		DefaultCharmSchema: defaultCharmSchema,
		ConfigOptions:      c.ConfigOptions,
		Constraints:        c.Constraints,
		ModelConstraints:   c.ModelConstraints,
		Devices:            c.Devices,
		DryRun:             c.DryRun,
		FlagSet:            c.flagSet,
		Force:              c.Force,
		NumUnits:           c.NumUnits,
		PlacementSpec:      c.PlacementSpec,
		Placement:          c.Placement,
		Resources:          c.Resources,
		Revision:           c.Revision,
		Base:               base,
		Storage:            c.Storage,
		Trust:              c.Trust,
		UseExisting:        c.UseExisting,
	}
	return c.NewDeployerFactory(dep), cfg
}

func (c *DeployCommand) getCharmHubURL(ctx context.Context, modelConfigClient ModelConfigGetter) (string, error) {
	attrs, err := modelConfigClient.ModelGet(ctx)
	if err != nil {
		return "", errors.Trace(err)
	}

	config, err := config.New(config.NoDefaults, attrs)
	if err != nil {
		return "", errors.Trace(err)
	}

	charmHubURL, _ := config.CharmHubURL()
	return charmHubURL, nil
}

type defaultCharmReader struct{}

// NewCharmAtPath returns the charm represented by this path,
// and a URL that describes it.
func (defaultCharmReader) NewCharmAtPath(path string) (charm.Charm, *charm.URL, error) {
	return corecharm.NewCharmAtPath(path)
}<|MERGE_RESOLUTION|>--- conflicted
+++ resolved
@@ -641,10 +641,6 @@
 
 	f.Var(cmd.NewAppendStringsValue(&c.BundleOverlayFile), "overlay", "Bundles to overlay on the primary bundle, applied in order")
 	f.Var(&c.ConstraintsStr, "constraints", "Set application constraints")
-<<<<<<< HEAD
-=======
-	f.StringVar(&c.Series, "series", "", "The series on which to deploy. DEPRECATED: use `--base`")
->>>>>>> 556ca264
 	f.StringVar(&c.Base, "base", "", "The base on which to deploy")
 	f.IntVar(&c.Revision, "revision", -1, "The revision to deploy")
 	f.BoolVar(&c.DryRun, "dry-run", false, "Just show what the deploy would do")
