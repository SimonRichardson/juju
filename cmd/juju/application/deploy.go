--- conflicted
+++ resolved
@@ -416,7 +416,6 @@
 
 A series is determined in this order of precedence (most preferred to least):
 
-<<<<<<< HEAD
  1. the '--series' deploy command option
  2. the series stated in the charm URL
  3. for a bundle, the 'series' field in the charm spec
@@ -427,11 +426,6 @@
  
 If the determined series is not supported by the charm an error is emitted. The
 '--force' option can be used to override this check:
-=======
-Using the '--force' flag for LXD Profiles is not generally recommended when
-deploying an application; overriding profiles on the container may cause
-unexpected behavior.
->>>>>>> 49d5e59f
 
   juju deploy charm --series xenial --force
 
