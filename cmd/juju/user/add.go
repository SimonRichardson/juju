// Copyright 2012-2014 Canonical Ltd.
// Licensed under the AGPLv3, see LICENCE file for details.

package user

import (
	"encoding/asn1"
	"encoding/base64"
	"fmt"
	"strings"

	"github.com/juju/cmd"
	"github.com/juju/errors"
	"github.com/juju/names"
	"launchpad.net/gnuflag"

	"github.com/juju/juju/cmd/juju/block"
	"github.com/juju/juju/cmd/modelcmd"
	"github.com/juju/juju/juju/permission"
	"github.com/juju/juju/jujuclient"
)

const useraddCommandDoc = `
Add users to a controller to allow them to login to the controller.
Optionally, share a model hosted by the controller with the user.

The user's details are stored with the model being shared, and will be
removed when the model is destroyed.  A "juju register" command will be
printed, which must be executed to complete the user registration process,
setting the user's initial password.

Examples:
    # Add user "foobar"
    juju add-user foobar

    # Add user with default (read) access to models "qa" and "prod".
    juju add-user foobar --models qa,prod

    # Add user with write access to model "devel".
    juju add-user foobar --models devel --acl write


See Also:
    juju help change-user-password
    juju help register
`

// AddUserAPI defines the usermanager API methods that the add command uses.
type AddUserAPI interface {
	AddUser(username, displayName, password, access string, modelUUIDs ...string) (names.UserTag, []byte, error)
	Close() error
}

func NewAddCommand() cmd.Command {
	return modelcmd.WrapController(&addCommand{})
}

// addCommand adds new users into a Juju Server.
type addCommand struct {
	modelcmd.ControllerCommandBase
	api         AddUserAPI
	User        string
	DisplayName string
	ModelNames  string
	ModelAccess string
}

func (c *addCommand) SetFlags(f *gnuflag.FlagSet) {
	f.StringVar(&c.ModelNames, "models", "", "models the new user is granted access to")
	f.StringVar(&c.ModelAccess, "acl", "read", "access controls")
}

// Info implements Command.Info.
func (c *addCommand) Info() *cmd.Info {
	return &cmd.Info{
		Name:    "add-user",
		Args:    "<username> [<display name>] [--models <model1> [<m2> .. <mN>] ] [--acl <read|write>]",
		Purpose: "adds a user to a controller, optionally with access to models",
		Doc:     useraddCommandDoc,
	}
}

// Init implements Command.Init.
func (c *addCommand) Init(args []string) error {
	if len(args) == 0 {
		return fmt.Errorf("no username supplied")
	}

	_, err := permission.ParseModelAccess(c.ModelAccess)
	if err != nil {
		return err
	}

	c.User, args = args[0], args[1:]
	if len(args) > 0 {
		c.DisplayName, args = args[0], args[1:]
	}
	return cmd.CheckEmpty(args)
}

// Run implements Command.Run.
func (c *addCommand) Run(ctx *cmd.Context) error {
	api := c.api
	if api == nil {
		var err error
		api, err = c.NewUserManagerAPIClient()
		if err != nil {
			return errors.Trace(err)
		}
		defer api.Close()
	}

<<<<<<< HEAD
	// If we need to share a model, look up the model UUID from the supplied name.
	store := c.ClientStore()
	controllerName := c.ControllerName()
	var modelUUIDs []string
	if c.ModelName != "" {
		accountName := c.AccountName()
		model, err := store.ModelByName(controllerName, accountName, c.ModelName)
		if errors.IsNotFound(err) {
			// The model isn't known locally, so query the models available in the controller.
			ctx.Verbosef("model %q not cached locally, refreshing models from controller", c.ModelName)
			if err := c.RefreshModels(store, controllerName, accountName); err != nil {
				return errors.Annotate(err, "refreshing models")
			}
			model, err = store.ModelByName(controllerName, accountName, c.ModelName)
=======
	var modelNames []string
	for _, modelArg := range strings.Split(c.ModelNames, ",") {
		modelArg = strings.TrimSpace(modelArg)
		if len(modelArg) > 0 {
			modelNames = append(modelNames, modelArg)
>>>>>>> 172f057b
		}
	}

	// If we need to share a model, look up the model UUID from the supplied name.
	modelUUIDs, err := c.ModelUUIDs(modelNames)
	if err != nil {
		return errors.Trace(err)
	}

	// Add a user without a password. This will generate a temporary
	// secret key, which we'll print out for the user to supply to
	// "juju register".
	_, secretKey, err := api.AddUser(c.User, c.DisplayName, "", c.ModelAccess, modelUUIDs...)
	if err != nil {
		return block.ProcessBlockedError(err, block.BlockChange)
	}

	displayName := c.User
	if c.DisplayName != "" {
		displayName = fmt.Sprintf("%s (%s)", c.DisplayName, c.User)
	}

	// Generate the base64-encoded string for the user to pass to
	// "juju register". We marshal the information using ASN.1
	// to keep the size down, since we need to encode binary data.
	controllerDetails, err := store.ControllerByName(controllerName)
	if err != nil {
		return errors.Trace(err)
	}
	registrationInfo := jujuclient.RegistrationInfo{
		User:      c.User,
		Addrs:     controllerDetails.APIEndpoints,
		SecretKey: secretKey,
	}
	registrationData, err := asn1.Marshal(registrationInfo)
	if err != nil {
		return errors.Trace(err)
	}

	// Use URLEncoding so we don't get + or / in the string,
	// and pad with zero bytes so we don't get =; this all
	// makes it easier to copy & paste in a terminal.
	//
	// The embedded ASN.1 data is length-encoded, so the
	// padding will not complicate decoding.
	remainder := len(registrationData) % 3
	for remainder > 0 {
		registrationData = append(registrationData, 0)
		remainder--
	}
	base64RegistrationData := base64.URLEncoding.EncodeToString(
		registrationData,
	)

	fmt.Fprintf(ctx.Stdout, "User %q added\n", displayName)
	for _, modelName := range modelNames {
		fmt.Fprintf(ctx.Stdout, "User %q granted %s access to model %q\n", displayName, c.ModelAccess, modelName)
	}
	fmt.Fprintf(ctx.Stdout, "Please send this command to %v:\n", c.User)
	fmt.Fprintf(ctx.Stdout, "    juju register %s\n",
		base64RegistrationData,
	)

	return nil
}<|MERGE_RESOLUTION|>--- conflicted
+++ resolved
@@ -110,32 +110,15 @@
 		defer api.Close()
 	}
 
-<<<<<<< HEAD
-	// If we need to share a model, look up the model UUID from the supplied name.
-	store := c.ClientStore()
-	controllerName := c.ControllerName()
-	var modelUUIDs []string
-	if c.ModelName != "" {
-		accountName := c.AccountName()
-		model, err := store.ModelByName(controllerName, accountName, c.ModelName)
-		if errors.IsNotFound(err) {
-			// The model isn't known locally, so query the models available in the controller.
-			ctx.Verbosef("model %q not cached locally, refreshing models from controller", c.ModelName)
-			if err := c.RefreshModels(store, controllerName, accountName); err != nil {
-				return errors.Annotate(err, "refreshing models")
-			}
-			model, err = store.ModelByName(controllerName, accountName, c.ModelName)
-=======
 	var modelNames []string
 	for _, modelArg := range strings.Split(c.ModelNames, ",") {
 		modelArg = strings.TrimSpace(modelArg)
 		if len(modelArg) > 0 {
 			modelNames = append(modelNames, modelArg)
->>>>>>> 172f057b
 		}
 	}
 
-	// If we need to share a model, look up the model UUID from the supplied name.
+	// If we need to share a model, look up the model UUIDs from the supplied names.
 	modelUUIDs, err := c.ModelUUIDs(modelNames)
 	if err != nil {
 		return errors.Trace(err)
@@ -157,7 +140,7 @@
 	// Generate the base64-encoded string for the user to pass to
 	// "juju register". We marshal the information using ASN.1
 	// to keep the size down, since we need to encode binary data.
-	controllerDetails, err := store.ControllerByName(controllerName)
+	controllerDetails, err := c.ClientStore().ControllerByName(c.ControllerName())
 	if err != nil {
 		return errors.Trace(err)
 	}
