// Copyright 2013 Canonical Ltd.
// Licensed under the AGPLv3, see LICENCE file for details.

package main

import (
	"fmt"

	"launchpad.net/gnuflag"

	"launchpad.net/juju-core/cmd"
	"launchpad.net/juju-core/environs"
)

// InitCommand is used to write out a boilerplate environments.yaml file.
type InitCommand struct {
	cmd.CommandBase
	WriteFile bool
	Show      bool
}

func (c *InitCommand) Info() *cmd.Info {
	return &cmd.Info{
		Name:    "init",
		Purpose: "generate boilerplate configuration for juju environments",
		Aliases: []string{"generate-config"},
	}
}

func (c *InitCommand) SetFlags(f *gnuflag.FlagSet) {
	f.BoolVar(&c.WriteFile, "f", false, "force overwriting environments.yaml file even if it exists (ignored if --show flag specified)")
	f.BoolVar(&c.Show, "show", false, "print the generated configuration data to stdout instead of writing it to a file")
}

var errJujuEnvExists = fmt.Errorf(`A juju environment configuration already exists.

Use -f to overwrite the existing environments.yaml.
`)

// Run checks to see if there is already an environments.yaml file. In one does not exist already,
// a boilerplate version is created so that the user can edit it to get started.
func (c *InitCommand) Run(context *cmd.Context) error {
	out := context.Stdout
	config := environs.BoilerplateConfig()
	if c.Show {
		fmt.Fprint(out, config)
		return nil
	}
	_, err := environs.ReadEnvirons("")
	if err == nil && !c.WriteFile {
		return errJujuEnvExists
	}
<<<<<<< HEAD
	if !environs.IsNoEnv(err) {
=======
	if err != nil && !os.IsNotExist(err) {
>>>>>>> c65544c9
		return err
	}
	filename, err := environs.WriteEnvirons("", config)
	if err != nil {
		return fmt.Errorf("A boilerplate environment configuration file could not be created: %s", err.Error())
	}
	fmt.Fprintf(out, "A boilerplate environment configuration file has been written to %s.\n", filename)
	fmt.Fprint(out, "Edit the file to configure your juju environment and run bootstrap.\n")
	return nil
}<|MERGE_RESOLUTION|>--- conflicted
+++ resolved
@@ -50,11 +50,7 @@
 	if err == nil && !c.WriteFile {
 		return errJujuEnvExists
 	}
-<<<<<<< HEAD
-	if !environs.IsNoEnv(err) {
-=======
-	if err != nil && !os.IsNotExist(err) {
->>>>>>> c65544c9
+	if err != nil && !environs.IsNoEnv(err) {
 		return err
 	}
 	filename, err := environs.WriteEnvirons("", config)
