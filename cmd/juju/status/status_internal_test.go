--- conflicted
+++ resolved
@@ -5945,12 +5945,8 @@
 	output := substituteFakeTimestamp(c, stdout, false)
 	c.Assert(output, gc.Equals, expected)
 
-<<<<<<< HEAD
 	_, _, stderr = runStatus(c, ctx, "--no-color", "cannot", "match", "me")
 	c.Check(stderr, gc.Equals, "Nothing matched specified filters.\n")
-=======
-	_, _, stderr = runStatus(c, "--no-color", "cannot", "match", "me")
-	c.Check(string(stderr), gc.Equals, "Nothing matched specified filters.\n")
 }
 
 func (s *StatusSuite) TestStatusArgsWithoutWatch(c *gc.C) {
@@ -5964,5 +5960,4 @@
 	statusArgsUnixStyle := []string{"juju", "status", "--watch", "1s", "--relations"}
 	expectedArgsUnixStyle := []string{"juju", "status", "--relations", "--color"}
 	c.Check(cmd.statusCommandForViddy(statusArgsUnixStyle), jc.SameContents, expectedArgsUnixStyle)
->>>>>>> e6510311
 }