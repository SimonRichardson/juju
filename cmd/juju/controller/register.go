// Copyright 2016 Canonical Ltd.
// Licensed under the AGPLv3, see LICENCE file for details.

package controller

import (
	"bufio"
	"bytes"
	"context"
	"crypto/rand"
	"encoding/asn1"
	"encoding/base64"
	"encoding/json"
	"fmt"
	"io"
	"net/http"
	"os"
	"path"
	"strings"
	"text/template"

	"github.com/go-macaroon-bakery/macaroon-bakery/v3/bakery"
	"github.com/go-macaroon-bakery/macaroon-bakery/v3/httpbakery"
	"github.com/juju/collections/set"
	"github.com/juju/errors"
	"github.com/juju/gnuflag"
	"github.com/juju/names/v6"
	"golang.org/x/crypto/nacl/secretbox"
	"golang.org/x/crypto/ssh/terminal"
	"gopkg.in/yaml.v2"

	"github.com/juju/juju/api"
	"github.com/juju/juju/api/base"
	"github.com/juju/juju/api/client/modelmanager"
	"github.com/juju/juju/api/jujuclient"
	jujucmd "github.com/juju/juju/cmd"
	"github.com/juju/juju/cmd/internal/loginprovider"
	"github.com/juju/juju/cmd/modelcmd"
	corelogger "github.com/juju/juju/core/logger"
	coremodel "github.com/juju/juju/core/model"
	"github.com/juju/juju/core/permission"
	"github.com/juju/juju/internal/cmd"
	jujuhttp "github.com/juju/juju/internal/http"
	internallogger "github.com/juju/juju/internal/logger"
	"github.com/juju/juju/internal/proxy/factory"
	"github.com/juju/juju/rpc/params"
)

var noModelsMessage = `
There are no models available. You can add models with
"juju add-model", or you can ask an administrator of a
model to grant access to that model with "juju grant".
`

// NewRegisterCommand returns a command to allow the user to register a controller.
func NewRegisterCommand() cmd.Command {
	c := &registerCommand{}
	c.apiOpen = c.APIOpen
	c.listModelsFunc = c.listModels
	c.store = jujuclient.NewFileClientStore()
	c.CanClearCurrentModel = true
	return modelcmd.WrapBase(c)
}

// registerCommand logs in to a Juju controller and caches the connection
// information.
type registerCommand struct {
	modelcmd.CommandBase
	apiOpen        api.OpenFunc
	listModelsFunc func(_ context.Context, _ jujuclient.ClientStore, controller, user string) ([]base.UserModel, error)
	store          jujuclient.ClientStore

	arg     string
	replace bool

	// onRunError is executed if non-nil and there is an error at the end
	// of the Run method.
	onRunError func()
}

var usageRegisterSummary = `
Registers a controller.`[1:]

var usageRegisterDetails = `
The register command adds details of a controller to the local system.
This is done either by completing the user registration process that
began with the ` + "`juju add-user`" + ` command, or by providing the DNS host
name of a public controller.

To complete the user registration process, you should have been provided
with a ` + "`base64`" + `-encoded blob of data (the output of ` + "`juju add-user`" + `)
which can be copied and pasted as the <string> argument to 'register'.
You will be prompted for a password, which, once set, causes the
registration string to be voided. In order to start using Juju the user
can now either add a model or wait for a model to be shared with them.
Some machine providers will require the user to be in possession of
certain credentials in order to add a model.

If a new controller has been spun up to replace an existing one, and you want
to start using that replacement controller instead of the original one,
use the ` + "`--replace`" + ` option to overwrite any existing controller details based
on either a name or UUID match.

When adding a controller at a public address, authentication via some
external third party (for example Ubuntu SSO) will be required, usually
by using a web browser.

`

const usageRegisterExamples = `
    juju register MFATA3JvZDAnExMxMDQuMTU0LjQyLjQ0OjE3MDcwExAxMC4xMjguMC4yOjE3MDcwBCBEFCaXerhNImkKKabuX5ULWf2Bp4AzPNJEbXVWgraLrAA=

    juju register --replace MFATA3JvZDAnExMxMDQuMTU0LjQyLjQ0OjE3MDcwExAxMC4xMjguMC4yOjE3MDcwBCBEFCaXerhNImkKKabuX5ULWf2Bp4AzPNJEbXVWgraLrAA=

    juju register public-controller.example.com
`

// Info implements Command.Info
// `register` may seem generic, but is seen as simple and without potential
// naming collisions in any current or planned features.
func (c *registerCommand) Info() *cmd.Info {
	return jujucmd.Info(&cmd.Info{
		Name:     "register",
		Args:     "<registration string>|<controller host name>",
		Purpose:  usageRegisterSummary,
		Doc:      usageRegisterDetails,
		Examples: usageRegisterExamples,
		SeeAlso: []string{
			"add-user",
			"change-user-password",
			"unregister",
		},
	})
}

// SetFlags implements Command.SetFlags.
func (c *registerCommand) SetFlags(f *gnuflag.FlagSet) {
	c.CommandBase.SetFlags(f)
	f.BoolVar(&c.replace, "replace", false, "replace any existing controller")
}

// Init implements Command.Init.
func (c *registerCommand) Init(args []string) error {
	if len(args) < 1 {
		return errors.New("registration data missing")
	}
	c.arg, args = args[0], args[1:]
	if err := cmd.CheckEmpty(args); err != nil {
		return errors.Trace(err)
	}
	return nil
}

// SetClientStore implements Command.SetClientStore.
func (c *registerCommand) SetClientStore(store jujuclient.ClientStore) {
	c.store = store
}

// Run implements Command.Run.
func (c *registerCommand) Run(ctx *cmd.Context) error {
	err := c.run(ctx)
	if err != nil && c.onRunError != nil {
		c.onRunError()
	}
	return err
}

func (c *registerCommand) run(ctx *cmd.Context) error {
	c.store = modelcmd.QualifyingClientStore{c.store}
	registrationParams, err := c.getParameters(ctx)
	if err != nil {
		return errors.Trace(err)
	}

	// Check if user is trying to register an already known controller by
	// comparing its public and private addresses to all known addresses.
	if registrationParams.publicHost != "" {
		if err := c.ensureNotKnownPublicEndpoint(registrationParams.publicHost); err != nil {
			return errors.Trace(err)
		}
	} else {
		if err := c.ensureNotKnownEndpoint(registrationParams.userTag.Id(), registrationParams.controllerAddrs); err != nil {
			return errors.Trace(err)
		}
	}

	// If we're not registering to a public controller, we need to prompt for a password.
	if registrationParams.publicHost == "" {
		newPassword, err := c.promptNewPassword(ctx.Stderr, ctx.Stdin)
		if err != nil {
			return errors.Trace(err)
		}
		registrationParams.newPassword = newPassword
	}

	controllerName, err := c.promptControllerName(registrationParams.defaultControllerName, ctx.Stderr, ctx.Stdin)
	if err != nil {
		return errors.Trace(err)
	}

	controllerDetails, accountDetails, err := c.controllerDetails(ctx, registrationParams, controllerName)
	if err != nil {
		return errors.Trace(err)
	}
	if err := c.updateController(
		c.store,
		controllerName,
		controllerDetails,
		accountDetails,
	); err != nil {
		return errors.Trace(err)
	}
	// Log into the controller to verify the credentials, and
	// list the models available.
	models, err := c.listModelsFunc(ctx, c.store, controllerName, accountDetails.User)
	if err != nil {
		return errors.Trace(err)
	}
	if err := c.SetControllerModels(c.store, controllerName, models); err != nil {
		return errors.Annotate(err, "storing model details")
	}
	if err := c.store.SetCurrentController(controllerName); err != nil {
		return errors.Trace(err)
	}

	fmt.Fprintf(
		ctx.Stderr, "\nWelcome, %s. You are now logged into %q.\n",
		friendlyUserName(accountDetails.User), controllerName,
	)
	return c.maybeSetCurrentModel(ctx, c.store, controllerName, accountDetails.User, models)
}

func friendlyUserName(user string) string {
	u := names.NewUserTag(user)
	if u.IsLocal() {
		return u.Name()
	}
	return u.Id()
}

// controllerDetails returns controller and account details to be registered for the
// given registration parameters.
func (c *registerCommand) controllerDetails(ctx *cmd.Context, p *registrationParams, controllerName string) (jujuclient.ControllerDetails, jujuclient.AccountDetails, error) {
	if p.publicHost != "" {
		return c.publicControllerDetails(ctx, p.publicHost, controllerName)
	}
	return c.nonPublicControllerDetails(ctx, p, controllerName)
}

// publicControllerDetails returns controller and account details to be registered
// for the given public controller host name.
func (c *registerCommand) publicControllerDetails(ctx *cmd.Context, host, controllerName string) (jujuclient.ControllerDetails, jujuclient.AccountDetails, error) {
	errRet := func(err error) (jujuclient.ControllerDetails, jujuclient.AccountDetails, error) {
		return jujuclient.ControllerDetails{}, jujuclient.AccountDetails{}, err
	}
	apiAddr := host
	if !strings.Contains(apiAddr, ":") {
		apiAddr += ":443"
	}

	// Make a direct API connection because we don't yet know the
	// controller UUID so can't store the thus-incomplete controller
	// details to make a conventional connection.
	//
	// Unfortunately this means we'll connect twice to the controller
	// but it's probably best to go through the conventional path the
	// second time.
	bclient, err := c.BakeryClient(c.store, controllerName)
	if err != nil {
		return errRet(errors.Trace(err))
	}

	dialOpts := api.DefaultDialOpts()
	dialOpts.BakeryClient = bclient

	var supportsOIDCLogin bool
	var sessionToken string

	// we set up a login provider that will first try to log in using
	// oauth device flow, failing that it will try to log in using
<<<<<<< HEAD
	// user-pass or macaroons.
	dialOpts.LoginProvider = loginprovider.NewTryInOrderLoginProvider(
		internallogger.GetLogger("juju.cmd.loginprovider"),
=======
	// user-pass and/or macaroons.
	dialOpts.LoginProvider = loginprovider.NewTryInOrderLoginProvider(
		loggo.GetLogger("juju.cmd.loginprovider"),
>>>>>>> c913c2ca
		api.NewClientCredentialsLoginProviderFromEnvironment(
			func() { supportsOIDCLogin = true },
		),
		api.NewSessionTokenLoginProvider(
			"",
			ctx.Stderr,
			func(t string) {
				supportsOIDCLogin = true
				sessionToken = t
			},
		),
<<<<<<< HEAD
		api.NewLegacyLoginProvider(names.UserTag{}, "", "", nil, bclient, cookieURL),
=======
		api.NewLegacyLoginProvider(names.UserTag{}, "", "", nil, api.CookieURLFromHost(host)),
>>>>>>> c913c2ca
	)

	conn, err := c.apiOpen(ctx, &api.Info{
		Addrs: []string{apiAddr},
	}, dialOpts)
	if err != nil {
		return errRet(errors.Trace(err))
	}
	defer conn.Close()
	user, ok := conn.AuthTag().(names.UserTag)
	if !ok {
		return errRet(errors.Errorf("logged in as %v, not a user", conn.AuthTag()))
	}
	// If we get to here, then we have a cached macaroon for the registered
	// user. If we encounter an error after here, we need to clear it.
	c.onRunError = func() {
		if err := c.ClearControllerMacaroons(c.store, controllerName); err != nil {
			logger.Errorf(context.TODO(), "failed to clear macaroon: %v", err)
		}
	}
	return jujuclient.ControllerDetails{
			APIEndpoints:   []string{apiAddr},
			ControllerUUID: conn.ControllerTag().Id(),
			OIDCLogin:      supportsOIDCLogin,
		}, jujuclient.AccountDetails{
			User:            user.Id(),
			LastKnownAccess: conn.ControllerAccess(),
			SessionToken:    sessionToken,
		}, nil
}

func getProxier(proxyConfig params.Proxy) (*jujuclient.ProxyConfWrapper, error) {
	f, err := factory.NewDefaultFactory()
	if err != nil {
		return nil, errors.Annotate(err, "cannot create default proxy factory")
	}
	proxier, err := f.ProxierFromConfig(proxyConfig.Type, proxyConfig.Config)
	if err != nil {
		return nil, errors.Trace(err)
	}
	return &jujuclient.ProxyConfWrapper{Proxier: proxier}, nil
}

// nonPublicControllerDetails returns controller and account details to be registered with
// respect to the given registration parameters.
func (c *registerCommand) nonPublicControllerDetails(ctx *cmd.Context, registrationParams *registrationParams, controllerName string) (jujuclient.ControllerDetails, jujuclient.AccountDetails, error) {
	errRet := func(err error) (jujuclient.ControllerDetails, jujuclient.AccountDetails, error) {
		return jujuclient.ControllerDetails{}, jujuclient.AccountDetails{}, err
	}
	// During registration we must set a new password. This has to be done
	// atomically with the clearing of the secret key.
	payloadBytes, err := json.Marshal(params.SecretKeyLoginRequestPayload{
		Password: registrationParams.newPassword,
	})
	if err != nil {
		return errRet(errors.Trace(err))
	}

	controllerDetails := jujuclient.ControllerDetails{
		APIEndpoints: registrationParams.controllerAddrs,
	}

	if registrationParams.proxyConfig != "" {
		var proxy jujuclient.ProxyConfWrapper
		if err := yaml.Unmarshal([]byte(registrationParams.proxyConfig), &proxy); err != nil {
			return errRet(errors.Trace(err))
		}
		controllerDetails.Proxy = &proxy
	}

	// Make the registration call. If this is successful, the client's
	// cookie jar will be populated with a macaroon that may be used
	// to log in below without the user having to type in the password
	// again.
	req := params.SecretKeyLoginRequest{
		Nonce: registrationParams.nonce[:],
		User:  registrationParams.userTag.String(),
		PayloadCiphertext: secretbox.Seal(
			nil, payloadBytes,
			&registrationParams.nonce,
			&registrationParams.key,
		),
	}
	resp, err := c.secretKeyLogin(ctx, controllerDetails, req, controllerName)
	if err != nil {
		return errRet(errors.Trace(err))
	}

	// Decrypt the response to authenticate the controller and
	// obtain its CA certificate.
	if len(resp.Nonce) != len(registrationParams.nonce) {
		return errRet(errors.NotValidf("response nonce"))
	}
	var respNonce [24]byte
	copy(respNonce[:], resp.Nonce)
	payloadBytes, ok := secretbox.Open(nil, resp.PayloadCiphertext, &respNonce, &registrationParams.key)
	if !ok {
		return errRet(errors.NotValidf("response payload"))
	}
	var responsePayload params.SecretKeyLoginResponsePayload
	if err := json.Unmarshal(payloadBytes, &responsePayload); err != nil {
		return errRet(errors.Annotate(err, "unmarshalling response payload"))
	}
	controllerDetails.ControllerUUID = responsePayload.ControllerUUID
	controllerDetails.CACert = responsePayload.CACert

	if responsePayload.ProxyConfig != nil {
		if controllerDetails.Proxy, err = getProxier(*responsePayload.ProxyConfig); err != nil {
			return errRet(errors.Annotate(err, "creating proxier from config"))
		}
	}

	user := registrationParams.userTag.Id()
	ctx.Infof("Initial password successfully set for %s.", friendlyUserName(user))
	// If we get to here, then we have a cached macaroon for the registered
	// user. If we encounter an error after here, we need to clear it.
	c.onRunError = func() {
		if err := c.ClearControllerMacaroons(c.store, controllerName); err != nil {
			logger.Errorf(context.TODO(), "failed to clear macaroon: %v", err)
		}
	}
	return controllerDetails, jujuclient.AccountDetails{
		User:            user,
		LastKnownAccess: string(permission.LoginAccess),
	}, nil
}

// updateController prompts for a controller name and updates the
// controller and account details in the given client store.
func (c *registerCommand) updateController(
	store jujuclient.ClientStore,
	controllerName string,
	controllerDetails jujuclient.ControllerDetails,
	accountDetails jujuclient.AccountDetails,
) error {
	// Check that we're not trying to register an existing controller under a new name unless we've specified --replace.
	// Also check that we're not trying to --replace a controller that we're currently logged into.
	all, err := store.AllControllers()
	if err != nil {
		return errors.Trace(err)
	}
	for name, ctl := range all {
		if ctl.ControllerUUID == controllerDetails.ControllerUUID {
			if !c.replace || controllerName != name {
				return genAlreadyRegisteredError(name, accountDetails.User)
			}

			// We are replacing a known controller - reject the request if this client is logged into that controller.
			existingLogin, err := c.store.AccountDetails(controllerName)
			if err != nil {
				if errors.Is(err, errors.NotFound) {
					// Not logged in. Continue to update.
					break
				}
				return errors.Trace(err)
			}
			return genReplacingLoggedInControllerError(controllerName, existingLogin.User, accountDetails.User)
		}
	}
	if c.replace {
		if err := store.UpdateController(controllerName, controllerDetails); err != nil {
			if !errors.Is(err, errors.NotFound) {
				return errors.Trace(err)
			}
			if err := store.AddController(controllerName, controllerDetails); err != nil {
				return errors.Trace(err)
			}
		}
	} else {
		if err := store.AddController(controllerName, controllerDetails); err != nil {
			return errors.Trace(err)
		}
	}
	if err := store.UpdateAccount(controllerName, accountDetails); err != nil {
		return errors.Annotatef(err, "cannot update account information: %v", err)
	}
	return nil
}

func (c *registerCommand) listModels(ctx context.Context, store jujuclient.ClientStore, controllerName, userName string) ([]base.UserModel, error) {
	api, err := c.NewAPIRoot(ctx, store, controllerName, "")
	if err != nil {
		return nil, errors.Trace(err)
	}
	defer api.Close()
	mm := modelmanager.NewClient(api)
	return mm.ListModels(ctx, userName)
}

func (c *registerCommand) maybeSetCurrentModel(ctx *cmd.Context, store jujuclient.ClientStore, controllerName, userName string, models []base.UserModel) error {
	if len(models) == 0 {
		fmt.Fprint(ctx.Stderr, noModelsMessage)
		return nil
	}

	// If we get to here, there is at least one model.
	if len(models) == 1 {
		// There is exactly one model shared,
		// so set it as the current model.
		model := models[0]
		modelName := jujuclient.QualifyModelName(model.Qualifier.String(), model.Name)
		err := store.SetCurrentModel(controllerName, modelName)
		if err != nil {
			return errors.Trace(err)
		}
		fmt.Fprintf(ctx.Stderr, "\nCurrent model set to %q.\n", modelName)
		return nil
	}
	fmt.Fprintf(ctx.Stderr, `
There are %d models available. Use "juju switch" to select
one of them:
`, len(models))
	user := names.NewUserTag(userName)
	userModelNames := make(set.Strings)
	otherModelNames := make(set.Strings)
	for _, model := range models {
		if model.Qualifier == coremodel.QualifierFromUserTag(user) {
			userModelNames.Add(model.Name)
			continue
		}
		modelName := jujuclient.QualifyModelName(model.Qualifier.String(), model.Name)
		otherModelNames.Add(modelName)
	}
	for _, modelName := range userModelNames.SortedValues() {
		fmt.Fprintf(ctx.Stderr, "  - juju switch %s\n", modelName)
	}
	for _, modelName := range otherModelNames.SortedValues() {
		fmt.Fprintf(ctx.Stderr, "  - juju switch %s\n", modelName)
	}
	return nil
}

type registrationParams struct {
	// publicHost holds the host name of a public controller.
	// If this is set, all other fields will be empty.
	publicHost string

	defaultControllerName string
	userTag               names.UserTag
	controllerAddrs       []string
	key                   [32]byte
	nonce                 [24]byte
	newPassword           string
	proxyConfig           string
}

// getParameters gets all of the parameters required for registering, prompting
// the user as necessary.
func (c *registerCommand) getParameters(ctx *cmd.Context) (*registrationParams, error) {
	var params registrationParams
	if strings.Contains(c.arg, ".") || c.arg == "localhost" {
		// Looks like a host name - no URL-encoded base64 string should
		// contain a dot and every public controller name should.
		// Allow localhost for development purposes.
		params.publicHost = c.arg
		// No need for password shenanigans if we're using a public controller.
		return &params, nil
	}
	// Decode key, username, controller addresses from the string supplied
	// on the command line.
	decodedData, err := base64.URLEncoding.DecodeString(c.arg)
	if err != nil {
		return nil, errors.Annotatef(err, "invalid registration token")
	}
	var info jujuclient.RegistrationInfo
	if _, err := asn1.Unmarshal(decodedData, &info); err != nil {
		return nil, errors.Trace(err)
	}

	params.controllerAddrs = info.Addrs
	params.proxyConfig = info.ProxyConfig
	params.userTag = names.NewUserTag(info.User)
	if len(info.SecretKey) != len(params.key) {
		return nil, errors.NotValidf("secret key")
	}
	copy(params.key[:], info.SecretKey)
	params.defaultControllerName = info.ControllerName

	// Generate a random nonce for encrypting the request.
	if _, err := rand.Read(params.nonce[:]); err != nil {
		return nil, errors.Trace(err)
	}

	return &params, nil
}

func (c *registerCommand) secretKeyLogin(
	ctx context.Context,
	controllerDetails jujuclient.ControllerDetails, request params.SecretKeyLoginRequest,
	controllerName string,
) (_ *params.SecretKeyLoginResponse, err error) {
	cookieJar, err := c.CookieJar(c.store, controllerName)
	if err != nil {
		return nil, errors.Annotatef(err, "internal error: cannot get API context")
	}

	buf, err := json.Marshal(&request)
	if err != nil {
		return nil, errors.Annotatef(err, "internal error: cannot marshell controller api request")
	}
	r := bytes.NewReader(buf)

	// Determine which address to use by attempting to open an API
	// connection with each of the addresses. Note that we do not
	// know the CA certificate yet, so we do not want to send any
	// sensitive information. We make no attempt to log in until
	// we can verify the server's identity.
	opts := api.DefaultDialOpts()
	opts.InsecureSkipVerify = true
	apiInfo := &api.Info{
		Addrs:     controllerDetails.APIEndpoints,
		SkipLogin: true,
	}
	if controllerDetails.Proxy != nil {
		apiInfo.Proxier = controllerDetails.Proxy.Proxier
	}
	conn, err := c.apiOpen(ctx, apiInfo, opts)
	if err != nil {
		logger.Infof(context.TODO(), "opening api connection: %s", err)
		return nil, controllerUnreachableError(controllerName, controllerDetails.APIEndpoints)
	}
	defer func() {
		if closeErr := conn.Close(); closeErr != nil {
			if err == nil {
				err = closeErr
			} else {
				logger.Warningf(context.TODO(), "error closing API connection: %v", closeErr)
			}
		}
	}()

	// Using the address we connected to above, perform the request.
	// A success response will include a macaroon cookie that we can
	// use to log in with.
	url := conn.Addr()
	url.Scheme = "https"
	url.Path = path.Join(url.Path, "register")
	httpReq, err := http.NewRequest("POST", url.String(), r)
	if err != nil {
		return nil, errors.Annotatef(err, "internal error: creating new http request")
	}
	httpReq.Header.Set("Content-Type", "application/json")
	httpReq.Header.Set(httpbakery.BakeryProtocolHeader, fmt.Sprint(bakery.LatestVersion))
	httpClient := jujuhttp.NewClient(
		jujuhttp.WithSkipHostnameVerification(true),
		jujuhttp.WithCookieJar(cookieJar),
		jujuhttp.WithLogger(logger.Child("http", corelogger.HTTP)),
	)
	httpResp, err := httpClient.Do(httpReq)
	if err != nil {
		logger.Infof(context.TODO(), "connecting to controller: %s", err)
		return nil, controllerUnreachableError(controllerName, controllerDetails.APIEndpoints)
	}
	defer func() { _ = httpResp.Body.Close() }()

	if httpResp.StatusCode != http.StatusOK {
		var resp params.ErrorResult
		if err := json.NewDecoder(httpResp.Body).Decode(&resp); err != nil {
			return nil, errors.Annotatef(err, "internal error: cannot decode http response")
		}
		logger.Infof(context.TODO(), "error response, %s", resp.Error)
		return nil, errors.Errorf("Provided registration token may have expired."+
			"\nA controller administrator must reset your user to issue a new token.\nSee %q for more information.", "juju help change-user-password")
	}

	var resp params.SecretKeyLoginResponse
	if err := json.NewDecoder(httpResp.Body).Decode(&resp); err != nil {
		return nil, errors.Annotatef(err, "internal error: cannot decode controller response")
	}
	return &resp, nil
}

func (c *registerCommand) promptNewPassword(stderr io.Writer, stdin io.Reader) (string, error) {
	password, err := c.readPassword("Enter a new password: ", stderr, stdin)
	if err != nil {
		return "", errors.Annotatef(err, "cannot read password")
	}
	if password == "" {
		return "", errors.NewNotValid(nil, "you must specify a non-empty password")
	}
	passwordConfirmation, err := c.readPassword("Confirm password: ", stderr, stdin)
	if err != nil {
		return "", errors.Trace(err)
	}
	if password != passwordConfirmation {
		return "", errors.Errorf("passwords do not match")
	}
	return password, nil
}

func (c *registerCommand) promptControllerName(suggestedName string, stderr io.Writer, stdin io.Reader) (string, error) {
	if suggestedName != "" {
		if _, err := c.store.ControllerByName(suggestedName); err == nil && !c.replace {
			suggestedName = ""
		}
	}
	for {
		var setMsg string
		setMsg = "Enter a name for this controller: "
		if suggestedName != "" {
			replace := ""
			if c.replace {
				replace = "replace "
			}
			setMsg = fmt.Sprintf("Enter a name for this controller [%s%s]: ", replace, suggestedName)
		}
		fmt.Fprint(stderr, setMsg)
		name, err := c.readLine(stdin)
		if err != nil {
			return "", errors.Trace(err)
		}
		name = strings.TrimSpace(name)
		if name == "" {
			if suggestedName == "" {
				fmt.Fprintln(stderr, "You must specify a non-empty controller name.")
				continue
			}
			name = suggestedName
		}
		_, err = c.store.ControllerByName(name)
		if err == nil && !c.replace {
			fmt.Fprintf(stderr, "Controller %q already exists.\n", name)
			continue
		}
		return name, nil
	}
}

func (c *registerCommand) readPassword(prompt string, stderr io.Writer, stdin io.Reader) (string, error) {
	fmt.Fprintf(stderr, "%s", prompt)
	defer stderr.Write([]byte{'\n'})
	if f, ok := stdin.(*os.File); ok && terminal.IsTerminal(int(f.Fd())) {
		password, err := terminal.ReadPassword(int(f.Fd()))
		if err != nil {
			return "", errors.Trace(err)
		}
		return string(password), nil
	}
	return c.readLine(stdin)
}

func (c *registerCommand) readLine(stdin io.Reader) (string, error) {
	// Read one byte at a time to avoid reading beyond the delimiter.
	line, err := bufio.NewReader(byteAtATimeReader{stdin}).ReadString('\n')
	if err != nil {
		return "", errors.Trace(err)
	}
	return line[:len(line)-1], nil
}

type byteAtATimeReader struct {
	io.Reader
}

func (r byteAtATimeReader) Read(out []byte) (int, error) {
	return r.Reader.Read(out[:1])
}

// ensureNotKnownPublicEndpoint checks whether any controllers in the local client
// cache contain the provided hostname endpoint and returns an error if that is the
// case.
func (c *registerCommand) ensureNotKnownPublicEndpoint(publicHost string) error {
	existingDetails, existingName, err := c.store.ControllerByAPIEndpoints(publicHost)
	if err != nil && !errors.IsNotFound(err) {
		return errors.Trace(err)
	}

	if existingDetails == nil {
		return nil
	}

	// Check if we know the username for this controller
	accountDetails, err := c.store.AccountDetails(existingName)
	if err != nil && !errors.IsNotFound(err) {
		return errors.Trace(err)
	}

	if accountDetails != nil {
		return genAlreadyRegisteredPublicTokenStillValidError(existingName, accountDetails.User)
	}

	return errors.Errorf(`A controller with the same hostname has already been registered on this client as %q.
To login run 'juju login -c %s'.`, existingName, existingName)
}

// ensureNotKnownEndpoint checks whether any controllers in the local client
// cache contain any of the provided address endpoints and returns an error
// if that is the case.
func (c *registerCommand) ensureNotKnownEndpoint(user string, controllerAddrs []string) error {
	allAddresses := set.NewStrings(controllerAddrs...)
	existingDetails, existingName, err := c.store.ControllerByAPIEndpoints(allAddresses.Values()...)
	if err != nil && !errors.Is(err, errors.NotFound) {
		return errors.Trace(err)
	}

	if existingDetails == nil {
		return nil
	}

	// Check if we know the username for this controller
	accountDetails, err := c.store.AccountDetails(existingName)
	if err != nil && !errors.Is(err, errors.NotFound) {
		return errors.Trace(err)
	}

	if accountDetails != nil {
		return genAlreadyRegisteredTokenStillValidError(existingName, accountDetails.User, user)
	}

	if c.replace {
		return nil
	}

	return errors.Errorf(`A controller with the same address has already been registered on this client as %q.
To login run 'juju login -c %s'.`, existingName, existingName)
}

var alreadyRegisteredMessageT = template.Must(template.New("").Parse(`
This controller has already been registered on this client as "{{.ControllerName}}".
To login as user "{{.UserName}}" run 'juju login -u {{.UserName}} -c {{.ControllerName}}'.
To update controller details and login as user "{{.UserName}}":
    1. run 'juju unregister {{.ControllerName}}'
    2. request from your controller admin another registration string, i.e
       output from 'juju change-user-password {{.UserName}} --reset'
    3. re-run 'juju register' with the registration string from (2) above.
`[1:]))

func genAlreadyRegisteredError(controller, user string) error {
	var buf bytes.Buffer
	if err := alreadyRegisteredMessageT.Execute(
		&buf,
		struct {
			ControllerName string
			UserName       string
		}{controller, user},
	); err != nil {
		return err
	}
	return errors.New(buf.String())
}

var alreadyRegisteredMessageTokenStillValidT = template.Must(template.New("").Parse(`
A controller with the same address has already been registered on this client as "{{.ControllerName}}".
You are already logged in as user "{{.LoggedInUserName}}".
To update controller details and login as user "{{.UserName}}":
    1. run 'juju logout'
    2. re-run 'juju register --replace' with your registration string.
`[1:]))

// genAlreadyRegisteredTokenStillValidError generates an error message for the case where the controller is already
// registered, but the registration token is still valid and can be used again.
func genAlreadyRegisteredTokenStillValidError(controller, loggedInUser, user string) error {
	var buf bytes.Buffer
	if err := alreadyRegisteredMessageTokenStillValidT.Execute(
		&buf,
		struct {
			ControllerName   string
			UserName         string
			LoggedInUserName string
		}{ControllerName: controller, UserName: user, LoggedInUserName: loggedInUser},
	); err != nil {
		return err
	}
	return errors.New(buf.String())
}

var alreadyRegisteredPublicMessageTokenStillValidT = template.Must(template.New("").Parse(`
A controller with the same address has already been registered on this client as "{{.ControllerName}}".
You are already logged in as user "{{.LoggedInUserName}}".
To update controller details:
    1. run 'juju logout'
    2. re-run 'juju register --replace' with your registration string.
`[1:]))

// genAlreadyRegisteredPublicTokenStillValidError generates an error message for the case where
// a public controller is already registered, but the registration token is still valid and can be used again.
func genAlreadyRegisteredPublicTokenStillValidError(controller, loggedInUser string) error {
	var buf bytes.Buffer
	if err := alreadyRegisteredPublicMessageTokenStillValidT.Execute(
		&buf,
		struct {
			ControllerName   string
			LoggedInUserName string
		}{ControllerName: controller, LoggedInUserName: loggedInUser},
	); err != nil {
		return err
	}
	return errors.New(buf.String())
}

var replacingLoggedInControllerT = template.Must(template.New("").Parse(`
User "{{.LoggedInUserName}}" is currently logged into controller "{{.ControllerName}}".
Cannot replace a controller we're currently logged into.
To register and replace this controller:
    1. run 'juju logout -c {{.ControllerName}}'
    2. request from your controller admin another registration string, i.e
       output from 'juju change-user-password {{.UserName}} --reset'
    3. re-run 'juju register TOKEN --replace' with the registration string from (2) above.
`[1:]))

func genReplacingLoggedInControllerError(controller, loggedInUser, user string) error {
	var buf bytes.Buffer
	if err := replacingLoggedInControllerT.Execute(&buf, struct {
		ControllerName   string
		UserName         string
		LoggedInUserName string
	}{ControllerName: controller, UserName: user, LoggedInUserName: loggedInUser}); err != nil {
		return err
	}
	return errors.New(buf.String())
}

func controllerUnreachableError(name string, endpoints []string) error {
	return fmt.Errorf("Cannot reach controller %q at: %s."+
		"\nCheck that the controller ip is reachable from your network.",
		name, strings.Join(endpoints, ", "))
}<|MERGE_RESOLUTION|>--- conflicted
+++ resolved
@@ -278,15 +278,9 @@
 
 	// we set up a login provider that will first try to log in using
 	// oauth device flow, failing that it will try to log in using
-<<<<<<< HEAD
 	// user-pass or macaroons.
 	dialOpts.LoginProvider = loginprovider.NewTryInOrderLoginProvider(
 		internallogger.GetLogger("juju.cmd.loginprovider"),
-=======
-	// user-pass and/or macaroons.
-	dialOpts.LoginProvider = loginprovider.NewTryInOrderLoginProvider(
-		loggo.GetLogger("juju.cmd.loginprovider"),
->>>>>>> c913c2ca
 		api.NewClientCredentialsLoginProviderFromEnvironment(
 			func() { supportsOIDCLogin = true },
 		),
@@ -298,11 +292,7 @@
 				sessionToken = t
 			},
 		),
-<<<<<<< HEAD
-		api.NewLegacyLoginProvider(names.UserTag{}, "", "", nil, bclient, cookieURL),
-=======
 		api.NewLegacyLoginProvider(names.UserTag{}, "", "", nil, api.CookieURLFromHost(host)),
->>>>>>> c913c2ca
 	)
 
 	conn, err := c.apiOpen(ctx, &api.Info{
