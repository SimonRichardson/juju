// Copyright 2015 Canonical Ltd.
// Licensed under the AGPLv3, see LICENCE file for details.

package controller

import (
	"bytes"
	"context"
	"fmt"
	"text/template"
	"time"

	"github.com/juju/clock"
	"github.com/juju/collections/transform"
	"github.com/juju/errors"
	"github.com/juju/gnuflag"
	"github.com/juju/names/v6"

	"github.com/juju/juju/api/base"
	"github.com/juju/juju/api/client/modelconfig"
	controllerapi "github.com/juju/juju/api/controller/controller"
	"github.com/juju/juju/api/jujuclient"
	"github.com/juju/juju/caas"
	"github.com/juju/juju/cloud"
	jujucmd "github.com/juju/juju/cmd"
	"github.com/juju/juju/cmd/juju/block"
	"github.com/juju/juju/cmd/modelcmd"
	"github.com/juju/juju/controller"
	"github.com/juju/juju/core/life"
	"github.com/juju/juju/environs"
	environscloudspec "github.com/juju/juju/environs/cloudspec"
	"github.com/juju/juju/environs/config"
	"github.com/juju/juju/internal/cmd"
	"github.com/juju/juju/rpc/params"
)

// NewDestroyCommand returns a command to destroy a controller.
func NewDestroyCommand() cmd.Command {
	cmd := destroyCommand{}
	cmd.environsDestroy = environs.Destroy
	// Even though this command is all about destroying a controller we end up
	// needing environment endpoints so we can fall back to the client destroy
	// environment method. This shouldn't really matter in practice as the
	// user trying to take down the controller will need to have access to the
	// controller environment anyway.
	return modelcmd.WrapController(
		&cmd,
		modelcmd.WrapControllerSkipControllerFlags,
		modelcmd.WrapControllerSkipDefaultController,
	)
}

// destroyCommand destroys the specified controller.
type destroyCommand struct {
	destroyCommandBase
	destroyModels  bool
	destroyStorage bool
	releaseStorage bool
	modelTimeout   time.Duration
	force          bool
	noWait         bool
}

// usageDetails has backticks which we want to keep for markdown processing.
// TODO(cheryl): Do we want the usage, options, examples, and see also text in
// backticks for markdown?
var usageDetails = `
All workload models running on the controller will first
need to be destroyed, either in advance, or by
specifying `[1:] + "`--destroy-all-models`." + `

If there is persistent storage in any of the models managed by the
controller, then you must choose to either destroy or release the
storage, using ` + "`--destroy-storage`" + ` or ` + "`--release-storage`" + ` respectively.

Sometimes, the destruction of a model may fail as Juju encounters errors
that need to be dealt with before that model can be destroyed.
However, at times, there is a need to destroy a controller ignoring
such model errors. In these rare cases, use --force option but note
that --force will also remove all units of any hosted applications, their subordinates
and, potentially, machines without given them the opportunity to shutdown cleanly.

Model destruction is a multi-step process. Under normal circumstances, Juju will not
proceed to the next step until the current step has finished.
However, when using ` + "`--force`" + `, users can also specify ` + "`--no-wait`" + ` to progress through steps
without delay waiting for each step to complete.

WARNING: Passing ` + "`--force`" + ` with ` + "`--model-timeout`" + ` will continue the final destruction without
consideration or respect for clean shutdown or resource cleanup. If ` + "`model-timeout`" + `
elapses with ` + "`--force`" + `, you may have resources left behind that will require
manual cleanup. If ` + "`--force --model-timeout 0`" + ` is passed, the models are brutally
removed with haste. It is recommended to use graceful destroy (without ` + "`--force`" + `, ` + "`--no-wait`" + ` or
` + "`--model-timeout`" + `).

`

const usageExamples = `
Destroy the controller and all models. If there is
persistent storage remaining in any of the models, then
this will prompt you to choose to either destroy or release
the storage.

    juju destroy-controller --destroy-all-models mycontroller

Destroy the controller and all models, destroying
any remaining persistent storage.

    juju destroy-controller --destroy-all-models --destroy-storage

Destroy the controller and all models, releasing
any remaining persistent storage from Juju's control.

    juju destroy-controller --destroy-all-models --release-storage

Destroy the controller and all models, continuing
even if there are operational errors.

    juju destroy-controller --destroy-all-models --force
    juju destroy-controller --destroy-all-models --force --no-wait
`

var usageSummary = `
Destroys a controller.`[1:]

var destroySysMsg = `
This command will destroy the %q controller and all its resources
`[1:]

var destroySysMsgDetails = `
{{- if gt .ModelCount 0}}
 - {{.ModelCount}} model{{if gt .ModelCount 1}}s{{end}} will be destroyed
  - model list:{{range .ModelNames}} "{{.}}"{{end}}
 - {{.MachineCount}} machine{{if gt .MachineCount 1}}s{{end}} will be destroyed
 - {{.ApplicationCount}} application{{if gt .ApplicationCount 1}}s{{end}} will be removed
 {{- if gt (len .ApplicationNames) 0}}
  - application list:{{range .ApplicationNames}} "{{.}}"{{end}}
 {{- end}}
 - {{.FilesystemCount}} filesystem{{if gt .FilesystemCount 1}}s{{end}} and {{.VolumeCount}} volume{{if gt .VolumeCount 1}}s{{end}} will be {{if .ReleaseStorage}}released{{else}}destroyed{{end}}
{{- end}}
`[1:]

// destroyControllerAPI defines the methods on the controller API endpoint
// that the destroy command calls.
type destroyControllerAPI interface {
	Close() error
	HostedModelConfigs(context.Context) ([]controllerapi.HostedConfig, error)
	CloudSpec(context.Context, names.ModelTag) (environscloudspec.CloudSpec, error)
	DestroyController(context.Context, controllerapi.DestroyControllerParams) error
	ListBlockedModels(context.Context) ([]params.ModelBlockInfo, error)
	ModelStatus(ctx context.Context, models ...names.ModelTag) ([]base.ModelStatus, error)
	AllModels(context.Context) ([]base.UserModel, error)
	ControllerConfig(context.Context) (controller.Config, error)
}

type modelConfigAPI interface {
	Close() error
	ModelGet(ctx context.Context) (map[string]interface{}, error)
}

// Info implements Command.Info.
func (c *destroyCommand) Info() *cmd.Info {
	return jujucmd.Info(&cmd.Info{
		Name:     "destroy-controller",
		Args:     "<controller name>",
		Purpose:  usageSummary,
		Doc:      usageDetails,
		Examples: usageExamples,
		SeeAlso: []string{
			"kill-controller",
			"unregister",
		},
	})
}

const unsetTimeout = -1 * time.Second

// SetFlags implements Command.SetFlags.
func (c *destroyCommand) SetFlags(f *gnuflag.FlagSet) {
	c.destroyCommandBase.SetFlags(f)
	f.BoolVar(&c.destroyModels, "destroy-all-models", false, "Destroy all models in the controller")
	f.BoolVar(&c.destroyStorage, "destroy-storage", false, "Destroy all storage instances managed by the controller")
	f.BoolVar(&c.releaseStorage, "release-storage", false, "Release all storage instances from management of the controller, without destroying them")
	f.DurationVar(&c.modelTimeout, "model-timeout", unsetTimeout, "Timeout for each step of force model destruction")
	f.BoolVar(&c.force, "force", false, "Force destroy models ignoring any errors")
	f.BoolVar(&c.noWait, "no-wait", false, "Rush through model destruction without waiting for each individual step to complete")
}

// Init implements Command.Init.
func (c *destroyCommand) Init(args []string) error {
	if c.destroyStorage && c.releaseStorage {
		return errors.New("--destroy-storage and --release-storage cannot both be specified")
	}
	if !c.force && c.modelTimeout >= 0 {
		return errors.New("--model-timeout can only be used with --force (dangerous)")
	}
	return c.destroyCommandBase.Init(args)
}

// getModelNames gets slice of model names from modelData.
func getModelNames(data []modelData) []string {
	return transform.Slice(data, func(f modelData) string {
		return fmt.Sprintf("%s/%s (%s)", f.Qualifier, f.Name, f.Life)
	})
}

// getApplicationNames gets slice of application names from modelData.
func getApplicationNames(data []base.Application) []string {
	return transform.Slice(data, func(app base.Application) string {
		return app.Name
	})
}

// printDestroyWarningDetails prints to stderr the warning with additional info about destroying controller.
func printDestroyWarningDetails(ctx *cmd.Context, modelStatus environmentStatus, releaseStorage bool) error {
	destroyMsgDetailsTmpl := template.New("destroyMsdDetails")
	destroyMsgDetailsTmpl, err := destroyMsgDetailsTmpl.Parse(destroySysMsgDetails)
	if err != nil {
		return errors.Annotate(err, "Destroy controller message template parsing error.")
	}
	_ = destroyMsgDetailsTmpl.Execute(ctx.Stderr, map[string]any{
		"ModelCount":       modelStatus.Controller.HostedModelCount,
		"ModelNames":       getModelNames(modelStatus.Models),
		"MachineCount":     modelStatus.Controller.HostedMachineCount,
		"ApplicationCount": modelStatus.Controller.ApplicationCount - 1, //  -1 not to count controller app itself
		"ApplicationNames": getApplicationNames(modelStatus.Applications),
		"FilesystemCount":  modelStatus.Controller.TotalFilesystemCount,
		"VolumeCount":      modelStatus.Controller.TotalVolumeCount,
		"ReleaseStorage":   releaseStorage,
	})
	return nil
}

// Run implements Command.Run
func (c *destroyCommand) Run(ctx *cmd.Context) error {
	controllerName, err := c.ControllerName()
	if err != nil {
		return errors.Trace(err)
	}
	store := c.ClientStore()

	// Attempt to connect to the API.  If we can't, fail the destroy.  Users will
	// need to use the controller kill command if we can't connect.
	api, err := c.getControllerAPI(ctx)
	if err != nil {
		return c.ensureUserFriendlyErrorLog(errors.Annotate(err, "cannot connect to API"), ctx, nil)
	}
	defer func() { _ = api.Close() }()

	controllerModelConfigAPI, err := c.getControllerModelConfigAPI(ctx)
	if err != nil {
		return fmt.Errorf("cannot connect to model config API: %w", err)
	}
	defer func() { _ = controllerModelConfigAPI.Close() }()

	// Obtain controller environ so we can clean up afterwards.
	controllerEnviron, err := c.getControllerEnviron(ctx, store, controllerName, api, controllerModelConfigAPI)
	if err != nil {
		return errors.Annotate(err, "getting controller environ")
	}

	ctx.Warningf(destroySysMsg, controllerName)
	updateStatus := newTimedStatusUpdater(ctx, api, controllerEnviron.Config().UUID(), clock.WallClock)
	modelStatus := updateStatus(0)

	// check Alive models and --destroy-all-models flag usage
	if !c.destroyModels {
		if err := c.checkNoAliveHostedModels(modelStatus.Models); err != nil {
			return errors.Trace(err)
		}
	}
	// check user has not specified whether storage should be destroyed or released.
	// Make sure there are no filesystems or volumes in the model.
	if !c.destroyStorage && !c.releaseStorage {
		if err := c.checkNoPersistentStorage(modelStatus); err != nil {
			return errors.Trace(err)
		}
	}
	// ask for confirmation after all flag checks
	if c.DestroyConfirmationCommandBase.NeedsConfirmation() {
		if err := printDestroyWarningDetails(ctx, modelStatus, c.releaseStorage); err != nil {
			return errors.Trace(err)
		}
		if err := jujucmd.UserConfirmName(controllerName, "controller", ctx); err != nil {
			return errors.Annotate(err, "controller destruction")
		}
	}

	for {
		// Attempt to destroy the controller.
		ctx.Infof("Destroying controller")
		var hasHostedModels bool
		var hasPersistentStorage bool
		var destroyStorage *bool
		if c.destroyStorage || c.releaseStorage {
			// Set destroyStorage to true or false, if
			// --destroy-storage or --release-storage
			// is specified, respectively.
			destroyStorage = &c.destroyStorage
		}

		var force *bool
		var maxWait *time.Duration
		if c.force {
			force = &c.force
			if c.noWait {
				zeroSec := 0 * time.Second
				maxWait = &zeroSec
			}
		}

		var modelTimeout *time.Duration
		if c.modelTimeout >= 0 {
			modelTimeout = &c.modelTimeout
		}

		err = api.DestroyController(ctx, controllerapi.DestroyControllerParams{
			DestroyModels:  c.destroyModels,
			DestroyStorage: destroyStorage,
			Force:          force,
			MaxWait:        maxWait,
			ModelTimeout:   modelTimeout,
		})
		if err != nil {
			if params.IsCodeHasHostedModels(err) {
				hasHostedModels = true
			} else if params.IsCodeHasPersistentStorage(err) {
				hasPersistentStorage = true
			} else {
				return c.ensureUserFriendlyErrorLog(
					errors.Annotate(err, "cannot destroy controller"),
					ctx, api,
				)
			}
		}

		updateStatus = newTimedStatusUpdater(ctx, api, controllerEnviron.Config().UUID(), clock.WallClock)
		modelStatus = updateStatus(0)
		if !c.destroyModels {
			if err := c.checkNoAliveHostedModels(modelStatus.Models); err != nil {
				return errors.Trace(err)
			}
			if hasHostedModels && !hasUnDeadModels(modelStatus.Models) {
				// When we called DestroyController before, we were
				// informed that there were hosted models remaining.
				// When we checked just now, there were none. We should
				// try destroying again.
				continue
			}
		}
		if !c.destroyStorage && !c.releaseStorage && hasPersistentStorage {
			if err := c.checkNoPersistentStorage(modelStatus); err != nil {
				return errors.Trace(err)
			}
			// When we called DestroyController before, we were
			// informed that there was persistent storage remaining.
			// When we checked just now, there was none. We should
			// try destroying again.
			continue
		}

		// Even if we've not just requested for hosted models to be destroyed,
		// there may be some being destroyed already. We need to wait for them.
		// Check for both undead models and live machines, as machines may be
		// in the controller model.
		ctx.Infof("Waiting for model resources to be reclaimed")
		// wait for 2 seconds to let empty hosted models changed from alive to dying.
		for ; hasUnreclaimedResources(modelStatus); modelStatus = updateStatus(2 * time.Second) {
			ctx.Infof("%s", fmtCtrStatus(modelStatus.Controller))
			for _, model := range modelStatus.Models {
				ctx.Verbosef("%s", fmtModelStatus(model))
			}
		}
		ctx.Infof("All models reclaimed, cleaning up controller machines")
		return c.environsDestroy(controllerName, controllerEnviron, ctx, store)
	}
}

// checkNoAliveHostedModels ensures that the given set of hosted models
// contains none that are Alive. If there are, a message is printed
// out to
func (c *destroyCommand) checkNoAliveHostedModels(models []modelData) error {
	if !hasAliveModels(models) {
		return nil
	}
	// The user did not specify --destroy-all-models,
	// and there are models still alive.
	var buf bytes.Buffer
	for _, model := range models {
		if model.Life != life.Alive {
			continue
		}
		buf.WriteString(fmtModelStatus(model))
		buf.WriteRune('\n')
	}
	controllerName, err := c.ControllerName()
	if err != nil {
		return errors.Trace(err)
	}
	return errors.Errorf(`cannot destroy controller %q

The controller has live models. If you want
to destroy all models in the controller,
run this command again with the --destroy-all-models
option.

Models:
%s`, controllerName, buf.String())
}

// checkNoPersistentStorage ensures that the controller contains
// no persistent storage. If there is any, a message is printed
// out informing the user that they must choose to destroy or
// release the storage.
func (c *destroyCommand) checkNoPersistentStorage(envStatus environmentStatus) error {
	models := append([]modelData{envStatus.Controller.Model}, envStatus.Models...)

	var modelsWithPersistentStorage int
	var persistentVolumesTotal int
	var persistentFilesystemsTotal int
	for _, m := range models {
		if m.PersistentVolumeCount+m.PersistentFilesystemCount == 0 {
			continue
		}
		modelsWithPersistentStorage++
		persistentVolumesTotal += m.PersistentVolumeCount
		persistentFilesystemsTotal += m.PersistentFilesystemCount
	}

	var buf bytes.Buffer
	if n := persistentVolumesTotal; n > 0 {
		fmt.Fprintf(&buf, "%d volume", n)
		if n > 1 {
			buf.WriteRune('s')
		}
		if persistentFilesystemsTotal > 0 {
			buf.WriteString(" and ")
		}
	}
	if n := persistentFilesystemsTotal; n > 0 {
		fmt.Fprintf(&buf, "%d filesystem", n)
		if n > 1 {
			buf.WriteRune('s')
		}
	}
	buf.WriteRune(' ')
	if n := modelsWithPersistentStorage; n == 0 {
		return nil
	} else if n == 1 {
		buf.WriteString("in 1 model")
	} else {
		fmt.Fprintf(&buf, "across %d models", n)
	}

	controllerName, err := c.ControllerName()
	if err != nil {
		return errors.Trace(err)
	}

	return errors.Errorf(`cannot destroy controller %q

The controller has persistent storage remaining:
	%s

To destroy the storage, run the destroy-controller
command again with the "--destroy-storage" option.

To release the storage from Juju's management
without destroying it, use the "--release-storage"
option instead. The storage can then be imported
into another Juju model.

`, controllerName, buf.String())
}

// ensureUserFriendlyErrorLog ensures that error will be logged and displayed
// in a user-friendly manner with readable and digestable error message.
func (c *destroyCommand) ensureUserFriendlyErrorLog(destroyErr error, ctx *cmd.Context, api destroyControllerAPI) error {
	if destroyErr == nil {
		return nil
	}
	if params.IsCodeOperationBlocked(destroyErr) {
		logger.Errorf(context.TODO(), destroyControllerBlockedMsg)
		if api != nil {
			models, err := api.ListBlockedModels(ctx)
			out := &bytes.Buffer{}
			if err == nil {
				var info interface{}
				info, err = block.FormatModelBlockInfo(models)
				if err != nil {
					return errors.Trace(err)
				}
				err = block.FormatTabularBlockedModels(out, info)
			}
			if err != nil {
				logger.Errorf(context.TODO(), "Unable to list models: %s", err)
				return cmd.ErrSilent
			}
			ctx.Infof("%s", out.String())
		}
		return cmd.ErrSilent
	}
	controllerName, err := c.ControllerName()
	if err != nil {
		return errors.Trace(err)
	}
	logger.Errorf(context.TODO(), stdFailureMsg, controllerName)
	return destroyErr
}

const destroyControllerBlockedMsg = `there are models with disabled commands preventing controller destruction

To enable controller destruction, please run:

    juju enable-destroy-controller

`

// TODO(axw) this should only be printed out if we couldn't
// connect to the controller.
const stdFailureMsg = `failed to destroy controller %q

If the controller is unusable, then you may run

    juju kill-controller

to forcibly destroy the controller. Upon doing so, review
your cloud provider console for any resources that need
to be cleaned up.

`

// destroyCommandBase provides common attributes and methods that both the controller
// destroy and controller kill commands require.
type destroyCommandBase struct {
	modelcmd.ControllerCommandBase
	modelcmd.DestroyConfirmationCommandBase

	// The following fields are for mocking out
	// api behavior for testing.
	api    destroyControllerAPI
	apierr error

	controllerModelConfigAPI modelConfigAPI

	environsDestroy func(string, environs.ControllerDestroyer, context.Context, jujuclient.ControllerStore) error
}

func (c *destroyCommandBase) getControllerAPI(ctx context.Context) (destroyControllerAPI, error) {
	// Note that some tests set c.api to a non-nil value
	// even when c.apierr is non-nil, hence the separate test.
	if c.apierr != nil {
		return nil, c.apierr
	}
	if c.api != nil {
		return c.api, nil
	}
	root, err := c.NewAPIRoot(ctx)
	if err != nil {
		return nil, errors.Trace(err)
	}
	return controllerapi.NewClient(root), nil
}

func (c *destroyCommandBase) getControllerModelConfigAPI(ctx context.Context) (modelConfigAPI, error) {
	if c.controllerModelConfigAPI != nil {
		return c.controllerModelConfigAPI, nil
	}
	root, err := c.NewAPIRoot(ctx)
	if err != nil {
		return nil, errors.Trace(err)
	}
	return modelconfig.NewClient(root), nil
}

// SetFlags implements Command.SetFlags.
func (c *destroyCommandBase) SetFlags(f *gnuflag.FlagSet) {
	c.ControllerCommandBase.SetFlags(f)
	c.DestroyConfirmationCommandBase.SetFlags(f)
}

// Init implements Command.Init.
func (c *destroyCommandBase) Init(args []string) error {
	switch len(args) {
	case 0:
		return errors.New("no controller specified")
	case 1:
		return c.SetControllerName(args[0], false)
	default:
		return cmd.CheckEmpty(args[1:])
	}
}

// getControllerEnviron returns the Environ for the controller model.
//
// getControllerEnviron gets the information required to get the
// Environ by first checking the config store, then querying the
// API if the information is not in the store.
func (c *destroyCommandBase) getControllerEnviron(
	ctx *cmd.Context,
	store jujuclient.ClientStore,
	controllerName string,
	sysAPI destroyControllerAPI,
	controllerModelConfigAPI modelConfigAPI,
) (environs.BootstrapEnviron, error) {
	// TODO: (hml) 2018-08-01
	// We should try to destroy via the API first, from store is a
	// fall back position.
	env, err := c.getControllerEnvironFromStore(ctx, store, controllerName)
	if errors.Is(err, errors.NotFound) {
		return c.getControllerEnvironFromAPI(ctx, sysAPI, controllerModelConfigAPI)
	} else if err != nil {
		return nil, errors.Annotate(err, "getting environ using bootstrap config from client store")
	}
	return env, nil
}

func (c *destroyCommandBase) getControllerCloudSpecFromStore(
	ctx *cmd.Context,
	store jujuclient.ClientStore,
	controllerName string,
) (environscloudspec.CloudSpec, error) {
	_, spec, _, err := modelcmd.NewGetBootstrapConfigParamsFunc(
		ctx, store, environs.GlobalProviderRegistry(),
	)(controllerName)
	if err != nil {
		return environscloudspec.CloudSpec{}, errors.Trace(err)
	}

	return *spec, nil
}

func (c *destroyCommandBase) getControllerEnvironFromStore(
	ctx *cmd.Context,
	store jujuclient.ClientStore,
	controllerName string,
) (environs.BootstrapEnviron, error) {
	bootstrapConfig, spec, cfg, err := modelcmd.NewGetBootstrapConfigParamsFunc(
		ctx, store, environs.GlobalProviderRegistry(),
	)(controllerName)
	if err != nil {
		return nil, errors.Trace(err)
	}
	provider, err := environs.Provider(bootstrapConfig.CloudType)
	if err != nil {
		return nil, errors.Trace(err)
	}
	err = provider.ValidateCloud(ctx, *spec)
	if err != nil {
		return nil, errors.Trace(err)
	}
	ctrlUUID, err := c.ControllerUUID(store, controllerName)
	if err != nil {
		return nil, errors.Trace(err)
	}

	openParams := environs.OpenParams{
		ControllerUUID: ctrlUUID,
		Cloud:          *spec,
		Config:         cfg,
	}
	if cloud.CloudTypeIsCAAS(bootstrapConfig.CloudType) {
		return caas.New(ctx, openParams, environs.NoopCredentialInvalidator())
	}
	return environs.New(ctx, openParams, environs.NoopCredentialInvalidator())
}

func (c *destroyCommandBase) getControllerEnvironFromAPI(
	ctx context.Context,
	api destroyControllerAPI,
	controllerModelConfigAPI modelConfigAPI,
) (environs.BootstrapEnviron, error) {
	if api == nil {
		return nil, errors.New(
			"unable to get bootstrap information from client store or API",
		)
	}
	attrs, err := controllerModelConfigAPI.ModelGet(ctx)
	if err != nil {
		return nil, errors.Annotate(err, "getting model config from API")
	}
	cfg, err := config.New(config.NoDefaults, attrs)
	if err != nil {
		return nil, errors.Trace(err)
	}
	cloudSpec, err := api.CloudSpec(ctx, names.NewModelTag(cfg.UUID()))
	if err != nil {
		return nil, errors.Annotate(err, "getting cloud spec from API")
	}
	ctrlCfg, err := api.ControllerConfig(ctx)
	if err != nil {
		return nil, errors.Annotate(err, "getting controller config from API")
	}
<<<<<<< HEAD
	return environs.New(ctx, environs.OpenParams{
=======
	if cloud.CloudTypeIsCAAS(cloudSpec.Type) {
		return caas.New(stdcontext.TODO(), environs.OpenParams{
			ControllerUUID: ctrlCfg.ControllerUUID(),
			Cloud:          cloudSpec,
			Config:         cfg,
		})
	}
	return environs.New(stdcontext.TODO(), environs.OpenParams{
>>>>>>> 17876b91
		ControllerUUID: ctrlCfg.ControllerUUID(),
		Cloud:          cloudSpec,
		Config:         cfg,
	}, environs.NoopCredentialInvalidator())
}<|MERGE_RESOLUTION|>--- conflicted
+++ resolved
@@ -690,18 +690,14 @@
 	if err != nil {
 		return nil, errors.Annotate(err, "getting controller config from API")
 	}
-<<<<<<< HEAD
-	return environs.New(ctx, environs.OpenParams{
-=======
 	if cloud.CloudTypeIsCAAS(cloudSpec.Type) {
-		return caas.New(stdcontext.TODO(), environs.OpenParams{
+		return caas.New(ctx, environs.OpenParams{
 			ControllerUUID: ctrlCfg.ControllerUUID(),
 			Cloud:          cloudSpec,
 			Config:         cfg,
-		})
-	}
-	return environs.New(stdcontext.TODO(), environs.OpenParams{
->>>>>>> 17876b91
+		}, environs.NoopCredentialInvalidator())
+	}
+	return environs.New(ctx, environs.OpenParams{
 		ControllerUUID: ctrlCfg.ControllerUUID(),
 		Cloud:          cloudSpec,
 		Config:         cfg,
