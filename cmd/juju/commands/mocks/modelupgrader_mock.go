--- conflicted
+++ resolved
@@ -41,23 +41,6 @@
 	return m.recorder
 }
 
-<<<<<<< HEAD
-=======
-// AbortModelUpgrade mocks base method.
-func (m *MockModelUpgraderAPI) AbortModelUpgrade(arg0 string) error {
-	m.ctrl.T.Helper()
-	ret := m.ctrl.Call(m, "AbortModelUpgrade", arg0)
-	ret0, _ := ret[0].(error)
-	return ret0
-}
-
-// AbortModelUpgrade indicates an expected call of AbortModelUpgrade.
-func (mr *MockModelUpgraderAPIMockRecorder) AbortModelUpgrade(arg0 any) *gomock.Call {
-	mr.mock.ctrl.T.Helper()
-	return mr.mock.ctrl.RecordCallWithMethodType(mr.mock, "AbortModelUpgrade", reflect.TypeOf((*MockModelUpgraderAPI)(nil).AbortModelUpgrade), arg0)
-}
-
->>>>>>> 985d5a51
 // Close mocks base method.
 func (m *MockModelUpgraderAPI) Close() error {
 	m.ctrl.T.Helper()
