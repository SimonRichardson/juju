// Copyright 2020 Canonical Ltd.
// Licensed under the AGPLv3, see LICENCE file for details.

package action_test

import (
	"bytes"
	"errors"
	"strings"
	"sync"
	"time"

	"github.com/juju/clock"
	"github.com/juju/cmd"
	"github.com/juju/cmd/cmdtesting"
<<<<<<< HEAD
	"github.com/juju/names/v4"
	jc "github.com/juju/testing/checkers"
=======
>>>>>>> 6836b156
	gc "gopkg.in/check.v1"

	actionapi "github.com/juju/juju/api/action"
	"github.com/juju/juju/cmd/juju/action"
	"github.com/juju/juju/testing"
)

type ShowOperationSuite struct {
	BaseActionSuite
}

var _ = gc.Suite(&ShowOperationSuite{})

func (s *ShowOperationSuite) SetUpTest(c *gc.C) {
	s.BaseActionSuite.SetUpTest(c)
}

func (s *ShowOperationSuite) TestInit(c *gc.C) {
	tests := []struct {
		should      string
		args        []string
		expectError string
	}{{
		should:      "fail with missing arg",
		args:        []string{},
		expectError: "no operation ID specified",
	}, {
		should:      "fail with multiple args",
		args:        []string{"12345", "54321"},
		expectError: `unrecognized args: \["54321"\]`,
	}, {
		should:      "fail with both wait and watch",
		args:        []string{"--wait", "0s", "--watch"},
		expectError: `specify either --watch or --wait but not both`,
	}, {
		should:      "invalid wait time",
		args:        []string{"--wait", "not-a-duration-at-all"},
		expectError: `.*time: invalid duration "?not-a-duration-at-all"?`,
	}}

	for i, t := range tests {
		for _, modelFlag := range s.modelFlags {
			c.Logf("test %d: it should %s: juju show-operation %s", i,
				t.should, strings.Join(t.args, " "))
			cmd, _ := action.NewShowOperationCommandForTest(s.store, s.clock)
			args := append([]string{modelFlag, "admin"}, t.args...)
			err := cmdtesting.InitCommand(cmd, args)
			if t.expectError != "" {
				c.Check(err, gc.ErrorMatches, t.expectError)
			}
		}
	}
}

const operationId = "666"

func (s *ShowOperationSuite) TestRun(c *gc.C) {
	tests := []struct {
		should            string
		withClientWait    string
		withClientQueryID string
		withAPIDelay      time.Duration
		withAPITimeout    time.Duration
<<<<<<< HEAD
		withTicks         int
		withAPIResponse   []params.OperationResult
=======
		withAPIResponse   actionapi.Operations
>>>>>>> 6836b156
		withAPIError      string
		withFormat        string
		expectedErr       string
		expectedOutput    string
		watch             bool
	}{{
		should:            "timeout if result never comes",
		withClientWait:    "2s",
		withAPIDelay:      3 * time.Second,
		withAPITimeout:    5 * time.Second,
		withTicks:         1,
		withClientQueryID: operationId,
		withAPIResponse: actionapi.Operations{
			Operations: []actionapi.Operation{{
				ID:     operationId,
				Status: "running",
			}},
		},
		expectedErr: "timeout reached",
		expectedOutput: `
status: pending
timing:
  enqueued: 2015-02-14 08:13:00 +0000 UTC
  started: 2015-02-14 08:15:00 +0000 UTC
`[1:],
	}, {
		should:            "pass api error through properly",
		withClientQueryID: operationId,
		withAPITimeout:    1 * time.Second,
		withAPIError:      "api call error",
		expectedErr:       "api call error",
	}, {
		should:            "fail with id not found",
		withClientQueryID: operationId,
		withAPITimeout:    1 * time.Second,
		expectedErr:       `operation "` + operationId + `" not found`,
	}, {
		should:            "pass through an error from the API server",
		withClientQueryID: operationId,
		withAPITimeout:    1 * time.Second,
		withAPIResponse: actionapi.Operations{
			Operations: []actionapi.Operation{{
				ID:      operationId,
				Summary: "an operation",
				Status:  "failed",
				Error:   errors.New("an apiserver error"),
			}},
		},
		expectedOutput: `
summary: an operation
status: failed
error: an apiserver error
`[1:],
	}, {
		should:            "only return once status is no longer running or pending",
		withAPIDelay:      1 * time.Second,
		withClientWait:    "10s",
		withClientQueryID: operationId,
		withAPITimeout:    3 * time.Second,
<<<<<<< HEAD
		withTicks:         2,
		withAPIResponse: []params.OperationResult{{
			OperationTag: names.NewOperationTag(operationId).String(),
			Status:       "running",
			Actions: []params.ActionResult{{
				Output: map[string]interface{}{
					"foo": map[string]interface{}{
						"bar": "baz",
=======
		withAPIResponse: actionapi.Operations{
			Operations: []actionapi.Operation{{
				ID:     operationId,
				Status: "running",
				Actions: []actionapi.ActionResult{{
					Output: map[string]interface{}{
						"foo": map[string]interface{}{
							"bar": "baz",
						},
>>>>>>> 6836b156
					},
				}},
				Enqueued: time.Date(2015, time.February, 14, 8, 13, 0, 0, time.UTC),
				Started:  time.Date(2015, time.February, 14, 8, 15, 0, 0, time.UTC),
			}},
		},
		expectedErr: "test timed out before wait time",
	}, {
		should:            "pretty-print operation output",
		withClientQueryID: operationId,
		withAPITimeout:    1 * time.Second,
		withAPIResponse: actionapi.Operations{
			Operations: []actionapi.Operation{{
				ID:      operationId,
				Summary: "an operation",
				Status:  "complete",
				Actions: []actionapi.ActionResult{{
					Action: &actionapi.Action{
						ID:         "69",
						Receiver:   "foo/0",
						Name:       "backup",
						Parameters: map[string]interface{}{"hello": "world"},
					},
					Status:  "completed",
					Message: "oh dear",
					Output: map[string]interface{}{
						"foo": map[string]interface{}{
							"bar": "baz",
						},
					},
				}},
				Enqueued:  time.Date(2015, time.February, 14, 8, 13, 0, 0, time.UTC),
				Started:   time.Date(2015, time.February, 14, 8, 15, 0, 0, time.UTC),
				Completed: time.Date(2015, time.February, 14, 8, 15, 30, 0, time.UTC),
			}},
		},
		expectedOutput: `
summary: an operation
status: complete
action:
  name: backup
  parameters:
    hello: world
timing:
  enqueued: 2015-02-14 08:13:00 +0000 UTC
  started: 2015-02-14 08:15:00 +0000 UTC
  completed: 2015-02-14 08:15:30 +0000 UTC
tasks:
  "69":
    host: foo/0
    status: completed
    message: oh dear
    results:
      foo:
        bar: baz
`[1:],
	}, {
		should:            "pretty-print action output with no completed time",
		withClientQueryID: operationId,
		withClientWait:    "1s",
		withAPITimeout:    2 * time.Second,
<<<<<<< HEAD
		withTicks:         1,
		withAPIResponse: []params.OperationResult{{
			OperationTag: names.NewOperationTag(operationId).String(),
			Summary:      "an operation",
			Status:       "pending",
			Actions: []params.ActionResult{{
				Action: &params.Action{
					Tag:        names.NewActionTag("69").String(),
					Receiver:   "foo/0",
					Name:       "backup",
					Parameters: map[string]interface{}{"hello": "world"},
				},
=======
		withAPIResponse: actionapi.Operations{
			Operations: []actionapi.Operation{{
				ID:      operationId,
				Summary: "an operation",
>>>>>>> 6836b156
				Status:  "pending",
				Actions: []actionapi.ActionResult{{
					Action: &actionapi.Action{
						ID:         "69",
						Receiver:   "foo/0",
						Name:       "backup",
						Parameters: map[string]interface{}{"hello": "world"},
					},
					Status:  "pending",
					Message: "oh dear",
					Output: map[string]interface{}{
						"foo": map[string]interface{}{
							"bar": "baz",
						},
					},
				}},
				Enqueued: time.Date(2015, time.February, 14, 8, 13, 0, 0, time.UTC),
				Started:  time.Date(2015, time.February, 14, 8, 15, 0, 0, time.UTC),
			}},
		},
		expectedErr: "timeout reached",
		expectedOutput: `
summary: an operation
status: complete
action:
  name: backup
  parameters:
    hello: world
timing:
  enqueued: 2015-02-14 08:13:00 +0000 UTC
  started: 2015-02-14 08:15:00 +0000 UTC
tasks:
  "69":
    host: foo/0
    status: completed
    message: oh dear
    results:
      foo:
        bar: baz
`[1:],
	}, {
		should:            "set an appropriate timer and wait, get a result",
		withClientQueryID: operationId,
		withAPITimeout:    5 * time.Second,
		withClientWait:    "3s",
		withAPIDelay:      1 * time.Second,
<<<<<<< HEAD
		withTicks:         1,
		withAPIResponse: []params.OperationResult{{
			OperationTag: names.NewOperationTag(operationId).String(),
			Summary:      "an operation",
			Status:       "completed",
			Actions: []params.ActionResult{{
				Action: &params.Action{
					Tag:      names.NewActionTag("69").String(),
					Name:     "backup",
					Receiver: "foo/0",
				},
				Status: "completed",
				Output: map[string]interface{}{
					"foo": map[string]interface{}{
						"bar": "baz",
=======
		withAPIResponse: actionapi.Operations{
			Operations: []actionapi.Operation{{
				ID:      operationId,
				Summary: "an operation",
				Status:  "completed",
				Actions: []actionapi.ActionResult{{
					Action: &actionapi.Action{
						ID:       "69",
						Name:     "backup",
						Receiver: "foo/0",
>>>>>>> 6836b156
					},
					Status: "completed",
					Output: map[string]interface{}{
						"foo": map[string]interface{}{
							"bar": "baz",
						},
					},
				}},
				Enqueued:  time.Date(2015, time.February, 14, 8, 13, 0, 0, time.UTC),
				Completed: time.Date(2015, time.February, 14, 8, 15, 30, 0, time.UTC),
			}},
		},
		expectedOutput: `
summary: an operation
status: completed
action:
  name: backup
  parameters: {}
timing:
  enqueued: 2015-02-14 08:13:00 +0000 UTC
  completed: 2015-02-14 08:15:30 +0000 UTC
tasks:
  "69":
    host: foo/0
    status: completed
    results:
      foo:
        bar: baz
`[1:],
	}, {
		should:            "watch, wait, get a result",
		withClientQueryID: operationId,
		watch:             true,
		withAPIResponse: actionapi.Operations{
			Operations: []actionapi.Operation{{
				ID:        operationId,
				Summary:   "an operation",
				Status:    "completed",
				Enqueued:  time.Date(2015, time.February, 14, 8, 13, 0, 0, time.UTC),
				Completed: time.Date(2015, time.February, 14, 8, 15, 30, 0, time.UTC),
			}},
		},
		expectedOutput: `
summary: an operation
status: completed
timing:
  enqueued: 2015-02-14 08:13:00 +0000 UTC
  completed: 2015-02-14 08:15:30 +0000 UTC
`[1:],
	}}

	for i, t := range tests {
		for _, modelFlag := range s.modelFlags {
			c.Logf("test %d (model option %v): should %s", i, modelFlag, t.should)
			s.clock = testClock()
			fakeClient := s.makeFakeClient(
				t.withAPIDelay,
				t.withAPITimeout,
				t.withAPIResponse,
<<<<<<< HEAD
=======
				map[string][]actionapi.ActionResult{},
>>>>>>> 6836b156
				t.withAPIError,
			)

			numExpectedTimers := 0
			// Ensure the api timeout timer is registered.
			if t.withAPITimeout > 0 {
				numExpectedTimers++
			}
			// And the api delay timer.
			if t.withAPIDelay > 0 {
				numExpectedTimers++
			}
			err := s.clock.WaitAdvance(0*time.Second, testing.ShortWait, numExpectedTimers)
			c.Assert(err, jc.ErrorIsNil)

			// Ensure the cmd max wait timer is registered. But this only happens
			// during Run() so check for it later.
			if t.withClientWait != "" {
				numExpectedTimers++
			}

			s.testRunHelper(
				c,
				fakeClient,
				t.expectedErr,
				t.expectedOutput,
				t.withFormat,
				t.withClientWait,
				t.withClientQueryID,
				modelFlag,
				t.watch,
				t.withTicks,
				numExpectedTimers,
			)
		}
	}
}

func (s *ShowOperationSuite) testRunHelper(c *gc.C, client *fakeAPIClient,
	expectedErr, expectedOutput, format, wait, query, modelFlag string,
	watch bool, numTicks int, numExpectedTimers int,
) {
	unpatch := s.patchAPIClient(client)
	defer unpatch()
	args := append([]string{modelFlag, "admin"}, query, "--utc")
	if wait != "" {
		args = append(args, "--wait", wait)
	}
	if format != "" {
		args = append(args, "--format", format)
	}
	if watch {
		args = append(args, "--watch")
	}

	runCmd, _ := action.NewShowOperationCommandForTest(s.store, s.clock)

	var (
		wg  sync.WaitGroup
		ctx *cmd.Context
		err error
	)
	wg.Add(1)
	go func() {
		defer wg.Done()
		ctx, err = cmdtesting.RunCommand(c, runCmd, args...)
	}()

	if numTicks > 0 {
		numExpectedTimers += 1
	}
	for t := 0; t < numTicks; t++ {
		err2 := s.clock.WaitAdvance(2*time.Second, testing.ShortWait, numExpectedTimers)
		c.Assert(err2, jc.ErrorIsNil)
		numExpectedTimers--
	}
	wg.Wait()

	if expectedErr != "" {
		c.Check(err, gc.ErrorMatches, expectedErr)
	} else {
		c.Assert(err, gc.IsNil)
		c.Check(ctx.Stdout.(*bytes.Buffer).String(), gc.Equals, expectedOutput)
	}
}

func (s *ShowOperationSuite) makeFakeClient(
	delay, timeout time.Duration,
<<<<<<< HEAD
	response []params.OperationResult,
=======
	response actionapi.Operations,
	actionsByNames map[string][]actionapi.ActionResult,
>>>>>>> 6836b156
	errStr string,
) *fakeAPIClient {
	var delayTimer clock.Timer
	if delay != 0 {
		delayTimer = s.clock.NewTimer(delay)
	}
	client := &fakeAPIClient{
		delay:            delayTimer,
		timeout:          s.clock.NewTimer(timeout),
		operationResults: response,
	}
	if errStr != "" {
		client.apiErr = errors.New(errStr)
	}
	return client
}<|MERGE_RESOLUTION|>--- conflicted
+++ resolved
@@ -13,11 +13,7 @@
 	"github.com/juju/clock"
 	"github.com/juju/cmd"
 	"github.com/juju/cmd/cmdtesting"
-<<<<<<< HEAD
-	"github.com/juju/names/v4"
 	jc "github.com/juju/testing/checkers"
-=======
->>>>>>> 6836b156
 	gc "gopkg.in/check.v1"
 
 	actionapi "github.com/juju/juju/api/action"
@@ -81,12 +77,8 @@
 		withClientQueryID string
 		withAPIDelay      time.Duration
 		withAPITimeout    time.Duration
-<<<<<<< HEAD
+		withAPIResponse   actionapi.Operations
 		withTicks         int
-		withAPIResponse   []params.OperationResult
-=======
-		withAPIResponse   actionapi.Operations
->>>>>>> 6836b156
 		withAPIError      string
 		withFormat        string
 		expectedErr       string
@@ -146,16 +138,7 @@
 		withClientWait:    "10s",
 		withClientQueryID: operationId,
 		withAPITimeout:    3 * time.Second,
-<<<<<<< HEAD
 		withTicks:         2,
-		withAPIResponse: []params.OperationResult{{
-			OperationTag: names.NewOperationTag(operationId).String(),
-			Status:       "running",
-			Actions: []params.ActionResult{{
-				Output: map[string]interface{}{
-					"foo": map[string]interface{}{
-						"bar": "baz",
-=======
 		withAPIResponse: actionapi.Operations{
 			Operations: []actionapi.Operation{{
 				ID:     operationId,
@@ -165,7 +148,6 @@
 						"foo": map[string]interface{}{
 							"bar": "baz",
 						},
->>>>>>> 6836b156
 					},
 				}},
 				Enqueued: time.Date(2015, time.February, 14, 8, 13, 0, 0, time.UTC),
@@ -227,25 +209,11 @@
 		withClientQueryID: operationId,
 		withClientWait:    "1s",
 		withAPITimeout:    2 * time.Second,
-<<<<<<< HEAD
 		withTicks:         1,
-		withAPIResponse: []params.OperationResult{{
-			OperationTag: names.NewOperationTag(operationId).String(),
-			Summary:      "an operation",
-			Status:       "pending",
-			Actions: []params.ActionResult{{
-				Action: &params.Action{
-					Tag:        names.NewActionTag("69").String(),
-					Receiver:   "foo/0",
-					Name:       "backup",
-					Parameters: map[string]interface{}{"hello": "world"},
-				},
-=======
 		withAPIResponse: actionapi.Operations{
 			Operations: []actionapi.Operation{{
 				ID:      operationId,
 				Summary: "an operation",
->>>>>>> 6836b156
 				Status:  "pending",
 				Actions: []actionapi.ActionResult{{
 					Action: &actionapi.Action{
@@ -292,23 +260,7 @@
 		withAPITimeout:    5 * time.Second,
 		withClientWait:    "3s",
 		withAPIDelay:      1 * time.Second,
-<<<<<<< HEAD
 		withTicks:         1,
-		withAPIResponse: []params.OperationResult{{
-			OperationTag: names.NewOperationTag(operationId).String(),
-			Summary:      "an operation",
-			Status:       "completed",
-			Actions: []params.ActionResult{{
-				Action: &params.Action{
-					Tag:      names.NewActionTag("69").String(),
-					Name:     "backup",
-					Receiver: "foo/0",
-				},
-				Status: "completed",
-				Output: map[string]interface{}{
-					"foo": map[string]interface{}{
-						"bar": "baz",
-=======
 		withAPIResponse: actionapi.Operations{
 			Operations: []actionapi.Operation{{
 				ID:      operationId,
@@ -319,7 +271,6 @@
 						ID:       "69",
 						Name:     "backup",
 						Receiver: "foo/0",
->>>>>>> 6836b156
 					},
 					Status: "completed",
 					Output: map[string]interface{}{
@@ -379,10 +330,6 @@
 				t.withAPIDelay,
 				t.withAPITimeout,
 				t.withAPIResponse,
-<<<<<<< HEAD
-=======
-				map[string][]actionapi.ActionResult{},
->>>>>>> 6836b156
 				t.withAPIError,
 			)
 
@@ -471,12 +418,7 @@
 
 func (s *ShowOperationSuite) makeFakeClient(
 	delay, timeout time.Duration,
-<<<<<<< HEAD
-	response []params.OperationResult,
-=======
 	response actionapi.Operations,
-	actionsByNames map[string][]actionapi.ActionResult,
->>>>>>> 6836b156
 	errStr string,
 ) *fakeAPIClient {
 	var delayTimer clock.Timer
