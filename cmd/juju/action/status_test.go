// Copyright 2014-2015 Canonical Ltd.
// Licensed under the AGPLv3, see LICENCE file for details.

package action_test

import (
	"bytes"
	"time"

	"github.com/juju/cmd"
	jc "github.com/juju/testing/checkers"
	gc "gopkg.in/check.v1"

	"github.com/juju/juju/apiserver/params"
	"github.com/juju/juju/cmd/juju/action"
	"github.com/juju/juju/testing"
)

type StatusSuite struct {
	BaseActionSuite
	subcommand cmd.Command
}

var _ = gc.Suite(&StatusSuite{})

func (s *StatusSuite) SetUpTest(c *gc.C) {
	s.BaseActionSuite.SetUpTest(c)
	s.subcommand, _ = action.NewStatusCommandForTest(s.store)
}

/*func (s *StatusSuite) TestHelp(c *gc.C) {
	s.checkHelp(c, s.subcommand)
}*/

func (s *StatusSuite) TestRun(c *gc.C) {
	prefix := "deadbeef"
	fakeid := prefix + "-0000-4000-8000-feedfacebeef"
	fakeid2 := prefix + "-0001-4000-8000-feedfacebeef"
	faketag := "action-" + fakeid
	faketag2 := "action-" + fakeid2

	emptyArgs := []string{}
	emptyPrefixArgs := []string{}
	prefixArgs := []string{prefix}
	result1 := []params.ActionResult{{Status: "some-random-status"}}
	result2 := []params.ActionResult{{Status: "a status"}, {Status: "another status"}}

	errNotFound := "no actions found"
	errNotFoundForPrefix := `no actions found matching prefix "` + prefix + `"`
	errFoundTagButNoResults := `identifier "` + prefix + `" matched action\(s\) \[.*\], but found no results`

	tests := []statusTestCase{
		{expectError: errNotFound},
		{args: emptyArgs, expectError: errNotFound},
		{args: emptyArgs, tags: tagsForIdPrefix("", faketag, faketag2), results: result2},
		{args: emptyPrefixArgs, expectError: errNotFound},
		{args: emptyPrefixArgs, tags: tagsForIdPrefix("", faketag, faketag2), results: result2},
		{args: prefixArgs, expectError: errNotFoundForPrefix},
		{args: prefixArgs, expectError: errNotFoundForPrefix, tags: tagsForIdPrefix(prefix)},
		{args: prefixArgs, expectError: errNotFoundForPrefix, tags: tagsForIdPrefix(prefix, "bb", "bc")},
		{args: prefixArgs, expectError: errFoundTagButNoResults, tags: tagsForIdPrefix(prefix, faketag, faketag2)},
		{args: prefixArgs, expectError: errFoundTagButNoResults, tags: tagsForIdPrefix(prefix, faketag)},
		{args: prefixArgs, tags: tagsForIdPrefix(prefix, faketag), results: result1},
		{args: prefixArgs, tags: tagsForIdPrefix(prefix, faketag, faketag2), results: result2},
	}

	for i, test := range tests {
		c.Logf("iteration %d, test case %+v", i, test)
		s.runTestCase(c, test)
	}
}

func (s *StatusSuite) runTestCase(c *gc.C, tc statusTestCase) {
	for _, modelFlag := range s.modelFlags {
		fakeClient := makeFakeClient(
			0*time.Second, // No API delay
			5*time.Second, // 5 second test timeout
			tc.tags,
			tc.results,
			"", // No API error
		)

		restore := s.patchAPIClient(fakeClient)
		defer restore()

<<<<<<< HEAD
		s.subcommand, _ = action.NewStatusCommandForTest(s.store)
		args := append([]string{modelFlag, "dummymodel"}, tc.args...)
=======
		s.subcommand, _ = action.NewStatusCommand(s.store)
		args := append([]string{modelFlag, "admin"}, tc.args...)
>>>>>>> 984f3263
		ctx, err := testing.RunCommand(c, s.subcommand, args...)
		if tc.expectError == "" {
			c.Assert(err, jc.ErrorIsNil)
		} else {
			c.Assert(err, gc.ErrorMatches, tc.expectError)
		}
		if len(tc.results) > 0 {
			buf, err := cmd.DefaultFormatters["yaml"](action.ActionResultsToMap(tc.results))
			c.Check(err, jc.ErrorIsNil)
			c.Check(ctx.Stdout.(*bytes.Buffer).String(), gc.Equals, string(buf)+"\n")
			c.Check(ctx.Stderr.(*bytes.Buffer).String(), gc.Equals, "")
		}
	}
}

type statusTestCase struct {
	args        []string
	expectError string
	tags        params.FindTagsResults
	results     []params.ActionResult
}<|MERGE_RESOLUTION|>--- conflicted
+++ resolved
@@ -83,13 +83,8 @@
 		restore := s.patchAPIClient(fakeClient)
 		defer restore()
 
-<<<<<<< HEAD
 		s.subcommand, _ = action.NewStatusCommandForTest(s.store)
-		args := append([]string{modelFlag, "dummymodel"}, tc.args...)
-=======
-		s.subcommand, _ = action.NewStatusCommand(s.store)
 		args := append([]string{modelFlag, "admin"}, tc.args...)
->>>>>>> 984f3263
 		ctx, err := testing.RunCommand(c, s.subcommand, args...)
 		if tc.expectError == "" {
 			c.Assert(err, jc.ErrorIsNil)
