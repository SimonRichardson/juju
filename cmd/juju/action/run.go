--- conflicted
+++ resolved
@@ -33,27 +33,14 @@
 // runCommand enqueues an Action for running on the given unit with given
 // params
 type runCommand struct {
-<<<<<<< HEAD
 	runCommandBase
+	ActionCommandBase
 	unitReceivers []string
 	actionName    string
 	paramsYAML    cmd.FileVar
 	parseStrings  bool
 	args          [][]string
-=======
-	ActionCommandBase
-	api               APIClient
-	unitReceivers     []string
-	actionName        string
-	paramsYAML        cmd.FileVar
-	parseStrings      bool
-	background        bool
-	maxWait           time.Duration
-	out               cmd.Output
-	args              [][]string
-	utc               bool
-	logMessageHandler func(*cmd.Context, string)
->>>>>>> 22559093
+	api           APIClient
 }
 
 const runDoc = `
