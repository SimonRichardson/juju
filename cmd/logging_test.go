package cmd_test

import (
	"io/ioutil"
	. "launchpad.net/gocheck"
	"launchpad.net/juju-core/cmd"
	"launchpad.net/juju-core/log"
	"launchpad.net/juju-core/testing"
	"path/filepath"
)

type LogSuite struct {
	restoreLog func()
}

var _ = Suite(&LogSuite{})

func (s *LogSuite) SetUpTest(c *C) {
	target, debug := log.Target, log.Debug
	s.restoreLog = func() {
		log.Target, log.Debug = target, debug
	}
}

func (s *LogSuite) TearDownTest(c *C) {
	s.restoreLog()
}

func (s *LogSuite) TestAddFlags(c *C) {
	l := &cmd.Log{}
	f := testing.NewFlagSet()
	l.AddFlags(f)

	err := f.Parse(false, []string{})
	c.Assert(err, IsNil)
	c.Assert(l.Path, Equals, "")
	c.Assert(l.Verbose, Equals, false)
	c.Assert(l.Debug, Equals, false)

	err = f.Parse(false, []string{"--log-file", "foo", "--verbose", "--debug"})
	c.Assert(err, IsNil)
	c.Assert(l.Path, Equals, "foo")
	c.Assert(l.Verbose, Equals, true)
	c.Assert(l.Debug, Equals, true)
}

func (s *LogSuite) TestStart(c *C) {
	for _, t := range []struct {
		path    string
		verbose bool
		debug   bool
		target  Checker
	}{
		{"", true, true, NotNil},
		{"", true, false, NotNil},
		{"", false, true, NotNil},
		{"", false, false, IsNil},
		{"foo", true, true, NotNil},
		{"foo", true, false, NotNil},
		{"foo", false, true, NotNil},
		{"foo", false, false, NotNil},
	} {
		l := &cmd.Log{Prefix: "test", Path: t.path, Verbose: t.verbose, Debug: t.debug}
		ctx := testing.Context(c)
		err := l.Start(ctx)
		c.Assert(err, IsNil)
		c.Assert(log.Target, t.target)
		c.Assert(log.Debug, Equals, t.debug)
	}
}

func (s *LogSuite) TestStderr(c *C) {
	l := &cmd.Log{Prefix: "test", Verbose: true}
	ctx := testing.Context(c)
	err := l.Start(ctx)
	c.Assert(err, IsNil)
<<<<<<< HEAD
	log.Printf("hello")
=======
	log.Infof("hello")
>>>>>>> f4a04705
	c.Assert(bufferString(ctx.Stderr), Matches, `\[JUJU\]test:.* INFO: hello\n`)
}

func (s *LogSuite) TestRelPathLog(c *C) {
	l := &cmd.Log{Prefix: "test", Path: "foo.log"}
	ctx := testing.Context(c)
	err := l.Start(ctx)
	c.Assert(err, IsNil)
	log.Infof("hello")
	c.Assert(bufferString(ctx.Stderr), Equals, "")
	content, err := ioutil.ReadFile(filepath.Join(ctx.Dir, "foo.log"))
	c.Assert(err, IsNil)
	c.Assert(string(content), Matches, `\[JUJU\]test:.* INFO: hello\n`)
}

func (s *LogSuite) TestAbsPathLog(c *C) {
	path := filepath.Join(c.MkDir(), "foo.log")
	l := &cmd.Log{Prefix: "test", Path: path}
	ctx := testing.Context(c)
	err := l.Start(ctx)
	c.Assert(err, IsNil)
	log.Infof("hello")
	c.Assert(bufferString(ctx.Stderr), Equals, "")
	content, err := ioutil.ReadFile(path)
	c.Assert(err, IsNil)
	c.Assert(string(content), Matches, `\[JUJU\]test:.* INFO: hello\n`)
}<|MERGE_RESOLUTION|>--- conflicted
+++ resolved
@@ -74,11 +74,7 @@
 	ctx := testing.Context(c)
 	err := l.Start(ctx)
 	c.Assert(err, IsNil)
-<<<<<<< HEAD
-	log.Printf("hello")
-=======
 	log.Infof("hello")
->>>>>>> f4a04705
 	c.Assert(bufferString(ctx.Stderr), Matches, `\[JUJU\]test:.* INFO: hello\n`)
 }
 
