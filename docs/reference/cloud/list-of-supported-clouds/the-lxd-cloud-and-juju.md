(cloud-lxd)=
# The LXD cloud and Juju

<!--To see the older HTG-style doc, see version 39. Note that it may be out-of-date. -->

<!--
LXD is a hypervisor that provides system containers that are secure, lightweight, and easy to use. When your computer has LXD installed, Juju can operate the `localhost` cloud.
-->

This document describes details specific to using your existing LXD cloud with Juju.


````{dropdown} Expand to view how to get a LXD cloud quickly on Ubuntu

Your Ubuntu likely comes with LXD preinstalled. Configure it as below. Juju will then recognize it as the `localhost` cloud.

```text
lxd init --auto
lxc network set lxdbr0 ipv6.address none
```

````

```{ibnote}
See more: [LXD](https://documentation.ubuntu.com/lxd/en/latest/)
```

```{dropdown} Expand to view some reasons to use a LXD cloud

The LXD cloud, especially when used locally, is great for: <p> - creating a repeatable deployment: Juju enables you to quickly iterate to construct the optimal deployment for your situation, then distribute that across your team <p> -- local development: Juju's localhost cloud can mirror the production ops environment (without incurring the costs involved with duplicating it) <p> - learning Juju: LXD is a lightweight tool for exploring Juju and how it operates <p> - rapid prototyping: LXD is great for when you're creating a new charm and want to be able to quickly provision capacity and tear it down

```

```{dropdown} Expand to find out why Docker wouldn't work

Juju expects to see an operating system-like environment, so a LXD system container fits the bill. Docker containers are laid out for a singular application process, with a self-contained filesystem rather than a base userspace image.

```

## Requirements

Juju `2.9.x`: LXD `5.0`<p> Juju `3.x.x`: LXD `5.x`

## Notes on `juju add-cloud`

Type in Juju: `lxd`

Name in Juju: `localhost`

## Notes on `juju add-credential`

**local LXD cloud:** If you are a Juju admin user: Already known to Juju. Run `juju bootstrap`, then `juju credentials` to confirm. (Pre-defined credential name in Juju: `localhost`.) Otherwise: Add manually as you would a remote. <p> **clustered LXD cloud**: In Juju, this counts as a remote cloud. You must add its definition to Juju explicitly. <p> **remote LXD cloud:** Requires the API endpoint URL for the remote LXD server.

```{ibnote}
See more: [LXD \| How to add remote servers](https://documentation.ubuntu.com/lxd/en/latest/remotes/)
```

### Authentication types

#### `certificate`
Attributes:
- `server-cert`: the path to the PEM-encoded LXD server certificate file (required)
- `client-cert`: the path to the PEM-encoded LXD client certificate file (required)
- `client-key`: the path to the PEM-encoded LXD client key file (required)

#### `interactive`
Attributes:
- `trust-token`: the LXD server trust token (optional, required if trust-password is not set).
<br>This is the recommended method for authenticating with a remote LXD server (see [LXD \| Adding client certificates using tokens](https://documentation.ubuntu.com/lxd/en/stable-5.0/authentication/#adding-client-certificates-using-tokens)).
<br>(Added in Juju 3.6.4)
- `trust-password`: the LXD server trust password (optional, required if trust-token is not set)

<!--
## Notes on `juju bootstrap`
-->

## Cloud-specific model configuration keys

### `project`
The LXD project name to use for Juju's resources.

| | |
|-|-|
| type | `string` |
| default value | `"default"` |
| immutable | `false` |
| mandatory | `false` |

## Supported constraints

```{note}
With LXD system containers, constraints are interpreted as resource *maximums* (as opposed to *minimums*). <p> There is a 1:1 correspondence between a Juju machine and a LXD container. Compare `juju machines` and `lxc list`.
```

<<<<<<< HEAD
| {ref}`CONSTRAINT <constraint>`         |                                                     |
|----------------------------------------|-----------------------------------------------------|
| conflicting:                           | `instance-type` vs. `[arch, cores, cpu-power, mem]` |
| supported?                             |                                                     |
| - {ref}`constraint-allocate-public-ip` | &#10005;                                            |
| - {ref}`constraint-arch`               | &#10003;  <br> Valid values: `[host arch]`          |
| - {ref}`constraint-cores`              | &#10003;                                            |
| - {ref}`constraint-cpu-power`          | &#10005;                                            |
| - {ref}`constraint-image-id`           | &#10005;                                            |
| - {ref}`constraint-instance-role`      | &#10005;                                            |
| - {ref}`constraint-instance-type`      | TBA                                                 |
| - {ref}`constraint-mem`                | &#10003; <br> The maximum amount of memory that a machine/container will have.|
| - {ref}`constraint-root-disk`          | &#10003;                                            |
| - {ref}`constraint-root-disk-source`   | &#10003; <br> The LXD storage pool for the root disk. The default LXD storage pool is used if `root-disk-source` is not specified. |
| - {ref}`constraint-spaces`             | &#10005;                                            |
| - {ref}`constraint-tags`               | &#10005;                                            |
| - {ref}`constraint-virt-type`          | &#10005;                                            |
| - {ref}`constraint-zones`              | &#10003; <br> The LXD node name(s).                 |
=======
| {ref}`CONSTRAINT <constraint>`         |                                                                                                                                                         |
|----------------------------------------|---------------------------------------------------------------------------------------------------------------------------------------------------------|
| conflicting:                           |                                                                                                                                                         |
| supported?                             |                                                                                                                                                         |
| - {ref}`constraint-allocate-public-ip` | &#10005;                                                                                                                                                |
| - {ref}`constraint-arch`               | &#10003;  <br> Valid values: `[host arch]`.                                                                                                             |
| - {ref}`constraint-container`          | &#10005;                                                                                                                                                |
| - {ref}`constraint-cores`              | &#10003;                                                                                                                                                |
| - {ref}`constraint-cpu-power`          | &#10005;                                                                                                                                                |
| - {ref}`constraint-image-id`           | &#10005;                                                                                                                                                |
| - {ref}`constraint-instance-role`      | &#10005;                                                                                                                                                |
| - {ref}`constraint-instance-type`      |                                                                                                                                                         |
| - {ref}`constraint-mem`                | The maximum amount of memory that a machine/container will have.                                                                                        |
| - {ref}`constraint-root-disk`          |                                                                                                                                                         |
| - {ref}`constraint-root-disk-source`   | &#10003;  <br> `root-disk-source` is the LXD storage pool for the root disk. The default LXD storage pool is used if root-disk-source is not specified. |
| - {ref}`constraint-spaces`             | &#10005;                                                                                                                                                |
| - {ref}`constraint-tags`               | &#10005;                                                                                                                                                |
| - {ref}`constraint-virt-type`          | &#10003; <br> Valid values: `[container, virtual-machine]`. <br> Default value: `container`.                                                                                                                                               |
| - {ref}`constraint-zones`              | &#10003;  <br> `zones` are the LXD node name(s).                                                                                                        |

>>>>>>> 7c76ff67

## Supported placement directives

| {ref}`PLACEMENT DIRECTIVE <placement-directive>` |                                                                      |
|--------------------------------------------------|----------------------------------------------------------------------|
| - {ref}`placement-directive-machine`               | TBA                                                                  |
| - {ref}`placement-directive-subnet`                | &#10005;                                                             |
| - {ref}`placement-directive-system-id`             | &#10005;                                                             |
| - {ref}`placement-directive-zone`                  | &#10003;  <br> If there's no '=' delimiter, assume it's a node name. |

## Notes on generic storage providers

(loop-devices-and-lxd)=
### Loop devices and LXD

LXD (localhost) does not officially support attaching loopback devices for storage out of the box. However, with some configuration you can make this work.

Each container uses the 'default' LXD profile, but also uses a model-specific profile with the name `juju-<model-name>-<model-short-UUID>` where `<model-short-UUID>` is the first 6 characters of the model UUID. Editing a profile will affect all of the containers using it, so you can add loop devices to all LXD containers by editing the 'default' profile, or you can scope it to a model.

To add loop devices to your container, add entries to the 'default', or model-specific, profile, with `lxc profile edit <profile>`:

``` yaml
...
devices:
  loop-control:
    major: "10"
    minor: "237"
    path: /dev/loop-control
    type: unix-char
  loop0:
    major: "7"
    minor: "0"
    path: /dev/loop0
    type: unix-block
  loop1:
    major: "7"
    minor: "1"
    path: /dev/loop1
    type: unix-block
...
  loop9:
    major: "7"
    minor: "9"
    path: /dev/loop9
    type: unix-block
```

Doing so will expose the loop devices so the container can acquire them via the `losetup` command. However, it is not sufficient to enable the container to mount filesystems onto the loop devices. One way to achieve that is to make the container "privileged" by adding:

``` yaml
config:
  security.privileged: "true"
```

## Cloud-specific storage providers

```{ibnote}
See first: {ref}`storage-provider`
```

(storage-provider-lxd)=
### `lxd`

Configuration options:

- `driver`: This is the LXD storage driver (e.g. `zfs`, `btrfs`, `lvm`, `ceph`).

- `lxd-pool`:  The name to give to the corresponding storage pool in LXD.

Any other parameters will be passed to LXD (e.g. zfs.pool_name). See upstream [LXD storage configuration](https://github.com/lxc/lxd/blob/master/doc/storage.md) for LXD storage parameters.

Every LXD-based model comes with a minimum of one LXD-specific Juju storage pool called 'lxd'. If ZFS and/or BTRFS are present when the controller is created then pools 'lxd-zfs' and/or 'lxd-btrfs' will also be available. The following output to the `juju storage-pools` command shows all three Juju LXD-specific pools:

```bash
Name       Provider  Attributes
loop       loop
lxd        lxd
lxd-btrfs  lxd       driver=btrfs lxd-pool=juju-btrfs
lxd-zfs    lxd       driver=zfs lxd-pool=juju-zfs zfs.pool_name=juju-lxd
rootfs     rootfs
tmpfs      tmpfs
```

As can be inferred from the above output, for each Juju storage pool based on the `lxd` storage provider, there is a LXD storage pool that gets created. It is these LXD pools that will house the actual volumes.

The LXD pool corresponding to the Juju `lxd` pool doesn't get created until the latter is used for the first time (typically via the `juju deploy` command). It is called simply `juju`.

The command `lxc storage list` is used to list LXD storage pools. A full "contingent" of LXD non-custom storage pools would look like this:

```text
+------------+-------------+--------+------------------------------------+---------+
|    NAME    | DESCRIPTION | DRIVER |               SOURCE               | USED BY |
+------------+-------------+--------+------------------------------------+---------+
| default    |             | dir    | /var/lib/lxd/storage-pools/default | 1       |
+------------+-------------+--------+------------------------------------+---------+
| juju       |             | dir    | /var/lib/lxd/storage-pools/juju    | 0       |
+------------+-------------+--------+------------------------------------+---------+
| juju-btrfs |             | btrfs  | /var/lib/lxd/disks/juju-btrfs.img  | 0       |
+------------+-------------+--------+------------------------------------+---------+
| juju-zfs   |             | zfs    | /var/lib/lxd/disks/juju-zfs.img    | 0       |
+------------+-------------+--------+------------------------------------+---------+
```

The three Juju-related pools above are for storing *volumes* that Juju applications can use. The fourth 'default' pool is the standard LXD storage pool where the actual *containers* (operating systems) live.

To deploy an application, refer to the pool as usual. Here we deploy PostgreSQL using the `lxd` Juju storage pool, which, in turn, uses the `juju` LXD storage pool:

```text
juju deploy postgresql --storage pgdata=lxd,8G
```

## Other notes

### Simple bootstrap of a remote LXD server

From Juju 2.9.5, the easiest method for bootstrapping a remote LXD server is to add the remote to your local LXC config then bootstrap with `juju`.

On the remote server:
```bash
# ensure the LXD daemon is listening on an accessible IP
lxc config set core.https_address '{ref}`::]'
# give the LXD daemon a trust password so the client can register credentials
lxc config set core.trust_password mytrustpassword
```

On the bootstrapping client:
```bash
# add the remote LXD server to the local LXC config
lxc remote add myremote 11.22.33.44 --password mytrustpassword
# bootstrap juju using the remote name in LXC
juju bootstrap myremote
```

```{note}
The bootstrapping client must be able to reach the remote LXD containers. This may require the setup of a bridge device with the hosts ethernet device.
```

### Non-admin user credentials

See {ref}`manage-credentials` for more details on how Juju credentials are used to share a bootstrapped controller.

To share a LXD server with other users on the same machine or remotely, the best method is to use LXC remotes. See "Simple bootstrap of a remote LXD server" above.

### Add resilience via LXD clustering

LXD clustering provides the ability for applications to be deployed in a high-availability manner. In a clustered LXD cloud, Juju will deploy units across its nodes. See more: [LXD | Clustering](https://documentation.ubuntu.com/lxd/stable-5.21/clustering/).

### Use LXD profiles from a charm

LXD Profiles allows the definition of a configuration that can be applied to any instance. Juju can apply those profiles during the creation or modification of a LXD container. See more: [Charmcraft | `lxd-profile.yaml](https://canonical-charmcraft.readthedocs-hosted.com/stable/reference/files/lxd-profile-yaml-file/).

### LXD images

LXD is image based: All LXD containers come from images and any LXD daemon instance (also called a "remote") can serve images. When LXD is installed a locally-running remote is provided (Unix domain socket) and the client is configured to talk to it (named 'local'). The client is also configured to talk to several other, non-local, ones (named 'ubuntu', 'ubuntu-daily', and 'images').

An image is identified by its fingerprint (SHA-256 hash), and can be tagged with multiple aliases.

For any image-related command, an image is specified by its alias or by its fingerprint. Both are shown in image lists. An image's *filename* is its *full* fingerprint, while an image *list* displays its *partial* fingerprint. Either type of fingerprint can be used to refer to images.

Juju pulls official cloud images from the 'ubuntu' remote (http://cloud-images.ubuntu.com) and creates the necessary alias. Any subsequent requests will be satisfied by the LXD cache (`/var/lib/lxd/images`).

Image cache expiration and image synchronization mechanisms are built-in.
<|MERGE_RESOLUTION|>--- conflicted
+++ resolved
@@ -92,47 +92,24 @@
 With LXD system containers, constraints are interpreted as resource *maximums* (as opposed to *minimums*). <p> There is a 1:1 correspondence between a Juju machine and a LXD container. Compare `juju machines` and `lxc list`.
 ```
 
-<<<<<<< HEAD
-| {ref}`CONSTRAINT <constraint>`         |                                                     |
-|----------------------------------------|-----------------------------------------------------|
-| conflicting:                           | `instance-type` vs. `[arch, cores, cpu-power, mem]` |
-| supported?                             |                                                     |
-| - {ref}`constraint-allocate-public-ip` | &#10005;                                            |
-| - {ref}`constraint-arch`               | &#10003;  <br> Valid values: `[host arch]`          |
-| - {ref}`constraint-cores`              | &#10003;                                            |
-| - {ref}`constraint-cpu-power`          | &#10005;                                            |
-| - {ref}`constraint-image-id`           | &#10005;                                            |
-| - {ref}`constraint-instance-role`      | &#10005;                                            |
-| - {ref}`constraint-instance-type`      | TBA                                                 |
-| - {ref}`constraint-mem`                | &#10003; <br> The maximum amount of memory that a machine/container will have.|
-| - {ref}`constraint-root-disk`          | &#10003;                                            |
+| {ref}`CONSTRAINT <constraint>`         |                                                                                                                                    |
+|----------------------------------------|------------------------------------------------------------------------------------------------------------------------------------|
+| conflicting:                           | `instance-type` vs. `[arch, cores, cpu-power, mem]`                                                                                |
+| supported?                             |                                                                                                                                    |
+| - {ref}`constraint-allocate-public-ip` | &#10005;                                                                                                                           |
+| - {ref}`constraint-arch`               | &#10003;  <br> Valid values: `[host arch]`                                                                                         |
+| - {ref}`constraint-cores`              | &#10003;                                                                                                                           |
+| - {ref}`constraint-cpu-power`          | &#10005;                                                                                                                           |
+| - {ref}`constraint-image-id`           | &#10005;                                                                                                                           |
+| - {ref}`constraint-instance-role`      | &#10005;                                                                                                                           |
+| - {ref}`constraint-instance-type`      | TBA                                                                                                                                |
+| - {ref}`constraint-mem`                | &#10003; <br> The maximum amount of memory that a machine/container will have.                                                     |
+| - {ref}`constraint-root-disk`          | &#10003;                                                                                                                           |
 | - {ref}`constraint-root-disk-source`   | &#10003; <br> The LXD storage pool for the root disk. The default LXD storage pool is used if `root-disk-source` is not specified. |
-| - {ref}`constraint-spaces`             | &#10005;                                            |
-| - {ref}`constraint-tags`               | &#10005;                                            |
-| - {ref}`constraint-virt-type`          | &#10005;                                            |
-| - {ref}`constraint-zones`              | &#10003; <br> The LXD node name(s).                 |
-=======
-| {ref}`CONSTRAINT <constraint>`         |                                                                                                                                                         |
-|----------------------------------------|---------------------------------------------------------------------------------------------------------------------------------------------------------|
-| conflicting:                           |                                                                                                                                                         |
-| supported?                             |                                                                                                                                                         |
-| - {ref}`constraint-allocate-public-ip` | &#10005;                                                                                                                                                |
-| - {ref}`constraint-arch`               | &#10003;  <br> Valid values: `[host arch]`.                                                                                                             |
-| - {ref}`constraint-container`          | &#10005;                                                                                                                                                |
-| - {ref}`constraint-cores`              | &#10003;                                                                                                                                                |
-| - {ref}`constraint-cpu-power`          | &#10005;                                                                                                                                                |
-| - {ref}`constraint-image-id`           | &#10005;                                                                                                                                                |
-| - {ref}`constraint-instance-role`      | &#10005;                                                                                                                                                |
-| - {ref}`constraint-instance-type`      |                                                                                                                                                         |
-| - {ref}`constraint-mem`                | The maximum amount of memory that a machine/container will have.                                                                                        |
-| - {ref}`constraint-root-disk`          |                                                                                                                                                         |
-| - {ref}`constraint-root-disk-source`   | &#10003;  <br> `root-disk-source` is the LXD storage pool for the root disk. The default LXD storage pool is used if root-disk-source is not specified. |
-| - {ref}`constraint-spaces`             | &#10005;                                                                                                                                                |
-| - {ref}`constraint-tags`               | &#10005;                                                                                                                                                |
-| - {ref}`constraint-virt-type`          | &#10003; <br> Valid values: `[container, virtual-machine]`. <br> Default value: `container`.                                                                                                                                               |
-| - {ref}`constraint-zones`              | &#10003;  <br> `zones` are the LXD node name(s).                                                                                                        |
-
->>>>>>> 7c76ff67
+| - {ref}`constraint-spaces`             | &#10005;                                                                                                                           |
+| - {ref}`constraint-tags`               | &#10005;                                                                                                                           |
+| - {ref}`constraint-virt-type`          | &#10003; <br> Valid values: `[container, virtual-machine]`. <br> Default value: `container`.                                       |
+| - {ref}`constraint-zones`              | &#10003; <br> The LXD node name(s).                                                                                                |
 
 ## Supported placement directives
 
