--- conflicted
+++ resolved
@@ -57,16 +57,9 @@
 gets uploaded with the revision specified in the charm, if possible, otherwise
 it gets a unique revision (highest in state + 1).
 
-<<<<<<< HEAD
-When deploying from a path, the --path option is used to specify the location
+When deploying from a path, the `--path` option is used to specify the location
 of the packaged charm. Note that the charm must match what was originally used
 to deploy the charm as a superficial check that the updated charm is compatible.
-=======
-When deploying from a path, the `--path` option is used to specify the location from
-which to load the updated charm. Note that the directory containing the charm must
-match what was originally used to deploy the charm as a superficial check that the
-updated charm is compatible.
->>>>>>> 556ca264
 
 Resources may be uploaded at upgrade time by specifying the `--resource` option.
 Following the resource option should be name=filepath pair.  This option may be
@@ -76,13 +69,8 @@
 
 Where bar and baz are resources named in the metadata for the foo charm.
 
-<<<<<<< HEAD
 Storage directives may be added or updated at upgrade time by specifying
-the --storage option, with the same format as specified in "juju deploy".
-=======
-Storage constraints may be added or updated at upgrade time by specifying
 the `--storage` option, with the same format as specified in `juju deploy`.
->>>>>>> 556ca264
 If new required storage is added by the new charm revision, then you must
 specify directives or the defaults will be applied.
 
