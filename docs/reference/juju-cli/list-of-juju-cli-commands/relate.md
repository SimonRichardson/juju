--- conflicted
+++ resolved
@@ -145,16 +145,10 @@
 
     [[<controller>:]<qualifier>/]<model-name>.<application-name>
 
-<<<<<<< HEAD
-&lt;controller&gt; is the name of a controller. The 'juju controllers' command
-provides a list of controllers.
-
-&lt;qualifier&gt; is used to disambiguate the model name.
-=======
 `<controller>` is the name of a controller. The `juju controllers` command
 provides a list of controllers.`<user>` is the user account of the model's owner.
->>>>>>> 556ca264
 
+`<qualifier>` is used to disambiguate the model name.
 
 ### Cross-model relations: network management
 
