(command-juju-bootstrap)=
# `juju bootstrap`
> See also: [add-credential](#add-credential), [autoload-credentials](#autoload-credentials), [add-model](#add-model), [controller-config](#controller-config), [model-config](#model-config), [set-constraints](#set-constraints), [show-cloud](#show-cloud)

## Summary
Initializes a cloud environment.

## Usage
```juju bootstrap [options] [<cloud name>[/region] [<controller name>]]```

### Options
| Flag | Default | Usage |
| --- | --- | --- |
| `-B`, `--no-browser-login` | false | Do not use web browser for authentication |
| `--agent-version` |  | Version of agent binaries to use for Juju agents |
| `--auto-upgrade` | false | After bootstrap, upgrade to the latest patch release |
| `--bootstrap-base` |  | Specify the base of the bootstrap machine |
| `--bootstrap-constraints` | [] | Specify bootstrap machine constraints |
<<<<<<< HEAD
| `--bootstrap-image` |  | Specify the image of the bootstrap machine (requires --bootstrap-constraints specifying architecture) |
=======
| `--bootstrap-image` |  | Specify the image of the bootstrap machine (requires `--bootstrap-constraints` specifying architecture) |
| `--bootstrap-series` |  | Specify the series of the bootstrap machine (deprecated; use `bootstrap-base`) |
>>>>>>> 556ca264
| `--build-agent` | false | Build local version of agent binary before bootstrapping |
| `--clouds` | false | Print the available clouds which can be used to bootstrap a Juju environment |
| `--config` |  | Specify a controller configuration file, or one or more configuration options. Model config keys only affect the controller model.     (`--config config.yaml [--config key=value ...])` |
| `--constraints` | [] | Set model constraints |
| `--controller-charm-channel` | 4.0/stable | The Charmhub channel to download the controller charm from (if not using a local charm) |
| `--controller-charm-path` |  | Path to a locally built controller charm |
| `--credential` |  | Credentials to use when bootstrapping |
<<<<<<< HEAD
| `--db-snap` |  | Path to a locally built .snap to use as the internal juju-db service. |
| `--db-snap-asserts` |  | Path to a local .assert file. Requires --db-snap |
| `--force` | false | Allow the bypassing of checks such as supported base |
=======
| `--db-snap` |  | Path to a locally built `.snap` to use as the internal `juju-db` service. |
| `--db-snap-asserts` |  | Path to a local `.assert` file. Requires `--db-snap` |
| `--force` | false | Allow the bypassing of checks such as supported series |
>>>>>>> 556ca264
| `--keep-broken` | false | Do not destroy the provisioned controller instance if bootstrap fails |
| `--metadata-source` |  | Local path to use as agent and/or image metadata source |
| `--model-default` |  | Specify a configuration file, or one or more configuration     options to be set for all models, unless otherwise specified     (`--model-default config.yaml [--model-default key=value ...])` |
| `--no-switch` | false | Do not switch to the newly created controller |
| `--regions` |  | Print the available regions for the specified cloud |
| `--storage-pool` |  | Specify options for an initial storage pool     'name' and 'type' are required, plus any additional attributes     (`--storage-pool pool-config.yaml [--storage-pool key=value ...]`) |
| `--to` |  | Placement directive indicating an instance to bootstrap |

## Examples

    juju bootstrap
    juju bootstrap --clouds
    juju bootstrap --regions aws
    juju bootstrap aws
    juju bootstrap aws/us-east-1
    juju bootstrap google joe-us-east1
    juju bootstrap --config=~/config-rs.yaml google joe-syd
    juju bootstrap --agent-version=2.2.4 aws joe-us-east-1
    juju bootstrap --config bootstrap-timeout=1200 azure joe-eastus
    juju bootstrap aws --storage-pool name=secret --storage-pool type=ebs --storage-pool encrypted=true
	juju bootstrap lxd --bootstrap-base=ubuntu@22.04

For a bootstrap on Kubernetes, setting the service type of the Juju controller service to LoadBalancer:

    juju bootstrap --config controller-service-type=loadbalancer

For a bootstrap on Kubernetes, setting the service type of the Juju controller service to External:

    juju bootstrap --config controller-service-type=external --config controller-external-name=controller.juju.is


## Details

Used without arguments, bootstrap will step you through the process of
initializing a Juju cloud environment. Initialization consists of creating
a 'controller' model and provisioning a machine to act as controller.

Controller names may only contain lowercase letters, digits and hyphens, and
may not start with a hyphen.
We recommend you call your controller ‘username-region’ e.g. ‘fred-us-east-1’.
See `--clouds` for a list of clouds and credentials.
See `--regions <cloud>`for a list of available regions for a given cloud.

Credentials are set beforehand and are distinct from any other
configuration (see `juju add-credential`).

The 'controller' model typically does not run workloads. It should remain
pristine to run and manage Juju's own infrastructure for the corresponding
cloud. Additional models should be created with `juju add-model` for workload purposes.

If `--bootstrap-constraints` is used, its values will also apply to any
future controllers provisioned for high availability (HA).

If `--constraints` is used, its values will be set as the default
constraints for all future workload machines in the model, exactly as if
the constraints were set with `juju set-model-constraints`.

It is possible to override constraints and the automatic machine selection
algorithm by assigning a "placement directive" via the '--to' option. This
dictates what machine to use for the controller. This would typically be
used with the MAAS provider (`--to <host>.maas`).

You can change the default timeout and retry delays used during the
bootstrap by changing the following settings in your configuration
(all values represent number of seconds):

    # How long to wait for a connection to the controller
    bootstrap-timeout: 1200  # default: 20 minutes
    # How long to wait between connection attempts to a controller address.
    bootstrap-retry-delay: 5  # default: 5 seconds
    # How often to refresh controller addresses from the API server.
    bootstrap-addresses-delay: 10  # default: 10 seconds

<<<<<<< HEAD
It is possible to override the base e.g. ubuntu@22.04, Juju attempts
to bootstrap on to, by supplying a base argument to '--bootstrap-base'.
=======
It is possible to override the base e.g. `ubuntu@22.04`, Juju attempts
to bootstrap on to, by supplying a base argument to `--bootstrap-base`.
>>>>>>> 556ca264

An error is emitted if the determined base is not supported. Using the
`--force` option to override this check:

    juju bootstrap --bootstrap-base=ubuntu@22.04 --force

<<<<<<< HEAD
=======
The `--bootstrap-series` flag can be still used, but is deprecated in favour
of `--bootstrap-base`.

>>>>>>> 556ca264
Private clouds may need to specify their own custom image metadata and
tools/agent. Use `--metadata-source` whose value is a local directory.

By default, the Juju version of the agent binary that is downloaded and
installed on all models for the new controller will be the same as that
of the Juju client used to perform the bootstrap.
However, a user can specify a different agent version via the `--agent-version`
option to bootstrap command. Juju will use this version for models' agents
as long as the client's version is from the same Juju release base.
<<<<<<< HEAD
In other words, a 4.1.1 client can bootstrap any 4.1.x agents but cannot
bootstrap any 4.0.x or 4.2.x agents.
The agent version can be specified a simple numeric version, e.g. 4.1.1.

For example, at the time when 2.3.0, 2.3.1 and 2.3.2 are released and your
agent stream is 'released' (default), then a 2.3.1 client can bootstrap:
   * 2.3.0 controller by running '... bootstrap --agent-version=2.3.0 ...';
   * 2.3.1 controller by running '... bootstrap ...';
   * 2.3.2 controller by running 'bootstrap --auto-upgrade'.
However, if this client has a copy of codebase, then a local copy of Juju
will be built and bootstrapped - 2.3.1.1.

Bootstrapping to a k8s cluster requires that the service set up to handle
=======
In other words, a 3.6.1 client can bootstrap any 3.6.x agents but cannot
bootstrap any 3.5.x or 3.4.x agents.
The agent version can be specified a simple numeric version, e.g. 3.6.9.

For example, at the time when 3.6.0, 3.6.1 and 3.6.2 are released and your
agent stream is 'released' (default), then a 3.6.1 client can bootstrap:
   * a 3.6.0 controller by running `... bootstrap --agent-version=3.6.0 ...`;
   * a 3.6.1 controller by running `... bootstrap ...`;
   * a 3.6.2 controller by running `bootstrap --auto-upgrade`.
However, if this client has a copy of the codebase, then a local copy of Juju
will be built and bootstrapped -- 3.6.1.1.

Bootstrapping to a Kubernetes cluster requires that the service set up to handle
>>>>>>> 556ca264
requests to the controller be accessible outside the cluster. Typically this
means a service type of LoadBalancer is needed, and Juju does create such a
service if it knows it is supported by the cluster. This is performed by
interrogating the cluster for a well known managed deployment such as microk8s,
GKE or EKS.

When bootstrapping to a Kubernetes cluster Juju does not recognise, there's no
guarantee a load balancer is available, so Juju defaults to a controller
service type of ClusterIP. This may not be suitable, so there are three bootstrap
options available to tell Juju how to set up the controller service. Part of
the solution may require a load balancer for the cluster to be set up manually
first, or perhaps an external k8s service via a FQDN will be used
(this is a cluster specific implementation decision which Juju needs to be
informed about so it can set things up correctly). The three relevant bootstrap
options are (see list of bootstrap config items below for a full explanation):

- `controller-service-type`
- `controller-external-name`
- `controller-external-ips`

Juju advertises those addresses to other controllers, so they must be resolveable from
other controllers for cross-model (cross-controller, actually) relations to work.

If a storage pool is specified using `--storage-pool`, this will be created
in the controller model.

By default the bootstrap command will add the user's ssh public keys as
authorized keys for ssh onto the controller machine and controller model.
Bootstrap will read common public keys from the users .ssh directory and also
create a default ssh key pair in the juju home directory. These keys will be
added as authorized keys during bootstrap.

Authorized keys can be set by using --config authorized-keys and or
--config authorized-keys-path.


Available keys for use with `--config` are:

Bootstrap configuration keys:

    admin-secret:
      type: string
      description: Sets the Juju administrator password
    authorized-keys:
      type: string
      description: Additional authorized SSH public keys for the initial controller model,
        as found in a ~/.ssh/authorized_keys file. Multiple keys are delimited by ';'
    authorized-keys-path:
      type: string
      description: Additional authorized SSH public keys to be read from a ~/.ssh/authorized_keys
        file. Keys defined in this file are appended to those already defined in authorized-keys
    bootstrap-addresses-delay:
      type: int
      description: Controls the amount of time in seconds in between refreshing the bootstrap
        machine addresses
    bootstrap-retry-delay:
      type: int
      description: Controls the amount of time in seconds between attempts to connect
        to a bootstrap machine address
    bootstrap-timeout:
      type: int
      description: Controls how long Juju will wait for a bootstrap to complete before
        considering it failed in seconds
    ca-cert:
      type: string
      description: Sets the bootstrapped controllers CA cert to use and issue certificates
        from, used in conjunction with ca-private-key
    ca-private-key:
      type: string
      description: Sets the bootstrapped controllers CA cert private key to sign certificates
        with, used in conjunction with ca-cert
    controller-external-ips:
      type: list
      description: Specifies a comma separated list of external IPs for a k8s controller
        of type external
    controller-external-name:
      type: string
      description: Sets the external name for a k8s controller of type external
    controller-service-type:
      type: string
      description: |-
        Controls the kubernetes service type for Juju controllers, see
        https://kubernetes.io/docs/reference/kubernetes-api/service-resources/service-v1/#ServiceSpec
        valid values are one of cluster, loadbalancer, external
    ssh-server-host-key:
      type: string
      description: Sets the bootstrapped controller's SSH server host key
    

Controller configuration keys:

    agent-logfile-max-backups:
      type: int
      description: The number of old agent log files to keep (compressed)
    agent-logfile-max-size:
      type: string
      description: The maximum size of the agent log file
    agent-ratelimit-max:
      type: int
      description: The maximum size of the token bucket used to ratelimit agent connections
    agent-ratelimit-rate:
      type: string
      description: The time taken to add a new token to the ratelimit bucket
    allow-model-access:
      type: bool
      description: |-
        Determines if the controller allows users to
        connect to models they have been authorized for even when
        they don't have any access rights to the controller itself
    api-port:
      type: int
      description: The port used for api connections
    application-resource-download-limit:
      type: int
      description: The maximum number of concurrent resources downloads per application
    audit-log-capture-args:
      type: bool
      description: Determines if the audit log contains the arguments passed to API methods
    audit-log-exclude-methods:
      type: string
      description: A comma-delimited list of Facade.Method names that aren't interesting
        for audit logging purposes.
    audit-log-max-backups:
      type: int
      description: The number of old audit log files to keep (compressed)
    audit-log-max-size:
      type: string
      description: The maximum size for the current controller audit log file
    auditing-enabled:
      type: bool
      description: Determines if the controller records auditing information
    autocert-dns-name:
      type: string
      description: The DNS name of the controller
    autocert-url:
      type: string
      description: The URL used to obtain official TLS certificates when a client connects
        to the API
    caas-image-repo:
      type: string
      description: The docker repo to use for the jujud operator and mongo images
    caas-operator-image-path:
      type: string
      description: |-
        (deprecated) The url of the docker image used for the application operator.
        Use "caas-image-repo" instead.
    controller-name:
      type: string
      description: The canonical name of the controller
    controller-resource-download-limit:
      type: int
      description: The maximum number of concurrent resources downloads across all the
        applications on the controller
    features:
      type: string
      description: A comma-delimited list of runtime changeable features to be updated
    identity-public-key:
      type: string
      description: The public key of the identity manager
    identity-url:
      type: string
      description: The url of the identity manager
    juju-mgmt-space:
      type: string
      description: The network space that agents should use to communicate with controllers
    jujud-controller-snap-source:
      type: string
      description: The source for the jujud-controller snap.
    login-token-refresh-url:
      type: string
      description: The url of the jwt well known endpoint
    max-agent-state-size:
      type: int
      description: The maximum size (in bytes) of internal state data that agents can
        store to the controller
    max-charm-state-size:
      type: int
      description: The maximum size (in bytes) of charm-specific state that units can
        store to the controller
    max-debug-log-duration:
      type: string
      description: The maximum duration that a debug-log session is allowed to run
    max-prune-txn-batch-size:
      type: int
      description: (deprecated) The maximum number of transactions evaluated in one go
        when pruning
    max-prune-txn-passes:
      type: int
      description: (deprecated) The maximum number of batches processed when pruning
    max-txn-log-size:
      type: string
      description: The maximum size the of capped txn log collection
    migration-agent-wait-time:
      type: string
      description: The maximum during model migrations that the migration worker will
        wait for agents to report on phases of the migration
    model-logfile-max-backups:
      type: int
      description: The number of old model log files to keep (compressed)
    model-logfile-max-size:
      type: string
      description: The maximum size of the log file written out by the controller on behalf
        of workers running for a model
    object-store-s3-endpoint:
      type: string
      description: The s3 endpoint for the object store backend
    object-store-s3-static-key:
      type: string
      description: The s3 static key for the object store backend
    object-store-s3-static-secret:
      type: string
      description: The s3 static secret for the object store backend
    object-store-s3-static-session:
      type: string
      description: The s3 static session for the object store backend
    object-store-type:
      type: string
      description: The type of object store backend to use for storing blobs
    open-telemetry-enabled:
      type: bool
      description: Enable open telemetry tracing
    open-telemetry-endpoint:
      type: string
      description: Endpoint open telemetry tracing
    open-telemetry-insecure:
      type: bool
      description: Allows insecure endpoint for open telemetry tracing
    open-telemetry-sample-ratio:
      type: string
      description: Allows defining a sample ratio open telemetry tracing
    open-telemetry-stack-traces:
      type: bool
      description: Allows stack traces open telemetry tracing per span
    open-telemetry-tail-sampling-threshold:
      type: string
      description: Allows defining a tail sampling threshold open telemetry tracing
    prune-txn-query-count:
      type: int
      description: The number of transactions to read in a single query
    prune-txn-sleep-time:
      type: string
      description: The amount of time to sleep between processing each batch query
    public-dns-address:
      type: string
      description: Public DNS address (with port) of the controller.
    query-tracing-enabled:
      type: bool
      description: Enable query tracing for the dqlite driver
    query-tracing-threshold:
      type: string
      description: |-
        The minimum duration of a query for it to be traced. The lower the
        threshold, the more queries will be output. A value of 0 means all queries
        will be output if tracing is enabled.
    set-numa-control-policy:
      type: bool
      description: Determines if the NUMA control policy is set
    ssh-max-concurrent-connections:
      type: int
      description: The maximum number of concurrent ssh connections to the controller
    ssh-server-port:
      type: int
      description: The port used for ssh connections to the controller
    system-ssh-keys:
      type: string
      description: Defines the system ssh keys
    
Model configuration keys (affecting the controller model):

    agent-metadata-url:
      type: string
      description: URL of private stream
    agent-stream:
      type: string
      description: Version of Juju to use for deploy/upgrades.
    apt-ftp-proxy:
      type: string
      description: The APT FTP proxy for the model
    apt-http-proxy:
      type: string
      description: The APT HTTP proxy for the model
    apt-https-proxy:
      type: string
      description: The APT HTTPS proxy for the model
    apt-mirror:
      type: string
      description: The APT mirror for the model
    apt-no-proxy:
      type: string
      description: List of domain addresses not to be proxied for APT (comma-separated)
    automatically-retry-hooks:
      type: bool
      description: Determines whether the uniter should automatically retry failed hooks
    backup-dir:
      type: string
      description: Directory used to store the backup working directory
    charmhub-url:
      type: string
      description: The url for CharmHub API calls
    cloudinit-userdata:
      type: string
      description: Cloud-init user-data (in yaml format) to be added to userdata for new
        machines created in this model
    container-image-metadata-defaults-disabled:
      type: bool
      description: Whether default simplestreams sources are used for image metadata with
        containers.
    container-image-metadata-url:
      type: string
      description: The URL at which the metadata used to locate container OS image ids
        is located
    container-image-stream:
      type: string
      description: The simplestreams stream used to identify which image ids to search
        when starting a container.
    container-inherit-properties:
      type: string
      description: List of properties to be copied from the host machine to new containers
        created in this model (comma-separated)
    container-networking-method:
      type: string
      description: Method of container networking setup - one of "provider", "local",
        or "" (auto-configure).
    default-base:
      type: string
      description: The default base image to use for deploying charms, will act like --base
        when deploying charms
    default-space:
      type: string
      description: The default network space used for application endpoints in this model
    development:
      type: bool
      description: Whether the model is in development mode
    disable-network-management:
      type: bool
      description: Whether the provider should control networks (on MAAS models, set to
        true for MAAS to control networks
    disable-telemetry:
      type: bool
      description: Disable telemetry reporting of model information
    egress-subnets:
      type: string
      description: Source address(es) for traffic originating from this model
    enable-os-refresh-update:
      type: bool
      description: Whether newly provisioned instances should run their respective OS's
        update capability.
    enable-os-upgrade:
      type: bool
      description: Whether newly provisioned instances should run their respective OS's
        upgrade capability.
    extra-info:
      type: string
      description: Arbitrary user specified string data that is stored against the model.
    firewall-mode:
      type: string
      description: The mode to use for network firewalling.
    ftp-proxy:
      type: string
      description: The FTP proxy value to configure on instances, in the `FTP_PROXY` environment
        variable
    http-proxy:
      type: string
      description: The HTTP proxy value to configure on instances, in the `HTTP_PROXY`
        environment variable
    https-proxy:
      type: string
      description: The HTTPS proxy value to configure on instances, in the `HTTPS_PROXY`
        environment variable
    ignore-machine-addresses:
      type: bool
      description: Whether the machine worker should discover machine addresses on startup
    image-metadata-defaults-disabled:
      type: bool
      description: Whether default simplestreams sources are used for image metadata.
    image-metadata-url:
      type: string
      description: The URL at which the metadata used to locate OS image ids is located
    image-stream:
      type: string
      description: The simplestreams stream used to identify which image ids to search
        when starting an instance.
    juju-ftp-proxy:
      type: string
      description: The FTP proxy value to pass to charms in the `JUJU_CHARM_FTP_PROXY`
        environment variable
    juju-http-proxy:
      type: string
      description: The HTTP proxy value to pass to charms in the `JUJU_CHARM_HTTP_PROXY`
        environment variable
    juju-https-proxy:
      type: string
      description: The HTTPS proxy value to pass to charms in the `JUJU_CHARM_HTTPS_PROXY`
        environment variable
    juju-no-proxy:
      type: string
      description: List of domain addresses not to be proxied (comma-separated), may contain
        CIDRs. Passed to charms in the `JUJU_CHARM_NO_PROXY` environment variable
    logging-config:
      type: string
      description: The configuration string to use when configuring Juju agent logging
        (see [this link](https://pkg.go.dev/github.com/juju/loggo#ParseConfigString) for
        details)
    lxd-snap-channel:
      type: string
      description: The channel to use when installing LXD from a snap (cosmic and later)
    max-action-results-age:
      type: string
      description: The maximum age for action entries before they are pruned, in human-readable
        time format
    max-action-results-size:
      type: string
      description: The maximum size for the action collection, in human-readable memory
        format
    mode:
      type: string
      description: |-
        Mode is a comma-separated list which sets the
        mode the model should run in. So far only one is implemented
        - If 'requires-prompts' is present, clients will ask for confirmation before removing
        potentially valuable resources.
        (default "")
    net-bond-reconfigure-delay:
      type: int
      description: The amount of time in seconds to sleep between ifdown and ifup when
        bridging
    no-proxy:
      type: string
      description: List of domain addresses not to be proxied (comma-separated)
    num-container-provision-workers:
      type: int
      description: The number of container provisioning workers to use per machine
    num-provision-workers:
      type: int
      description: The number of provisioning workers to use per model
    proxy-ssh:
      type: bool
      description: Whether SSH commands should be proxied through the API server
    resource-tags:
      type: attrs
      description: resource tags
    saas-ingress-allow:
      type: string
      description: |-
        Application-offer ingress allowlist is a comma-separated list of
        CIDRs specifying what ingress can be applied to offers in this model.
    snap-http-proxy:
      type: string
      description: The HTTP proxy value for installing snaps
    snap-https-proxy:
      type: string
      description: The HTTPS proxy value for installing snaps
    snap-store-assertions:
      type: string
      description: The assertions for the defined snap store proxy
    snap-store-proxy:
      type: string
      description: The snap store proxy for installing snaps
    snap-store-proxy-url:
      type: string
      description: The URL for the defined snap store proxy
    ssh-allow:
      type: string
      description: |-
        SSH allowlist is a comma-separated list of CIDRs from
        which machines in this model will accept connections to the SSH service.
        Currently only the aws & openstack providers support ssh-allow
    ssl-hostname-verification:
      type: bool
      description: Whether SSL hostname verification is enabled (default true)
    storage-default-block-source:
      type: string
      description: The default block storage source for the model
    storage-default-filesystem-source:
      type: string
      description: The default filesystem storage source for the model
    test-mode:
      type: bool
      description: |-
        Whether the model is intended for testing.
        If true, accessing the charm store does not affect statistical
        data of the store. (default false)
    transmit-vendor-metrics:
      type: bool
      description: Determines whether metrics declared by charms deployed into this model
        are sent for anonymized aggregate analytics
    update-status-hook-interval:
      type: string
      description: How often to run the charm update-status hook, in human-readable time
        format (default 5m, range 1-60m)<|MERGE_RESOLUTION|>--- conflicted
+++ resolved
@@ -16,12 +16,7 @@
 | `--auto-upgrade` | false | After bootstrap, upgrade to the latest patch release |
 | `--bootstrap-base` |  | Specify the base of the bootstrap machine |
 | `--bootstrap-constraints` | [] | Specify bootstrap machine constraints |
-<<<<<<< HEAD
-| `--bootstrap-image` |  | Specify the image of the bootstrap machine (requires --bootstrap-constraints specifying architecture) |
-=======
 | `--bootstrap-image` |  | Specify the image of the bootstrap machine (requires `--bootstrap-constraints` specifying architecture) |
-| `--bootstrap-series` |  | Specify the series of the bootstrap machine (deprecated; use `bootstrap-base`) |
->>>>>>> 556ca264
 | `--build-agent` | false | Build local version of agent binary before bootstrapping |
 | `--clouds` | false | Print the available clouds which can be used to bootstrap a Juju environment |
 | `--config` |  | Specify a controller configuration file, or one or more configuration options. Model config keys only affect the controller model.     (`--config config.yaml [--config key=value ...])` |
@@ -29,15 +24,9 @@
 | `--controller-charm-channel` | 4.0/stable | The Charmhub channel to download the controller charm from (if not using a local charm) |
 | `--controller-charm-path` |  | Path to a locally built controller charm |
 | `--credential` |  | Credentials to use when bootstrapping |
-<<<<<<< HEAD
-| `--db-snap` |  | Path to a locally built .snap to use as the internal juju-db service. |
-| `--db-snap-asserts` |  | Path to a local .assert file. Requires --db-snap |
-| `--force` | false | Allow the bypassing of checks such as supported base |
-=======
 | `--db-snap` |  | Path to a locally built `.snap` to use as the internal `juju-db` service. |
 | `--db-snap-asserts` |  | Path to a local `.assert` file. Requires `--db-snap` |
-| `--force` | false | Allow the bypassing of checks such as supported series |
->>>>>>> 556ca264
+| `--force` | false | Allow the bypassing of checks such as supported base |
 | `--keep-broken` | false | Do not destroy the provisioned controller instance if bootstrap fails |
 | `--metadata-source` |  | Local path to use as agent and/or image metadata source |
 | `--model-default` |  | Specify a configuration file, or one or more configuration     options to be set for all models, unless otherwise specified     (`--model-default config.yaml [--model-default key=value ...])` |
@@ -111,25 +100,14 @@
     # How often to refresh controller addresses from the API server.
     bootstrap-addresses-delay: 10  # default: 10 seconds
 
-<<<<<<< HEAD
-It is possible to override the base e.g. ubuntu@22.04, Juju attempts
-to bootstrap on to, by supplying a base argument to '--bootstrap-base'.
-=======
 It is possible to override the base e.g. `ubuntu@22.04`, Juju attempts
 to bootstrap on to, by supplying a base argument to `--bootstrap-base`.
->>>>>>> 556ca264
 
 An error is emitted if the determined base is not supported. Using the
 `--force` option to override this check:
 
     juju bootstrap --bootstrap-base=ubuntu@22.04 --force
 
-<<<<<<< HEAD
-=======
-The `--bootstrap-series` flag can be still used, but is deprecated in favour
-of `--bootstrap-base`.
-
->>>>>>> 556ca264
 Private clouds may need to specify their own custom image metadata and
 tools/agent. Use `--metadata-source` whose value is a local directory.
 
@@ -139,24 +117,9 @@
 However, a user can specify a different agent version via the `--agent-version`
 option to bootstrap command. Juju will use this version for models' agents
 as long as the client's version is from the same Juju release base.
-<<<<<<< HEAD
 In other words, a 4.1.1 client can bootstrap any 4.1.x agents but cannot
 bootstrap any 4.0.x or 4.2.x agents.
 The agent version can be specified a simple numeric version, e.g. 4.1.1.
-
-For example, at the time when 2.3.0, 2.3.1 and 2.3.2 are released and your
-agent stream is 'released' (default), then a 2.3.1 client can bootstrap:
-   * 2.3.0 controller by running '... bootstrap --agent-version=2.3.0 ...';
-   * 2.3.1 controller by running '... bootstrap ...';
-   * 2.3.2 controller by running 'bootstrap --auto-upgrade'.
-However, if this client has a copy of codebase, then a local copy of Juju
-will be built and bootstrapped - 2.3.1.1.
-
-Bootstrapping to a k8s cluster requires that the service set up to handle
-=======
-In other words, a 3.6.1 client can bootstrap any 3.6.x agents but cannot
-bootstrap any 3.5.x or 3.4.x agents.
-The agent version can be specified a simple numeric version, e.g. 3.6.9.
 
 For example, at the time when 3.6.0, 3.6.1 and 3.6.2 are released and your
 agent stream is 'released' (default), then a 3.6.1 client can bootstrap:
@@ -167,7 +130,6 @@
 will be built and bootstrapped -- 3.6.1.1.
 
 Bootstrapping to a Kubernetes cluster requires that the service set up to handle
->>>>>>> 556ca264
 requests to the controller be accessible outside the cluster. Typically this
 means a service type of LoadBalancer is needed, and Juju does create such a
 service if it knows it is supported by the cluster. This is performed by
