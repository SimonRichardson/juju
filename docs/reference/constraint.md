--- conflicted
+++ resolved
@@ -108,11 +108,7 @@
 (constraint-virt-type)=
 ### `virt-type`
 
-<<<<<<< HEAD
-Virtualisation type. <p> **Valid values:** `virtual-machine`. When a machine is provisioned with a `lxd` specification, used to override the default type, which is a LXD container.
-=======
 Virtualisation type. <p> Only supported by {ref}`LXD <cloud-lxd>` and {ref}`OpenStack <cloud-openstack>`. **Valid values:** Cloud-dependent.
->>>>>>> 7c76ff67
 
 (constraint-zones)=
 ### `zones`
