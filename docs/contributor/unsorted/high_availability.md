--- conflicted
+++ resolved
@@ -1,197 +1,84 @@
 (high_availability)=
-<<<<<<< HEAD
 # Controller high availability (HA)
 
 See first: [Juju user docs | How to make a controller highly available]
 
-This document details controller and agent behaviour when running controllers 
+This document details controller and agent behaviour when running controllers
 in
 HA mode.
 
 ## Dqlite
 
-Each controller is a [Dqlite] node. The `dbaccessor` worker on each controller is 
-responsible for maintaining the Dqlite cluster. When entering HA mode, the 
-`dbaccessor` worker will configure the local Dqlite node as a member of the 
+Each controller is a [Dqlite] node. The `dbaccessor` worker on each controller is
+responsible for maintaining the Dqlite cluster. When entering HA mode, the
+`dbaccessor` worker will configure the local Dqlite node as a member of the
 cluster.
 
-When starting Dqlite, the worker must bind it to an IP address. The address is 
-read from the controller configuration file populated by the controller charm. 
+When starting Dqlite, the worker must bind it to an IP address. The address is
+read from the controller configuration file populated by the controller charm.
 If there is no address to use for binding, the worker will wait for one to be
-written to the file before attempting to join the cluster. 
+written to the file before attempting to join the cluster.
 See _Controller Charm_ below.
 
-Each Dqlite node has a role within the cluster. Juju does not manage node 
+Each Dqlite node has a role within the cluster. Juju does not manage node
 roles; this is handled within Dqlite itself. A cluster is constituted by:
 - one _leader_ to which all database reads and writes are redirected,
 - up to two other _voters_ that participate in leader elections,
 - _stand-bys_; and
 - _spares_.
 
-If the number of controller instances is reduced to one, the `dbaccessor` 
-worker detects this scenario and reconfigures the cluster with the local node 
+If the number of controller instances is reduced to one, the `dbaccessor`
+worker detects this scenario and reconfigures the cluster with the local node
 as the only member.
 
 ## Controller charm
 
-The controller charm propagates bind addresses to the `dbaccessor` worker by 
-writing them to the controller configuration file. Each controller unit shares 
-its resolved bind address with the other units via the `db-cluster` peer 
-relation. The charm must be able to determine a unique address in the 
-local-cloud scope before it is shared with other units and written to the 
-configuration file. If no unique address can be determined, the user must supply 
-an endpoint binding for the relation using a space that ensures a unique IP 
+The controller charm propagates bind addresses to the `dbaccessor` worker by
+writing them to the controller configuration file. Each controller unit shares
+its resolved bind address with the other units via the `db-cluster` peer
+relation. The charm must be able to determine a unique address in the
+local-cloud scope before it is shared with other units and written to the
+configuration file. If no unique address can be determined, the user must supply
+an endpoint binding for the relation using a space that ensures a unique IP
 address.
 
 ## API addresses for agents
 
 When machines in the control plane change,  the `api-address-updater` worker
-for each agent re-writes the agent's configuration file with usable API 
+for each agent re-writes the agent's configuration file with usable API
 addresses from all controllers. Agents will try these addresses in random order
 until they establish a successful controller connection.
 
 The list of addresses supplied to agent configuration can be influenced by the
 `juju-mgmt-space` controller configuration value. This is supplied with a space
-name so that agent-controller communication can be isolated to specific 
+name so that agent-controller communication can be isolated to specific
 networks.
 
 ## API addresses for clients
 
 Each time the Juju client establishes a connection to the Juju controller, the
-controller sends the current list of API addresses and the client updates these 
-in the local store. The client's first connection attempt is always to the last 
+controller sends the current list of API addresses and the client updates these
+in the local store. The client's first connection attempt is always to the last
 address that it used successfully. Others are tried subsequently if required.
 
-Addresses used by clients are not influenced by the `juju-mgmt-space` 
+Addresses used by clients are not influenced by the `juju-mgmt-space`
 configuration.
 
 ## Single instance workers
 
 Many workers, such as the `dbaccessor` worker, run on all controller instances,
-but there are some workers that must run on exactly one controller instance. 
-An obvious example of this is a model's compute provisioner - we would never 
-want more than one actor attempting to start a cloud instance for a new 
+but there are some workers that must run on exactly one controller instance.
+An obvious example of this is a model's compute provisioner - we would never
+want more than one actor attempting to start a cloud instance for a new
 machine.
 
 Single instance workers are those declared in the model manifolds configuration
 that use the `isResponsible` decorator. This in turn is based on a flag set by the
 `singular` worker.
 
-The `singular` worker only sets the flag if it is the current lease holder for 
-the `singular-controller` namespace. See the appropriate documentation for more 
+The `singular` worker only sets the flag if it is the current lease holder for
+the `singular-controller` namespace. See the appropriate documentation for more
 information on leases.
 
 [Juju user docs | How to make a controller highly available]: https://juju.is/docs/juju/manage-controllers#heading--make-a-controller-highly-available
-[Dqlite]: https://dqlite.io/
-=======
-High Availability (HA)
-======================
-
-
-High Availability in general terms means that we have 3 or more (up to 7)
-State Machines, each one of which can be used as the master.
-
-This is an overview of how it works:
-
-### Mongo
-_Mongo_ is always started in [replicaset mode](http://docs.mongodb.org/manual/replication/).
-
- If not in HA, this will behave as if it were a single mongodb and, in practical
-terms there is no difference with a regular setup.
-
-### Voting
-
-A voting member of the replicaset is a one that has a say in which member is master.
-
-A non-voting member is just a storage backup.
-
-Currently we don't support non-voting members; instead when a member is non-voting it
-means that said controller is going to be removed entirely.
-
-### Ensure availability
-
-There is a `ensure-availabiity` command for juju, it takes `-n` (minimum number
- of state machines) as an optional parameter; if it's not provided it will
-default to 3.
-
- This needs to be an odd number in order to prevent ties during voting.
-
- The number cannot be larger than seven (making the current possibilities: 3,
-5 and 7) due to limitations of mongodb, which cannot have more than 7
-replica set voting members.
-
- Currently the number can be increased but not decreased (this is planned).
-In the first case Juju will bring up as many machines as necessary to meet the
-requirement; in the second nothing will happen since the rule tries to have
-_"at least that many"_
-
- At present there is no way to reduce the number of machines, you can kill by
-hand enough machines to reduce to a number you need, but this is risky and
-**not recommended**. If you kill less than half of the machines (half+1
-remaining) running `enable-ha` again will add more machines to
-replace the dead ones. If you kill more there is no way to recover as there
-are not enough voting machines.
-
- The EnableHA API call will report will report the changes that it
-made to the model, which will shortly be reflected in reality
-### The API
-
- There is an API server running on all State Machines, these talk to all
-the peers but queries and updates are addressed to the mongo master instance.
-
- Unit and machine agents connect to any of the API servers, by trying to connect
-to all the addresses concurrently, but not simultaneously. It starts to try each
-address in turn after a short delay. After a successful connection, the
-connected address will be stored; it will be tried first when next connecting.
-
-### The peergrouper worker:
-
- It looks at the current state and decides what the peergroup members should
-look like and continually tries to maintain those members.
-
- The reason for its existence is that it can often take a while for mongo to
-allow a peer group change, so we can't change it directly in the
-EnableHA API call
-
- Its worker loop continally watches
-
- 1. The current set of controllers
- 2. The addresses of the current controllers
- 3. The status of the current mongo peergroup
-
-It feeds all that information into `desiredPeerGroup`, which provides the peer
-group that we want to be and continually tries to set that peer group in mongo
-until it succeeds.
-
-**NOTE:** There is one situation which currently doesn't work which is
-that if you've only got one controller, you can't switch to another one.
-
-### The Singleton Workers
-
-**Note:** This section reflects the current behavior of these workers but
-should by no means be taken as an example to follow since most (if not all)
-should run concurrently and are going to change in the near future.
-
-The following workers require only a single instance to be running
-at any one moment:
-
- * The environment provisioner
- * The firewaller
- * The charm revision updater
- * The state cleaner
- * The transaction resumer
- * The minunits worker
-
-When a machine agent connects to the state, it decides whether
-it is on the same instance as the mongo master instance, and
-if so, it runs the singleton workers; otherwise it doesn't run them.
-
-Because we are using `mgo.Strong` consistency semantics,
-it's guaranteed that our mongo connection will be dropped
-when the master changes, which means that when the
-master changes, the machine agent will reconnect to the
-state and choose whether to run the singleton workers again.
-
-It also means that we can never accidentally have two
-singleton workers performing operations at the same time.
->>>>>>> bc20991c
+[Dqlite]: https://dqlite.io/