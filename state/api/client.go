// Copyright 2013 Canonical Ltd.
// Licensed under the AGPLv3, see LICENCE file for details.

package api

import (
	"encoding/json"
	"fmt"
	"io/ioutil"
	"net/http"
	"os"
	"strings"
	"time"

	"launchpad.net/juju-core/charm"
	"launchpad.net/juju-core/constraints"
	"launchpad.net/juju-core/instance"
	"launchpad.net/juju-core/state/api/params"
	"launchpad.net/juju-core/tools"
	"launchpad.net/juju-core/utils"
	"launchpad.net/juju-core/version"
)

// Client represents the client-accessible part of the state.
type Client struct {
	st *State
}

// NetworksSpecification holds the enabled and disabled networks for a
// service.
type NetworksSpecification struct {
	Enabled  []string
	Disabled []string
}

func (c *Client) call(method string, params, result interface{}) error {
	return c.st.Call("Client", "", method, params, result)
}

// MachineStatus holds status info about a machine.
type MachineStatus struct {
	Err            error
	AgentState     params.Status
	AgentStateInfo string
	AgentVersion   string
	DNSName        string
	InstanceId     instance.Id
	InstanceState  string
	Life           string
	Series         string
	Id             string
	Containers     map[string]MachineStatus
	Hardware       string
}

// ServiceStatus holds status info about a service.
type ServiceStatus struct {
	Err           error
	Charm         string
	Exposed       bool
	Life          string
	Relations     map[string][]string
	Networks      NetworksSpecification
	CanUpgradeTo  string
	SubordinateTo []string
	Units         map[string]UnitStatus
}

// UnitStatus holds status info about a unit.
type UnitStatus struct {
	Err            error
	AgentState     params.Status
	AgentStateInfo string
	AgentVersion   string
	Life           string
	Machine        string
	OpenedPorts    []string
	PublicAddress  string
	Charm          string
	Subordinates   map[string]UnitStatus
}

// Status holds information about the status of a juju environment.
type Status struct {
	EnvironmentName string
	Machines        map[string]MachineStatus
	Services        map[string]ServiceStatus
}

// Status returns the status of the juju environment.
func (c *Client) Status(patterns []string) (*Status, error) {
	var result Status
	p := params.StatusParams{Patterns: patterns}
	if err := c.call("FullStatus", p, &result); err != nil {
		return nil, err
	}
	return &result, nil
}

// LegacyMachineStatus holds just the instance-id of a machine.
type LegacyMachineStatus struct {
	InstanceId string // Not type instance.Id just to match original api.
}

// LegacyStatus holds minimal information on the status of a juju environment.
type LegacyStatus struct {
	Machines map[string]LegacyMachineStatus
}

// LegacyStatus is a stub version of Status that 1.16 introduced. Should be
// removed along with structs when api versioning makes it safe to do so.
func (c *Client) LegacyStatus() (*LegacyStatus, error) {
	var result LegacyStatus
	if err := c.call("Status", nil, &result); err != nil {
		return nil, err
	}
	return &result, nil
}

// ServiceSet sets configuration options on a service.
func (c *Client) ServiceSet(service string, options map[string]string) error {
	p := params.ServiceSet{
		ServiceName: service,
		Options:     options,
	}
	// TODO(Nate): Put this back to ServiceSet when the GUI stops expecting
	// ServiceSet to unset values set to an empty string.
	return c.call("NewServiceSetForClientAPI", p, nil)
}

// ServiceUnset resets configuration options on a service.
func (c *Client) ServiceUnset(service string, options []string) error {
	p := params.ServiceUnset{
		ServiceName: service,
		Options:     options,
	}
	return c.call("ServiceUnset", p, nil)
}

// Resolved clears errors on a unit.
func (c *Client) Resolved(unit string, retry bool) error {
	p := params.Resolved{
		UnitName: unit,
		Retry:    retry,
	}
	return c.call("Resolved", p, nil)
}

// RetryProvisioning updates the provisioning status of a machine allowing the
// provisioner to retry.
func (c *Client) RetryProvisioning(machines ...string) ([]params.ErrorResult, error) {
	p := params.Entities{}
	p.Entities = make([]params.Entity, len(machines))
	for i, machine := range machines {
		p.Entities[i] = params.Entity{Tag: machine}
	}
	var results params.ErrorResults
	err := c.st.Call("Client", "", "RetryProvisioning", p, &results)
	return results.Results, err
}

// PublicAddress returns the public address of the specified
// machine or unit.
func (c *Client) PublicAddress(target string) (string, error) {
	var results params.PublicAddressResults
	p := params.PublicAddress{Target: target}
	err := c.call("PublicAddress", p, &results)
	return results.PublicAddress, err
}

// PrivateAddress returns the private address of the specified
// machine or unit.
func (c *Client) PrivateAddress(target string) (string, error) {
	var results params.PrivateAddressResults
	p := params.PrivateAddress{Target: target}
	err := c.call("PrivateAddress", p, &results)
	return results.PrivateAddress, err
}

// ServiceSetYAML sets configuration options on a service
// given options in YAML format.
func (c *Client) ServiceSetYAML(service string, yaml string) error {
	p := params.ServiceSetYAML{
		ServiceName: service,
		Config:      yaml,
	}
	return c.call("ServiceSetYAML", p, nil)
}

// ServiceGet returns the configuration for the named service.
func (c *Client) ServiceGet(service string) (*params.ServiceGetResults, error) {
	var results params.ServiceGetResults
	params := params.ServiceGet{ServiceName: service}
	err := c.call("ServiceGet", params, &results)
	return &results, err
}

// AddRelation adds a relation between the specified endpoints and returns the relation info.
func (c *Client) AddRelation(endpoints ...string) (*params.AddRelationResults, error) {
	var addRelRes params.AddRelationResults
	params := params.AddRelation{Endpoints: endpoints}
	err := c.call("AddRelation", params, &addRelRes)
	return &addRelRes, err
}

// DestroyRelation removes the relation between the specified endpoints.
func (c *Client) DestroyRelation(endpoints ...string) error {
	params := params.DestroyRelation{Endpoints: endpoints}
	return c.call("DestroyRelation", params, nil)
}

// ServiceCharmRelations returns the service's charms relation names.
func (c *Client) ServiceCharmRelations(service string) ([]string, error) {
	var results params.ServiceCharmRelationsResults
	params := params.ServiceCharmRelations{ServiceName: service}
	err := c.call("ServiceCharmRelations", params, &results)
	return results.CharmRelations, err
}

// AddMachines adds new machines with the supplied parameters.
func (c *Client) AddMachines(machineParams []params.AddMachineParams) ([]params.AddMachinesResult, error) {
	args := params.AddMachines{
		MachineParams: machineParams,
	}
	results := new(params.AddMachinesResults)
	err := c.call("AddMachines", args, results)
	return results.Machines, err
}

// ProvisioningScript returns a shell script that, when run,
// provisions a machine agent on the machine executing the script.
func (c *Client) ProvisioningScript(args params.ProvisioningScriptParams) (script string, err error) {
	var result params.ProvisioningScriptResult
	if err = c.call("ProvisioningScript", args, &result); err != nil {
		return "", err
	}
	return result.Script, nil
}

// DestroyMachines removes a given set of machines.
func (c *Client) DestroyMachines(machines ...string) error {
	params := params.DestroyMachines{MachineNames: machines}
	return c.call("DestroyMachines", params, nil)
}

// ForceDestroyMachines removes a given set of machines and all associated units.
func (c *Client) ForceDestroyMachines(machines ...string) error {
	params := params.DestroyMachines{Force: true, MachineNames: machines}
	return c.call("DestroyMachines", params, nil)
}

// ServiceExpose changes the juju-managed firewall to expose any ports that
// were also explicitly marked by units as open.
func (c *Client) ServiceExpose(service string) error {
	params := params.ServiceExpose{ServiceName: service}
	return c.call("ServiceExpose", params, nil)
}

// ServiceUnexpose changes the juju-managed firewall to unexpose any ports that
// were also explicitly marked by units as open.
func (c *Client) ServiceUnexpose(service string) error {
	params := params.ServiceUnexpose{ServiceName: service}
	return c.call("ServiceUnexpose", params, nil)
}

// ServiceDeployWithNetworks works exactly like ServiceDeploy, but
// allows specifying networks to either include or exclude on the
// machine where the charm is deployed.
func (c *Client) ServiceDeployWithNetworks(charmURL string, serviceName string, numUnits int, configYAML string, cons constraints.Value, toMachineSpec string, includeNetworks, excludeNetworks []string) error {
	params := params.ServiceDeploy{
		ServiceName:     serviceName,
		CharmUrl:        charmURL,
		NumUnits:        numUnits,
		ConfigYAML:      configYAML,
		Constraints:     cons,
		ToMachineSpec:   toMachineSpec,
		IncludeNetworks: includeNetworks,
		ExcludeNetworks: excludeNetworks,
	}
	return c.st.Call("Client", "", "ServiceDeployWithNetworks", params, nil)
}

// ServiceDeploy obtains the charm, either locally or from the charm store,
// and deploys it.
func (c *Client) ServiceDeploy(charmURL string, serviceName string, numUnits int, configYAML string, cons constraints.Value, toMachineSpec string) error {
	params := params.ServiceDeploy{
		ServiceName:   serviceName,
		CharmUrl:      charmURL,
		NumUnits:      numUnits,
		ConfigYAML:    configYAML,
		Constraints:   cons,
		ToMachineSpec: toMachineSpec,
	}
	return c.call("ServiceDeploy", params, nil)
}

// ServiceUpdate updates the service attributes, including charm URL,
// minimum number of units, settings and constraints.
// TODO(frankban) deprecate redundant API calls that this supercedes.
func (c *Client) ServiceUpdate(args params.ServiceUpdate) error {
	return c.call("ServiceUpdate", args, nil)
}

// ServiceSetCharm sets the charm for a given service.
func (c *Client) ServiceSetCharm(serviceName string, charmUrl string, force bool) error {
	args := params.ServiceSetCharm{
		ServiceName: serviceName,
		CharmUrl:    charmUrl,
		Force:       force,
	}
	return c.call("ServiceSetCharm", args, nil)
}

// ServiceGetCharmURL returns the charm URL the given service is
// running at present.
func (c *Client) ServiceGetCharmURL(serviceName string) (*charm.URL, error) {
	result := new(params.StringResult)
	args := params.ServiceGet{ServiceName: serviceName}
	err := c.call("ServiceGetCharmURL", args, &result)
	if err != nil {
		return nil, err
	}
	return charm.ParseURL(result.Result)
}

// AddServiceUnits adds a given number of units to a service.
func (c *Client) AddServiceUnits(service string, numUnits int, machineSpec string) ([]string, error) {
	args := params.AddServiceUnits{
		ServiceName:   service,
		NumUnits:      numUnits,
		ToMachineSpec: machineSpec,
	}
	results := new(params.AddServiceUnitsResults)
	err := c.call("AddServiceUnits", args, results)
	return results.Units, err
}

// DestroyServiceUnits decreases the number of units dedicated to a service.
func (c *Client) DestroyServiceUnits(unitNames ...string) error {
	params := params.DestroyServiceUnits{unitNames}
	return c.call("DestroyServiceUnits", params, nil)
}

// ServiceDestroy destroys a given service.
func (c *Client) ServiceDestroy(service string) error {
	params := params.ServiceDestroy{
		ServiceName: service,
	}
	return c.call("ServiceDestroy", params, nil)
}

// GetServiceConstraints returns the constraints for the given service.
func (c *Client) GetServiceConstraints(service string) (constraints.Value, error) {
	results := new(params.GetConstraintsResults)
	err := c.call("GetServiceConstraints", params.GetServiceConstraints{service}, results)
	return results.Constraints, err
}

// GetEnvironmentConstraints returns the constraints for the environment.
func (c *Client) GetEnvironmentConstraints() (constraints.Value, error) {
	results := new(params.GetConstraintsResults)
	err := c.call("GetEnvironmentConstraints", nil, results)
	return results.Constraints, err
}

// SetServiceConstraints specifies the constraints for the given service.
func (c *Client) SetServiceConstraints(service string, constraints constraints.Value) error {
	params := params.SetConstraints{
		ServiceName: service,
		Constraints: constraints,
	}
	return c.call("SetServiceConstraints", params, nil)
}

// SetEnvironmentConstraints specifies the constraints for the environment.
func (c *Client) SetEnvironmentConstraints(constraints constraints.Value) error {
	params := params.SetConstraints{
		Constraints: constraints,
	}
	return c.call("SetEnvironmentConstraints", params, nil)
}

// CharmInfo holds information about a charm.
type CharmInfo struct {
	Revision int
	URL      string
	Config   *charm.Config
	Meta     *charm.Meta
}

// CharmInfo returns information about the requested charm.
func (c *Client) CharmInfo(charmURL string) (*CharmInfo, error) {
	args := params.CharmInfo{CharmURL: charmURL}
	info := new(CharmInfo)
	if err := c.call("CharmInfo", args, info); err != nil {
		return nil, err
	}
	return info, nil
}

// EnvironmentInfo holds information about the Juju environment.
type EnvironmentInfo struct {
	DefaultSeries string
	ProviderType  string
	Name          string
	UUID          string
}

// EnvironmentInfo returns details about the Juju environment.
func (c *Client) EnvironmentInfo() (*EnvironmentInfo, error) {
	info := new(EnvironmentInfo)
	err := c.call("EnvironmentInfo", nil, info)
	return info, err
}

// WatchAll holds the id of the newly-created AllWatcher.
type WatchAll struct {
	AllWatcherId string
}

// WatchAll returns an AllWatcher, from which you can request the Next
// collection of Deltas.
func (c *Client) WatchAll() (*AllWatcher, error) {
	info := new(WatchAll)
	if err := c.call("WatchAll", nil, info); err != nil {
		return nil, err
	}
	return newAllWatcher(c, &info.AllWatcherId), nil
}

// GetAnnotations returns annotations that have been set on the given entity.
func (c *Client) GetAnnotations(tag string) (map[string]string, error) {
	args := params.GetAnnotations{tag}
	ann := new(params.GetAnnotationsResults)
	err := c.call("GetAnnotations", args, ann)
	return ann.Annotations, err
}

// SetAnnotations sets the annotation pairs on the given entity.
// Currently annotations are supported on machines, services,
// units and the environment itself.
func (c *Client) SetAnnotations(tag string, pairs map[string]string) error {
	args := params.SetAnnotations{tag, pairs}
	return c.call("SetAnnotations", args, nil)
}

// Close closes the Client's underlying State connection
// Client is unique among the api.State facades in closing its own State
// connection, but it is conventional to use a Client object without any access
// to its underlying state connection.
func (c *Client) Close() error {
	return c.st.Close()
}

// EnvironmentGet returns all environment settings.
func (c *Client) EnvironmentGet() (map[string]interface{}, error) {
	result := params.EnvironmentGetResults{}
	err := c.call("EnvironmentGet", nil, &result)
	return result.Config, err
}

// EnvironmentSet sets the given key-value pairs in the environment.
func (c *Client) EnvironmentSet(config map[string]interface{}) error {
	args := params.EnvironmentSet{Config: config}
	return c.call("EnvironmentSet", args, nil)
}

// EnvironmentUnset sets the given key-value pairs in the environment.
func (c *Client) EnvironmentUnset(keys ...string) error {
	args := params.EnvironmentUnset{Keys: keys}
	return c.call("EnvironmentUnset", args, nil)
}

// SetEnvironAgentVersion sets the environment agent-version setting
// to the given value.
func (c *Client) SetEnvironAgentVersion(version version.Number) error {
	args := params.SetEnvironAgentVersion{Version: version}
	return c.call("SetEnvironAgentVersion", args, nil)
}

// FindTools returns a List containing all tools matching the specified parameters.
func (c *Client) FindTools(majorVersion, minorVersion int,
	series, arch string) (result params.FindToolsResults, err error) {

	args := params.FindToolsParams{
		MajorVersion: majorVersion,
		MinorVersion: minorVersion,
		Arch:         arch,
		Series:       series,
	}
	err = c.call("FindTools", args, &result)
	return result, err
}

// RunOnAllMachines runs the command on all the machines with the specified
// timeout.
func (c *Client) RunOnAllMachines(commands string, timeout time.Duration) ([]params.RunResult, error) {
	var results params.RunResults
	args := params.RunParams{Commands: commands, Timeout: timeout}
	err := c.call("RunOnAllMachines", args, &results)
	return results.Results, err
}

// Run the Commands specified on the machines identified through the ids
// provided in the machines, services and units slices.
func (c *Client) Run(run params.RunParams) ([]params.RunResult, error) {
	var results params.RunResults
	err := c.call("Run", run, &results)
	return results.Results, err
}

// DestroyEnvironment puts the environment into a "dying" state,
// and removes all non-manager machine instances. DestroyEnvironment
// will fail if there are any manually-provisioned non-manager machines
// in state.
func (c *Client) DestroyEnvironment() error {
	return c.call("DestroyEnvironment", nil, nil)
}

// AddLocalCharm prepares the given charm with a local: schema in its
// URL, and uploads it via the API server, returning the assigned
// charm URL. If the API server does not support charm uploads, an
// error satisfying params.IsCodeNotImplemented() is returned.
func (c *Client) AddLocalCharm(curl *charm.URL, ch charm.Charm) (*charm.URL, error) {
	if curl.Schema != "local" {
		return nil, fmt.Errorf("expected charm URL with local: schema, got %q", curl.String())
	}
	// Package the charm for uploading.
	var archive *os.File
	switch ch := ch.(type) {
	case *charm.Dir:
		var err error
		if archive, err = ioutil.TempFile("", "charm"); err != nil {
			return nil, fmt.Errorf("cannot create temp file: %v", err)
		}
		defer os.Remove(archive.Name())
		defer archive.Close()
		if err := ch.BundleTo(archive); err != nil {
			return nil, fmt.Errorf("cannot repackage charm: %v", err)
		}
		if _, err := archive.Seek(0, 0); err != nil {
			return nil, fmt.Errorf("cannot rewind packaged charm: %v", err)
		}
	case *charm.Bundle:
		var err error
		if archive, err = os.Open(ch.Path); err != nil {
			return nil, fmt.Errorf("cannot read charm archive: %v", err)
		}
		defer archive.Close()
	default:
		return nil, fmt.Errorf("unknown charm type %T", ch)
	}

	// Prepare the upload request.
	url := fmt.Sprintf("%s/charms?series=%s", c.st.serverRoot, curl.Series)
	req, err := http.NewRequest("POST", url, archive)
	if err != nil {
		return nil, fmt.Errorf("cannot create upload request: %v", err)
	}
	req.SetBasicAuth(c.st.tag, c.st.password)
	req.Header.Set("Content-Type", "application/zip")

	// Send the request.

	// BUG(dimitern) 2013-12-17 bug #1261780
	// Due to issues with go 1.1.2, fixed later, we cannot use a
	// regular TLS client with the CACert here, because we get "x509:
	// cannot validate certificate for 127.0.0.1 because it doesn't
	// contain any IP SANs". Once we use a later go version, this
	// should be changed to connect to the API server with a regular
	// HTTP+TLS enabled client, using the CACert (possily cached, like
	// the tag and password) passed in api.Open()'s info argument.
	resp, err := utils.GetNonValidatingHTTPClient().Do(req)
	if err != nil {
		return nil, fmt.Errorf("cannot upload charm: %v", err)
	}
	if resp.StatusCode == http.StatusMethodNotAllowed {
		// API server is 1.16 or older, so charm upload
		// is not supported; notify the client.
		return nil, &params.Error{
			Message: "charm upload is not supported by the API server",
			Code:    params.CodeNotImplemented,
		}
	}

	// Now parse the response & return.
	body, err := ioutil.ReadAll(resp.Body)
	if err != nil {
		return nil, fmt.Errorf("cannot read charm upload response: %v", err)
	}
	defer resp.Body.Close()
	var jsonResponse params.CharmsResponse
	if err := json.Unmarshal(body, &jsonResponse); err != nil {
		return nil, fmt.Errorf("cannot unmarshal upload response: %v", err)
	}
	if jsonResponse.Error != "" {
		return nil, fmt.Errorf("error uploading charm: %v", jsonResponse.Error)
	}
	return charm.MustParseURL(jsonResponse.CharmURL), nil
}

// AddCharm adds the given charm URL (which must include revision) to
// the environment, if it does not exist yet. Local charms are not
// supported, only charm store URLs. See also AddLocalCharm() in the
// client-side API.
func (c *Client) AddCharm(curl *charm.URL) error {
	args := params.CharmURL{URL: curl.String()}
	return c.call("AddCharm", args, nil)
}

func (c *Client) UploadTools(
	toolsFilename string, vers version.Binary, fakeSeries ...string,
) (
	tools *tools.Tools, err error,
) {
	toolsTarball, err := os.Open(toolsFilename)
	if err != nil {
		return nil, err
	}
	defer toolsTarball.Close()

	// Prepare the upload request.
	url := fmt.Sprintf("%s/tools?binaryVersion=%s&series=%s", c.st.serverRoot, vers, strings.Join(fakeSeries, ","))
	req, err := http.NewRequest("POST", url, toolsTarball)
	if err != nil {
		return nil, fmt.Errorf("cannot create upload request: %v", err)
	}
	req.SetBasicAuth(c.st.tag, c.st.password)
	req.Header.Set("Content-Type", "application/x-tar-gz")

	// Send the request.

	// BUG(dimitern) 2013-12-17 bug #1261780
	// Due to issues with go 1.1.2, fixed later, we cannot use a
	// regular TLS client with the CACert here, because we get "x509:
	// cannot validate certificate for 127.0.0.1 because it doesn't
	// contain any IP SANs". Once we use a later go version, this
	// should be changed to connect to the API server with a regular
	// HTTP+TLS enabled client, using the CACert (possily cached, like
	// the tag and password) passed in api.Open()'s info argument.
	resp, err := utils.GetNonValidatingHTTPClient().Do(req)
	if err != nil {
		return nil, fmt.Errorf("cannot upload charm: %v", err)
	}
	if resp.StatusCode == http.StatusMethodNotAllowed {
		// API server is older than 1.17.5, so tools upload
		// is not supported; notify the client.
		return nil, &params.Error{
			Message: "tools upload is not supported by the API server",
			Code:    params.CodeNotImplemented,
		}
	}

	// Now parse the response & return.
	body, err := ioutil.ReadAll(resp.Body)
	if err != nil {
		return nil, fmt.Errorf("cannot read tools upload response: %v", err)
	}
	defer resp.Body.Close()
	var jsonResponse params.ToolsResult
	if err := json.Unmarshal(body, &jsonResponse); err != nil {
		return nil, fmt.Errorf("cannot unmarshal upload response: %v", err)
	}
	if err := jsonResponse.Error; err != nil {
		return nil, fmt.Errorf("error uploading tools: %v", err)
	}
	return jsonResponse.Tools, nil
}

// APIHostPorts returns a slice of instance.HostPort for each API server.
func (c *Client) APIHostPorts() ([][]instance.HostPort, error) {
	var result params.APIHostPortsResult
	if err := c.call("APIHostPorts", nil, &result); err != nil {
		return nil, err
	}
	return result.Servers, nil
<<<<<<< HEAD
=======
}

// EnsureAvailability ensures the availability of Juju state servers.
func (c *Client) EnsureAvailability(numStateServers int, cons constraints.Value, series string) error {
	args := params.EnsureAvailability{
		NumStateServers: numStateServers,
		Constraints:     cons,
		Series:          series,
	}
	return c.call("EnsureAvailability", args, nil)
>>>>>>> e021587c
}<|MERGE_RESOLUTION|>--- conflicted
+++ resolved
@@ -674,8 +674,6 @@
 		return nil, err
 	}
 	return result.Servers, nil
-<<<<<<< HEAD
-=======
 }
 
 // EnsureAvailability ensures the availability of Juju state servers.
@@ -686,5 +684,4 @@
 		Series:          series,
 	}
 	return c.call("EnsureAvailability", args, nil)
->>>>>>> e021587c
 }