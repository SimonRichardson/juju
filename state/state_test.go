package state_test

import (
	"fmt"
	. "launchpad.net/gocheck"
	"launchpad.net/gozk/zookeeper"
	"launchpad.net/juju-core/charm"
	"launchpad.net/juju-core/environs/config"
	"launchpad.net/juju-core/juju/testing"
	"launchpad.net/juju-core/state"
	coretesting "launchpad.net/juju-core/testing"
	"net/url"
	"sort"
	stdtesting "testing"
	"time"
)

// TestPackage integrates the tests into gotest.
func TestPackage(t *stdtesting.T) {
	coretesting.ZkTestPackage(t)
}

// ConnSuite is a testing.StateSuite with direct access to the
// State's underlying zookeeper.Conn.
// TODO: Separate test methods that use zkConn into a single ZooKeeper-
// specific suite, and use plain StateSuites elsewhere, so we can maybe
// eventually have a single set of tests that work against both state and
// mstate.
type ConnSuite struct {
	testing.JujuConnSuite
	zkConn *zookeeper.Conn
}

func (s *ConnSuite) SetUpTest(c *C) {
	s.JujuConnSuite.SetUpTest(c)
	s.zkConn = state.ZkConn(s.State)
}

type StateSuite struct {
	ConnSuite
}

var _ = Suite(&StateSuite{})

func (s *StateSuite) TestInitialize(c *C) {
	// Check that initialization of an already-initialized state succeeds.
	st, err := state.Initialize(s.StateInfo(c), nil)
	c.Assert(err, IsNil)
	c.Assert(st, NotNil)
	st.Close()

	// Check that Open blocks until Initialize has succeeded.
	coretesting.ZkRemoveTree(s.zkConn, "/")

	errc := make(chan error)
	go func() {
		st, err := state.Open(s.StateInfo(c))
		errc <- err
		if st != nil {
			st.Close()
		}
	}()

	// Wait a little while to verify that it's actually blocking.
	time.Sleep(200 * time.Millisecond)
	select {
	case err := <-errc:
		c.Fatalf("state.Open did not block (returned error %v)", err)
	default:
	}

	st, err = state.Initialize(s.StateInfo(c), nil)
	c.Assert(err, IsNil)
	c.Assert(st, NotNil)
	defer st.Close()

	select {
	case err := <-errc:
		c.Assert(err, IsNil)
	case <-time.After(1e9):
		c.Fatalf("state.Open blocked forever")
	}
}

func (s *StateSuite) TestInitalizeWithConfig(c *C) {
	// clean existing state
	coretesting.ZkRemoveTree(s.zkConn, "/")

	m := map[string]interface{}{
		"name":            "only",
		"type":            "dummy",
		"zookeeper":       true,
		"authorized-keys": "i-am-a-key",
		"default-series":  "precise",
<<<<<<< HEAD
		"development":     true,
=======
		"development": true,
>>>>>>> 91b7e1df
	}
	st, err := state.Initialize(s.StateInfo(c), m)
	c.Assert(err, IsNil)
	c.Assert(st, NotNil)
	defer st.Close()
	env, err := st.EnvironConfig()
	c.Assert(env.AllAttrs(), DeepEquals, m)
}

type attrs map[string]interface{}

var environmentWatchTests = []attrs{
	{
		"type":            "my-type",
		"name":            "my-name",
		"authorized-keys": "i-am-a-key",
	},
	{
		// Add an attribute.
		"type":            "my-type",
		"name":            "my-name",
		"default-series":  "my-series",
		"authorized-keys": "i-am-a-key",
	},
	{
		// Set a new attribute value.
		"type":            "my-type",
		"name":            "my-new-name",
		"default-series":  "my-series",
		"authorized-keys": "i-am-a-key",
	},
}

var initialEnvironment = `name: test,
type: test,
authorized-keys: i-am-a-key,
default-series: precise`

func (s *StateSuite) TestWatchEnvironment(c *C) {
	// Re-init the environment originally created by JujuConnSuite,
	// so that we know what we have.
	_, err := s.zkConn.Set("/environment", initialEnvironment, -1)
	c.Assert(err, IsNil)
	environConfigWatcher := s.State.WatchEnvironConfig()
	defer func() {
		c.Assert(environConfigWatcher.Stop(), IsNil)
	}()

	_, ok := <-environConfigWatcher.Changes()
	c.Assert(ok, Equals, true)

	for i, test := range environmentWatchTests {
		c.Logf("test %d", i)
		change, err := config.New(test)
		c.Assert(err, IsNil)
		err = s.State.SetEnvironConfig(change)
		c.Assert(err, IsNil)
		select {
		case got, ok := <-environConfigWatcher.Changes():
			c.Assert(ok, Equals, true)
			gotAttrs := got.AllAttrs()
			for key, value := range test {
				c.Assert(gotAttrs[key], Equals, value)
			}
		case <-time.After(200 * time.Millisecond):
			c.Fatalf("did not get change: %#v", test)
		}
	}

	select {
	case got := <-environConfigWatcher.Changes():
		c.Fatalf("got unexpected change: %#v", got)
	case <-time.After(100 * time.Millisecond):
	}
}

func (s *StateSuite) TestAddCharm(c *C) {
	// Check that adding charms from scratch works correctly.
	ch := s.Repo.Dir("dummy")
	curl := charm.MustParseURL(
		fmt.Sprintf("local:series/%s-%d", ch.Meta().Name, ch.Revision()),
	)
	bundleURL, err := url.Parse("http://bundles.example.com/dummy-1")
	c.Assert(err, IsNil)
	dummy, err := s.State.AddCharm(ch, curl, bundleURL, "dummy-1-sha256")
	c.Assert(err, IsNil)
	c.Assert(dummy.URL().String(), Equals, curl.String())
	children, _, err := s.zkConn.Children("/charms")
	c.Assert(err, IsNil)
	c.Assert(children, DeepEquals, []string{"local_3a_series_2f_dummy-1"})
}

func (s *StateSuite) TestMissingCharms(c *C) {
	// Check that getting a nonexistent charm fails.
	curl := charm.MustParseURL("local:series/random-99")
	_, err := s.State.Charm(curl)
	c.Assert(err, ErrorMatches, `cannot get charm "local:series/random-99": .*`)

	// Add a separate charm, test missing charm still missing.
	s.AddTestingCharm(c, "dummy")
	_, err = s.State.Charm(curl)
	c.Assert(err, ErrorMatches, `cannot get charm "local:series/random-99": .*`)
}

func (s *StateSuite) TestAddMachine(c *C) {
	machine0, err := s.State.AddMachine()
	c.Assert(err, IsNil)
	c.Assert(machine0.Id(), Equals, 0)
	machine1, err := s.State.AddMachine()
	c.Assert(err, IsNil)
	c.Assert(machine1.Id(), Equals, 1)

	children, _, err := s.zkConn.Children("/machines")
	c.Assert(err, IsNil)
	sort.Strings(children)
	c.Assert(children, DeepEquals, []string{"machine-0000000000", "machine-0000000001"})
}

func (s *StateSuite) TestRemoveMachine(c *C) {
	machine, err := s.State.AddMachine()
	c.Assert(err, IsNil)
	_, err = s.State.AddMachine()
	c.Assert(err, IsNil)
	err = s.State.RemoveMachine(machine.Id())
	c.Assert(err, IsNil)

	children, _, err := s.zkConn.Children("/machines")
	c.Assert(err, IsNil)
	sort.Strings(children)
	c.Assert(children, DeepEquals, []string{"machine-0000000001"})

	// Removing a non-existing machine has to fail.
	err = s.State.RemoveMachine(machine.Id())
	c.Assert(err, ErrorMatches, "cannot remove machine 0: machine not found")
}

func (s *StateSuite) TestReadMachine(c *C) {
	machine, err := s.State.AddMachine()
	c.Assert(err, IsNil)
	expectedId := machine.Id()
	machine, err = s.State.Machine(expectedId)
	c.Assert(err, IsNil)
	c.Assert(machine.Id(), Equals, expectedId)
}

func (s *StateSuite) TestReadNonExistentMachine(c *C) {
	_, err := s.State.Machine(0)
	c.Assert(err, ErrorMatches, "machine 0 not found")

	_, err = s.State.AddMachine()
	c.Assert(err, IsNil)
	_, err = s.State.Machine(1)
	c.Assert(err, ErrorMatches, "machine 1 not found")
}

func (s *StateSuite) TestAllMachines(c *C) {
	assertMachineCount(c, s.State, 0)
	_, err := s.State.AddMachine()
	c.Assert(err, IsNil)
	assertMachineCount(c, s.State, 1)
	_, err = s.State.AddMachine()
	c.Assert(err, IsNil)
	assertMachineCount(c, s.State, 2)
}

type machinesWatchTest struct {
	test func(*state.State) error
	want func(*state.State) *state.MachinesChange
}

var machinesWatchTests = []machinesWatchTest{
	{
		func(_ *state.State) error {
			return nil
		},
		func(_ *state.State) *state.MachinesChange {
			return &state.MachinesChange{}
		},
	},
	{
		func(s *state.State) error {
			_, err := s.AddMachine()
			return err
		},
		func(s *state.State) *state.MachinesChange {
			return &state.MachinesChange{Added: []*state.Machine{state.NewMachine(s, "machine-0000000000")}}
		},
	},
	{
		func(s *state.State) error {
			_, err := s.AddMachine()
			return err
		},
		func(s *state.State) *state.MachinesChange {
			return &state.MachinesChange{Added: []*state.Machine{state.NewMachine(s, "machine-0000000001")}}
		},
	},
	{
		func(s *state.State) error {
			return s.RemoveMachine(1)
		},
		func(s *state.State) *state.MachinesChange {
			return &state.MachinesChange{Removed: []*state.Machine{state.NewMachine(s, "machine-0000000001")}}
		},
	},
}

func (s *StateSuite) TestWatchMachines(c *C) {
	machineWatcher := s.State.WatchMachines()
	defer func() {
		c.Assert(machineWatcher.Stop(), IsNil)
	}()

	for i, test := range machinesWatchTests {
		c.Logf("test %d", i)
		err := test.test(s.State)
		c.Assert(err, IsNil)
		want := test.want(s.State)
		select {
		case got, ok := <-machineWatcher.Changes():
			c.Assert(ok, Equals, true)
			c.Assert(got, DeepEquals, want)
		case <-time.After(200 * time.Millisecond):
			c.Fatalf("did not get change: %#v", want)
		}
	}

	select {
	case got := <-machineWatcher.Changes():
		c.Fatalf("got unexpected change: %#v", got)
	case <-time.After(100 * time.Millisecond):
	}
}

func (s *StateSuite) TestAddService(c *C) {
	charm := s.AddTestingCharm(c, "dummy")
	wordpress, err := s.State.AddService("wordpress", charm)
	c.Assert(err, IsNil)
	c.Assert(wordpress.Name(), Equals, "wordpress")
	mysql, err := s.State.AddService("mysql", charm)
	c.Assert(err, IsNil)
	c.Assert(mysql.Name(), Equals, "mysql")

	// Check that retrieving the new created services works correctly.
	wordpress, err = s.State.Service("wordpress")
	c.Assert(err, IsNil)
	c.Assert(wordpress.Name(), Equals, "wordpress")
	wch, force, err := wordpress.Charm()
	c.Assert(err, IsNil)
	c.Assert(wch.URL(), DeepEquals, charm.URL())
	c.Assert(force, Equals, false)

	mysql, err = s.State.Service("mysql")
	c.Assert(err, IsNil)
	c.Assert(mysql.Name(), Equals, "mysql")
	mch, force, err := mysql.Charm()
	c.Assert(err, IsNil)
	c.Assert(mch.URL(), DeepEquals, charm.URL())
	c.Assert(force, Equals, false)
}

func (s *StateSuite) TestRemoveService(c *C) {
	charm := s.AddTestingCharm(c, "dummy")
	service, err := s.State.AddService("wordpress", charm)
	c.Assert(err, IsNil)

	// Remove of existing service.
	err = s.State.RemoveService(service)
	c.Assert(err, IsNil)
	_, err = s.State.Service("wordpress")
	c.Assert(err, ErrorMatches, `cannot get service "wordpress": service with name "wordpress" not found`)

	// Remove of an illegal service, it has already been removed.
	err = s.State.RemoveService(service)
	c.Assert(err, ErrorMatches, `cannot remove service "wordpress": cannot get relations for service "wordpress": environment state has changed`)
}

func (s *StateSuite) TestReadNonExistentService(c *C) {
	_, err := s.State.Service("pressword")
	c.Assert(err, ErrorMatches, `cannot get service "pressword": service with name "pressword" not found`)
}

func (s *StateSuite) TestAllServices(c *C) {
	charm := s.AddTestingCharm(c, "dummy")
	services, err := s.State.AllServices()
	c.Assert(err, IsNil)
	c.Assert(len(services), Equals, 0)

	// Check that after adding services the result is ok.
	_, err = s.State.AddService("wordpress", charm)
	c.Assert(err, IsNil)
	services, err = s.State.AllServices()
	c.Assert(err, IsNil)
	c.Assert(len(services), Equals, 1)

	_, err = s.State.AddService("mysql", charm)
	c.Assert(err, IsNil)
	services, err = s.State.AllServices()
	c.Assert(err, IsNil)
	c.Assert(len(services), Equals, 2)

	// Check the returned service, order is defined by sorted keys.
	c.Assert(services[0].Name(), Equals, "wordpress")
	c.Assert(services[1].Name(), Equals, "mysql")
}

var serviceWatchTests = []struct {
	testOp string
	name   string
	idx    int
}{
	{"none", "", 0},
	{"add", "wordpress", 0},
	{"add", "mysql", 1},
	{"remove", "wordpress", 0},
}

func (s *StateSuite) TestWatchServices(c *C) {
	charm := s.AddTestingCharm(c, "dummy")
	servicesWatcher := s.State.WatchServices()
	defer func() {
		c.Assert(servicesWatcher.Stop(), IsNil)
	}()
	services := make([]*state.Service, 2)

	for i, test := range serviceWatchTests {
		c.Logf("test %d", i)
		var want *state.ServicesChange
		switch test.testOp {
		case "none":
			want = &state.ServicesChange{}
		case "add":
			var err error
			services[test.idx], err = s.State.AddService(test.name, charm)
			c.Assert(err, IsNil)
			want = &state.ServicesChange{[]*state.Service{services[test.idx]}, nil}
		case "remove":
			service, err := s.State.Service(test.name)
			c.Assert(err, IsNil)
			err = s.State.RemoveService(service)
			c.Assert(err, IsNil)
			want = &state.ServicesChange{nil, []*state.Service{services[test.idx]}}
			services[test.idx] = nil
		}
		select {
		case got, ok := <-servicesWatcher.Changes():
			c.Assert(ok, Equals, true)
			c.Assert(got, DeepEquals, want)
		case <-time.After(200 * time.Millisecond):
			c.Fatalf("did not get change: %#v", want)
		}
	}

	select {
	case got := <-servicesWatcher.Changes():
		c.Fatalf("got unexpected change: %#v", got)
	case <-time.After(100 * time.Millisecond):
	}
}

var diffTests = []struct {
	A, B, want []string
}{
	{[]string{"A", "B", "C"}, []string{"A", "D", "C"}, []string{"B"}},
	{[]string{"A", "B", "C"}, []string{"C", "B", "A"}, nil},
	{[]string{"A", "B", "C"}, []string{"B"}, []string{"A", "C"}},
	{[]string{"B"}, []string{"A", "B", "C"}, nil},
	{[]string{"A", "D", "C"}, []string{}, []string{"A", "D", "C"}},
	{[]string{}, []string{"A", "D", "C"}, nil},
}

func (*StateSuite) TestDiff(c *C) {
	for _, test := range diffTests {
		c.Assert(test.want, DeepEquals, state.Diff(test.A, test.B))
	}
}

var sortPortsTests = []struct {
	have, want []state.Port
}{
	{nil, []state.Port{}},
	{[]state.Port{{"b", 1}, {"a", 99}, {"a", 1}}, []state.Port{{"a", 1}, {"a", 99}, {"b", 1}}},
}

func (*StateSuite) TestSortPorts(c *C) {
	for _, t := range sortPortsTests {
		p := make([]state.Port, len(t.have))
		copy(p, t.have)
		state.SortPorts(p)
		c.Check(p, DeepEquals, t.want)
		state.SortPorts(p)
		c.Check(p, DeepEquals, t.want)
	}
}<|MERGE_RESOLUTION|>--- conflicted
+++ resolved
@@ -92,11 +92,7 @@
 		"zookeeper":       true,
 		"authorized-keys": "i-am-a-key",
 		"default-series":  "precise",
-<<<<<<< HEAD
-		"development":     true,
-=======
 		"development": true,
->>>>>>> 91b7e1df
 	}
 	st, err := state.Initialize(s.StateInfo(c), m)
 	c.Assert(err, IsNil)
