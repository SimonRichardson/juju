// Copyright 2012-2015 Canonical Ltd.
// Licensed under the AGPLv3, see LICENCE file for details.

package state

import (
	"gopkg.in/mgo.v2"
)

// The capped collection used for transaction logs defaults to 10MB.
// It's tweaked in export_test.go to 1MB to avoid the overhead of
// creating and deleting the large file repeatedly in tests.
var (
	txnLogSize      = 10000000
	txnLogSizeTests = 1000000
)

// allCollections should be the single source of truth for information about
// any collection we use. It's broken up into 4 main sections:
//
//  * infrastructure: we really don't have any business touching these once
//    we've created them. They should have the rawAccess attribute set, so that
//    multiModelRunner will consider them forbidden.
//
//  * global: these hold information external to models. They may include
//    model metadata, or references; but they're generally not relevant
//    from the perspective of a given model.
//
//  * local (in opposition to global; and for want of a better term): these
//    hold information relevant *within* specific models (machines,
//    services, relations, settings, bookkeeping, etc) and should generally be
//    read via an modelStateCollection, and written via a multiModelRunner. This is
//    the most common form of collection, and the above access should usually
//    be automatic via Database.Collection and Database.Runner.
//
//  * raw-access: there's certainly data that's a poor fit for mgo/txn. Most
//    forms of logs, for example, will benefit both from the speedy insert and
//    worry-free bulk deletion; so raw-access collections are fine. Just don't
//    try to run transactions that reference them.
//
// Please do not use collections not referenced here; and when adding new
// collections, please document them, and make an effort to put them in an
// appropriate section.
func allCollections() collectionSchema {
	return collectionSchema{

		// Infrastructure collections
		// ==========================

		txnsC: {
			// This collection is used exclusively by mgo/txn to record transactions.
			global:         true,
			rawAccess:      true,
			explicitCreate: &mgo.CollectionInfo{},
		},
		txnLogC: {
			// This collection is used by mgo/txn to record the set of documents
			// affected by each successful transaction; and by state/watcher to
			// generate a stream of document-resolution events that are delivered
			// to, and interpreted by, both state and state/multiwatcher.
			global:    true,
			rawAccess: true,
			explicitCreate: &mgo.CollectionInfo{
				Capped:   true,
				MaxBytes: txnLogSize,
			},
		},

		// ------------------

		// Global collections
		// ==================

		// This collection holds the details of the controllers hosting, well,
		// everything in state.
		controllersC: {global: true},

		// This collection is used to track progress when restoring a
		// controller from backup.
		restoreInfoC: {global: true},

		// This collection is used by the controllers to coordinate binary
		// upgrades and schema migrations.
		upgradeInfoC: {global: true},

		// This collection holds a convenient representation of the content of
		// the simplestreams data source pointing to binaries required by juju.
		toolsmetadataC: {global: true},

		// This collection holds model information; in particular its
		// Life and its UUID.
		modelsC: {global: true},
<<<<<<< HEAD
=======

		// This collection is holds the parameters for model migrations.
		modelMigrationsC: {
			global: true,
			indexes: []mgo.Index{{
				Key: []string{"model-uuid"},
			}},
		},

		// This collection tracks the progress of model migrations.
		modelMigrationStatusC: {global: true},

		// This collection records the model migrations which
		// are currently in progress. It is used to ensure that only
		// one model migration document exists per environment.
		modelMigrationsActiveC: {global: true},
>>>>>>> 1cd7ac8c

		// This collection holds user information that's not specific to any
		// one model.
		usersC: {
			global: true,
			indexes: []mgo.Index{{
				// TODO(thumper): schema change to remove this index.
				Key: []string{"name"},
			}},
		},

		// This collection holds the last time the user connected to the API server.
		userLastLoginC: {
			global:    true,
			rawAccess: true,
		},

		// This collection is used as a unique key restraint. The _id field is
		// a concatenation of multiple fields that form a compound index,
		// allowing us to ensure users cannot have the same name for two
		// different models at a time.
		usermodelnameC: {global: true},

		// This collection holds workload metrics reported by certain charms
		// for passing onward to other tools.
		metricsC: {global: true},

		// This collection holds persistent state for the metrics manager.
		metricsManagerC: {global: true},

		// This collection holds lease data, which is per-model, but is
		// not itself multi-model-aware; happily it will imminently be
		// deprecated in favour of the non-global leasesC below.
		// TODO(fwereade): drop leaseC entirely so can't use wrong const.
		leaseC: {global: true},

		// This collection was deprecated before multi-model support
		// was implemented.
		actionresultsC: {global: true},

		// -----------------

		// Local collections
		// =================

		// This collection is basically a standard SQL intersection table; it
		// references the global records of the users allowed access to a
		// given collection.
		modelUsersC: {},

		// This collection holds the last time the model user connected
		// to the model.
		modelUserLastConnectionC: {
			rawAccess: true,
		},

		// This collection contains governors that prevent certain kinds of
		// changes from being accepted.
		blocksC: {},

		// This collection is used for internal bookkeeping; certain complex
		// or tedious state changes are deferred by recording a cleanup doc
		// for later handling.
		cleanupsC: {},

		// This collection contains incrementing integers, subdivided by name,
		// to ensure various IDs aren't reused.
		sequenceC: {},

		// This collection holds lease data. It's currently only used to
		// implement service leadership, but is namespaced and available
		// for use by other clients in future.
		leasesC: {
			indexes: []mgo.Index{{
				Key: []string{"model-uuid", "type"},
			}, {
				Key: []string{"model-uuid", "namespace"},
			}},
		},

		// -----

		// These collections hold information associated with services.
		charmsC:   {},
		servicesC: {},
		unitsC: {
			indexes: []mgo.Index{{
				Key: []string{"model-uuid", "service"},
			}, {
				Key: []string{"model-uuid", "principal"},
			}, {
				Key: []string{"model-uuid", "machineid"},
			}},
		},
		minUnitsC: {},

		// This collection holds documents that indicate units which are queued
		// to be assigned to machines. It is used exclusively by the
		// AssignUnitWorker.
		assignUnitC: {},

		// meterStatusC is the collection used to store meter status information.
		meterStatusC:  {},
		settingsrefsC: {},
		relationsC: {
			indexes: []mgo.Index{{
				Key: []string{"model-uuid", "endpoints.relationname"},
			}, {
				Key: []string{"model-uuid", "endpoints.servicename"},
			}},
		},
		relationScopesC: {},

		// -----

		// These collections hold information associated with machines.
		containerRefsC: {},
		instanceDataC:  {},
		machinesC:      {},
		rebootC:        {},

		// -----

		// These collections hold information associated with storage.
		blockDevicesC: {
			indexes: []mgo.Index{{
				Key: []string{"model-uuid", "machineid"},
			}},
		},
		filesystemsC: {
			indexes: []mgo.Index{{
				Key: []string{"model-uuid", "storageid"},
			}},
		},
		filesystemAttachmentsC: {},
		storageInstancesC: {
			indexes: []mgo.Index{{
				Key: []string{"model-uuid", "owner"},
			}},
		},
		storageAttachmentsC: {
			indexes: []mgo.Index{{
				Key: []string{"model-uuid", "storageid"},
			}, {
				Key: []string{"model-uuid", "unitid"},
			}},
		},
		volumesC: {
			indexes: []mgo.Index{{
				Key: []string{"model-uuid", "storageid"},
			}},
		},
		volumeAttachmentsC: {},

		// -----

		// These collections hold information associated with networking.
		ipaddressesC: {
			indexes: []mgo.Index{{
				Key: []string{"uuid"},
			}, {
				Key: []string{"model-uuid", "state"},
			}, {
				Key: []string{"model-uuid", "subnetid"},
			}},
		},
		networkInterfacesC: {
			indexes: []mgo.Index{{
				Key:    []string{"model-uuid", "interfacename", "machineid"},
				Unique: true,
			}, {
				Key:    []string{"model-uuid", "macaddress", "networkname"},
				Unique: true,
			}, {
				Key: []string{"model-uuid", "machineid"},
			}, {
				Key: []string{"model-uuid", "networkname"},
			}},
		},
		networksC: {
			indexes: []mgo.Index{{
				Key:    []string{"model-uuid", "providerid"},
				Unique: true,
			}},
		},
		openedPortsC:       {},
		requestedNetworksC: {},
		subnetsC: {
			indexes: []mgo.Index{{
				// TODO(dimitern): make unique per-model, not globally.
<<<<<<< HEAD
				// Note: currently in Mongodb sparse and unique
				// indexes don't work for compound indexes.
=======
>>>>>>> 1cd7ac8c
				Key: []string{"providerid"},
				// Not always present; but, if present, must be unique; hence
				// both unique and sparse.
				Unique: true,
				Sparse: true,
			}},
		},
		endpointBindingsC: {},

		// -----

		// These collections hold information associated with actions.
		actionsC:             {},
		actionNotificationsC: {},

		// -----

		// TODO(ericsnow) Use a component-oriented registration mechanism...

		// This collection holds information associated with charm payloads.
		// See payload/persistence/mongo.go.
		"payloads": {},

		// -----

		// The remaining non-global collections share the property of being
		// relevant to multiple other kinds of entities, and are thus generally
		// indexed by globalKey(). This is unhelpfully named in this context --
		// it's meant to imply "global within an model", because it was
		// named before multi-env support.

		// This collection holds user annotations for various entities. They
		// shouldn't be written or interpreted by juju.
		annotationsC: {},

		// This collection in particular holds an astounding number of
		// different sorts of data: service config settings by charm version,
		// unit relation settings, model config, etc etc etc.
		settingsC: {},

		constraintsC:        {},
		storageConstraintsC: {},
		statusesC:           {},
		statusesHistoryC: {
			indexes: []mgo.Index{{
				Key: []string{"model-uuid", "globalkey"},
<<<<<<< HEAD
			}},
		},
		spacesC: {
			indexes: []mgo.Index{{
				// TODO(mfood): make unique per-environment, not globally.
				// Note: currently in Mongodb sparse and unique
				// indexes don't work for compound indexes.
				Key: []string{"providerid"},
				// Not always present; but, if present, must be unique; hence
				// both unique and sparse.
				Unique: true,
				Sparse: true,
=======
>>>>>>> 1cd7ac8c
			}},
		},

		// This collection holds information about cloud image metadata.
		cloudimagemetadataC: {},

		// ----------------------

		// Raw-access collections
		// ======================

		// metrics; status-history; logs; ..?
	}
}

// These constants are used to avoid sprinkling the package with any more
// magic strings. If a collection deserves documentation, please document
// it in allCollections, above; and please keep this list sorted for easy
// inspection.
const (
	actionNotificationsC     = "actionnotifications"
	actionresultsC           = "actionresults"
	actionsC                 = "actions"
	annotationsC             = "annotations"
	assignUnitC              = "assignUnits"
	blockDevicesC            = "blockdevices"
	blocksC                  = "blocks"
	charmsC                  = "charms"
	cleanupsC                = "cleanups"
	cloudimagemetadataC      = "cloudimagemetadata"
	constraintsC             = "constraints"
	containerRefsC           = "containerRefs"
<<<<<<< HEAD
=======
	controllersC             = "controllers"
>>>>>>> 1cd7ac8c
	filesystemAttachmentsC   = "filesystemAttachments"
	filesystemsC             = "filesystems"
	instanceDataC            = "instanceData"
	ipaddressesC             = "ipaddresses"
	leaseC                   = "lease"
	leasesC                  = "leases"
	machinesC                = "machines"
	meterStatusC             = "meterStatus"
	metricsC                 = "metrics"
	metricsManagerC          = "metricsmanager"
	minUnitsC                = "minunits"
<<<<<<< HEAD
=======
	modelMigrationStatusC    = "modelmigrations.status"
	modelMigrationsActiveC   = "modelmigrations.active"
	modelMigrationsC         = "modelmigrations"
	modelUserLastConnectionC = "modelUserLastConnection"
>>>>>>> 1cd7ac8c
	modelUsersC              = "modelusers"
	modelsC                  = "models"
	networkInterfacesC       = "networkinterfaces"
	networksC                = "networks"
	openedPortsC             = "openedPorts"
	rebootC                  = "reboot"
	relationScopesC          = "relationscopes"
	relationsC               = "relations"
	requestedNetworksC       = "requestednetworks"
	restoreInfoC             = "restoreInfo"
	sequenceC                = "sequence"
	servicesC                = "services"
<<<<<<< HEAD
	endpointBindingsC        = "endpointbindings"
	settingsC                = "settings"
	settingsrefsC            = "settingsrefs"
	stateServersC            = "stateServers"
=======
	settingsC                = "settings"
	settingsrefsC            = "settingsrefs"
	spacesC                  = "spaces"
>>>>>>> 1cd7ac8c
	statusesC                = "statuses"
	statusesHistoryC         = "statuseshistory"
	storageAttachmentsC      = "storageattachments"
	storageConstraintsC      = "storageconstraints"
	storageInstancesC        = "storageinstances"
	subnetsC                 = "subnets"
<<<<<<< HEAD
	spacesC                  = "spaces"
=======
>>>>>>> 1cd7ac8c
	toolsmetadataC           = "toolsmetadata"
	txnLogC                  = "txns.log"
	txnsC                    = "txns"
	unitsC                   = "units"
	upgradeInfoC             = "upgradeInfo"
<<<<<<< HEAD
	usermodelnameC           = "usermodelname"
	usersC                   = "users"
	userLastLoginC           = "userLastLogin"
	modelUserLastConnectionC = "modelUserLastConnection"
=======
	userLastLoginC           = "userLastLogin"
	usermodelnameC           = "usermodelname"
	usersC                   = "users"
>>>>>>> 1cd7ac8c
	volumeAttachmentsC       = "volumeattachments"
	volumesC                 = "volumes"
	// "payloads" (see payload/persistence/mongo.go)
)<|MERGE_RESOLUTION|>--- conflicted
+++ resolved
@@ -90,8 +90,6 @@
 		// This collection holds model information; in particular its
 		// Life and its UUID.
 		modelsC: {global: true},
-<<<<<<< HEAD
-=======
 
 		// This collection is holds the parameters for model migrations.
 		modelMigrationsC: {
@@ -108,7 +106,6 @@
 		// are currently in progress. It is used to ensure that only
 		// one model migration document exists per environment.
 		modelMigrationsActiveC: {global: true},
->>>>>>> 1cd7ac8c
 
 		// This collection holds user information that's not specific to any
 		// one model.
@@ -299,11 +296,8 @@
 		subnetsC: {
 			indexes: []mgo.Index{{
 				// TODO(dimitern): make unique per-model, not globally.
-<<<<<<< HEAD
 				// Note: currently in Mongodb sparse and unique
 				// indexes don't work for compound indexes.
-=======
->>>>>>> 1cd7ac8c
 				Key: []string{"providerid"},
 				// Not always present; but, if present, must be unique; hence
 				// both unique and sparse.
@@ -350,7 +344,6 @@
 		statusesHistoryC: {
 			indexes: []mgo.Index{{
 				Key: []string{"model-uuid", "globalkey"},
-<<<<<<< HEAD
 			}},
 		},
 		spacesC: {
@@ -363,8 +356,6 @@
 				// both unique and sparse.
 				Unique: true,
 				Sparse: true,
-=======
->>>>>>> 1cd7ac8c
 			}},
 		},
 
@@ -397,10 +388,7 @@
 	cloudimagemetadataC      = "cloudimagemetadata"
 	constraintsC             = "constraints"
 	containerRefsC           = "containerRefs"
-<<<<<<< HEAD
-=======
 	controllersC             = "controllers"
->>>>>>> 1cd7ac8c
 	filesystemAttachmentsC   = "filesystemAttachments"
 	filesystemsC             = "filesystems"
 	instanceDataC            = "instanceData"
@@ -412,13 +400,10 @@
 	metricsC                 = "metrics"
 	metricsManagerC          = "metricsmanager"
 	minUnitsC                = "minunits"
-<<<<<<< HEAD
-=======
 	modelMigrationStatusC    = "modelmigrations.status"
 	modelMigrationsActiveC   = "modelmigrations.active"
 	modelMigrationsC         = "modelmigrations"
 	modelUserLastConnectionC = "modelUserLastConnection"
->>>>>>> 1cd7ac8c
 	modelUsersC              = "modelusers"
 	modelsC                  = "models"
 	networkInterfacesC       = "networkinterfaces"
@@ -431,41 +416,24 @@
 	restoreInfoC             = "restoreInfo"
 	sequenceC                = "sequence"
 	servicesC                = "services"
-<<<<<<< HEAD
 	endpointBindingsC        = "endpointbindings"
 	settingsC                = "settings"
 	settingsrefsC            = "settingsrefs"
-	stateServersC            = "stateServers"
-=======
-	settingsC                = "settings"
-	settingsrefsC            = "settingsrefs"
 	spacesC                  = "spaces"
->>>>>>> 1cd7ac8c
 	statusesC                = "statuses"
 	statusesHistoryC         = "statuseshistory"
 	storageAttachmentsC      = "storageattachments"
 	storageConstraintsC      = "storageconstraints"
 	storageInstancesC        = "storageinstances"
 	subnetsC                 = "subnets"
-<<<<<<< HEAD
-	spacesC                  = "spaces"
-=======
->>>>>>> 1cd7ac8c
 	toolsmetadataC           = "toolsmetadata"
 	txnLogC                  = "txns.log"
 	txnsC                    = "txns"
 	unitsC                   = "units"
 	upgradeInfoC             = "upgradeInfo"
-<<<<<<< HEAD
-	usermodelnameC           = "usermodelname"
-	usersC                   = "users"
-	userLastLoginC           = "userLastLogin"
-	modelUserLastConnectionC = "modelUserLastConnection"
-=======
 	userLastLoginC           = "userLastLogin"
 	usermodelnameC           = "usermodelname"
 	usersC                   = "users"
->>>>>>> 1cd7ac8c
 	volumeAttachmentsC       = "volumeattachments"
 	volumesC                 = "volumes"
 	// "payloads" (see payload/persistence/mongo.go)
