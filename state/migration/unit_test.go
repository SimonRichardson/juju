--- conflicted
+++ resolved
@@ -151,7 +151,19 @@
 	c.Assert(unit.Annotations(), jc.DeepEquals, annotations)
 }
 
-<<<<<<< HEAD
+func (s *UnitSerializationSuite) TestConstraints(c *gc.C) {
+	initial := minimalUnit()
+	args := ConstraintsArgs{
+		Architecture: "amd64",
+		Memory:       8 * gig,
+		RootDisk:     40 * gig,
+	}
+	initial.SetConstraints(args)
+
+	unit := s.exportImport(c, initial)
+	c.Assert(unit.Constraints(), jc.DeepEquals, newConstraints(args))
+}
+
 func (s *UnitSerializationSuite) TestAgentStatusHistory(c *gc.C) {
 	initial := minimalUnit()
 	args := testStatusHistoryArgs()
@@ -178,17 +190,4 @@
 		c.Check(point.Data(), jc.DeepEquals, args[i].Data)
 		c.Check(point.Updated(), gc.Equals, args[i].Updated)
 	}
-=======
-func (s *UnitSerializationSuite) TestConstraints(c *gc.C) {
-	initial := minimalUnit()
-	args := ConstraintsArgs{
-		Architecture: "amd64",
-		Memory:       8 * gig,
-		RootDisk:     40 * gig,
-	}
-	initial.SetConstraints(args)
-
-	unit := s.exportImport(c, initial)
-	c.Assert(unit.Constraints(), jc.DeepEquals, newConstraints(args))
->>>>>>> 99015df1
 }