--- conflicted
+++ resolved
@@ -1384,11 +1384,7 @@
 
 	// Trying to destroy the app while there is an offer fails.
 	err = s.mysql.Destroy()
-<<<<<<< HEAD
-	c.Assert(err, gc.ErrorMatches, `cannot destroy application "mysql": application is used by 1 offer\(s\)`)
-=======
 	c.Assert(err, gc.ErrorMatches, `cannot destroy application "mysql": application is used by 1 offer`)
->>>>>>> d6dab073
 	assertOffersRef(c, s.State, "mysql", 1)
 
 	// Remove the last offer and the app can be destroyed.
@@ -1415,11 +1411,7 @@
 	defer state.SetBeforeHooks(c, s.State, addOffer).Check()
 
 	err := s.mysql.Destroy()
-<<<<<<< HEAD
-	c.Assert(err, gc.ErrorMatches, `cannot destroy application "mysql": application is used by 1 offer\(s\)`)
-=======
 	c.Assert(err, gc.ErrorMatches, `cannot destroy application "mysql": application is used by 1 offer`)
->>>>>>> d6dab073
 	assertOffersRef(c, s.State, "mysql", 1)
 }
 
