// Copyright 2012, 2013 Canonical Ltd.
// Licensed under the AGPLv3, see LICENCE file for details.

package state

import (
	"fmt"
	"net"
	"strings"
	"time"

	"github.com/juju/errors"
	"github.com/juju/names"
	jujutxn "github.com/juju/txn"
	"github.com/juju/utils"
	"github.com/juju/utils/set"
	"gopkg.in/mgo.v2"
	"gopkg.in/mgo.v2/bson"
	"gopkg.in/mgo.v2/txn"

	"github.com/juju/juju/constraints"
	"github.com/juju/juju/instance"
	"github.com/juju/juju/mongo"
	"github.com/juju/juju/network"
	"github.com/juju/juju/state/multiwatcher"
	"github.com/juju/juju/state/presence"
	"github.com/juju/juju/tools"
	"github.com/juju/juju/version"
)

// Machine represents the state of a machine.
type Machine struct {
	st  *State
	doc machineDoc
	presence.Presencer
}

// MachineJob values define responsibilities that machines may be
// expected to fulfil.
type MachineJob int

const (
	_ MachineJob = iota
	JobHostUnits
	JobManageModel
	JobManageNetworking
)

var jobNames = map[MachineJob]multiwatcher.MachineJob{
	JobHostUnits:        multiwatcher.JobHostUnits,
	JobManageModel:      multiwatcher.JobManageModel,
	JobManageNetworking: multiwatcher.JobManageNetworking,
}

// AllJobs returns all supported machine jobs.
func AllJobs() []MachineJob {
	return []MachineJob{
		JobHostUnits,
		JobManageModel,
		JobManageNetworking,
	}
}

// ToParams returns the job as multiwatcher.MachineJob.
func (job MachineJob) ToParams() multiwatcher.MachineJob {
	if jujuJob, ok := jobNames[job]; ok {
		return jujuJob
	}
	return multiwatcher.MachineJob(fmt.Sprintf("<unknown job %d>", int(job)))
}

// params.JobsFromJobs converts state jobs to juju jobs.
func paramsJobsFromJobs(jobs []MachineJob) []multiwatcher.MachineJob {
	jujuJobs := make([]multiwatcher.MachineJob, len(jobs))
	for i, machineJob := range jobs {
		jujuJobs[i] = machineJob.ToParams()
	}
	return jujuJobs
}

func (job MachineJob) String() string {
	return string(job.ToParams())
}

// manualMachinePrefix signals as prefix of Nonce that a machine is
// manually provisioned.
const manualMachinePrefix = "manual:"

// machineDoc represents the internal state of a machine in MongoDB.
// Note the correspondence with MachineInfo in apiserver/juju.
type machineDoc struct {
	DocID         string `bson:"_id"`
	Id            string `bson:"machineid"`
	ModelUUID     string `bson:"model-uuid"`
	Nonce         string
	Series        string
	ContainerType string
	Principals    []string
	Life          Life
	Tools         *tools.Tools `bson:",omitempty"`
	Jobs          []MachineJob
	NoVote        bool
	HasVote       bool
	PasswordHash  string
	Clean         bool

	// TODO(axw) 2015-06-22 #1467379
	// We need an upgrade step to populate "volumes" and "filesystems"
	// for entities created in 1.24.
	//
	// Volumes contains the names of volumes attached to the machine.
	Volumes []string `bson:"volumes,omitempty"`
	// Filesystems contains the names of filesystems attached to the machine.
	Filesystems []string `bson:"filesystems,omitempty"`

	// We store 2 different sets of addresses for the machine, obtained
	// from different sources.
	// Addresses is the set of addresses obtained by asking the provider.
	Addresses []address

	// MachineAddresses is the set of addresses obtained from the machine itself.
	MachineAddresses []address

	// PreferredPublicAddress is the preferred address to be used for
	// the machine when a public address is requested.
	PreferredPublicAddress address `bson:",omitempty"`

	// PreferredPrivateAddress is the preferred address to be used for
	// the machine when a private address is requested.
	PreferredPrivateAddress address `bson:",omitempty"`

	// The SupportedContainers attributes are used to advertise what containers this
	// machine is capable of hosting.
	SupportedContainersKnown bool
	SupportedContainers      []instance.ContainerType `bson:",omitempty"`
	// Placement is the placement directive that should be used when provisioning
	// an instance for the machine.
	Placement string `bson:",omitempty"`

	// StopMongoUntilVersion holds the version that must be checked to
	// know if mongo must be stopped.
	StopMongoUntilVersion string `bson:",omitempty"`
}

func newMachine(st *State, doc *machineDoc) *Machine {
	machine := &Machine{
		st:  st,
		doc: *doc,
	}
	return machine
}

func wantsVote(jobs []MachineJob, noVote bool) bool {
	return hasJob(jobs, JobManageModel) && !noVote
}

// Id returns the machine id.
func (m *Machine) Id() string {
	return m.doc.Id
}

// Principals returns the principals for the machine.
func (m *Machine) Principals() []string {
	return m.doc.Principals
}

// Series returns the operating system series running on the machine.
func (m *Machine) Series() string {
	return m.doc.Series
}

// ContainerType returns the type of container hosting this machine.
func (m *Machine) ContainerType() instance.ContainerType {
	return instance.ContainerType(m.doc.ContainerType)
}

// machineGlobalKey returns the global database key for the identified machine.
func machineGlobalKey(id string) string {
	return "m#" + id
}

// globalKey returns the global database key for the machine.
func (m *Machine) globalKey() string {
	return machineGlobalKey(m.doc.Id)
}

// instanceData holds attributes relevant to a provisioned machine.
type instanceData struct {
	DocID      string      `bson:"_id"`
	MachineId  string      `bson:"machineid"`
	InstanceId instance.Id `bson:"instanceid"`
	ModelUUID  string      `bson:"model-uuid"`
	Status     string      `bson:"status,omitempty"`
	Arch       *string     `bson:"arch,omitempty"`
	Mem        *uint64     `bson:"mem,omitempty"`
	RootDisk   *uint64     `bson:"rootdisk,omitempty"`
	CpuCores   *uint64     `bson:"cpucores,omitempty"`
	CpuPower   *uint64     `bson:"cpupower,omitempty"`
	Tags       *[]string   `bson:"tags,omitempty"`
	AvailZone  *string     `bson:"availzone,omitempty"`
}

func hardwareCharacteristics(instData instanceData) *instance.HardwareCharacteristics {
	return &instance.HardwareCharacteristics{
		Arch:             instData.Arch,
		Mem:              instData.Mem,
		RootDisk:         instData.RootDisk,
		CpuCores:         instData.CpuCores,
		CpuPower:         instData.CpuPower,
		Tags:             instData.Tags,
		AvailabilityZone: instData.AvailZone,
	}
}

// TODO(wallyworld): move this method to a service.
func (m *Machine) HardwareCharacteristics() (*instance.HardwareCharacteristics, error) {
	instData, err := getInstanceData(m.st, m.Id())
	if err != nil {
		return nil, err
	}
	return hardwareCharacteristics(instData), nil
}

func getInstanceData(st *State, id string) (instanceData, error) {
	instanceDataCollection, closer := st.getCollection(instanceDataC)
	defer closer()

	var instData instanceData
	err := instanceDataCollection.FindId(id).One(&instData)
	if err == mgo.ErrNotFound {
		return instanceData{}, errors.NotFoundf("instance data for machine %v", id)
	}
	if err != nil {
		return instanceData{}, fmt.Errorf("cannot get instance data for machine %v: %v", id, err)
	}
	return instData, nil
}

// Tag returns a tag identifying the machine. The String method provides a
// string representation that is safe to use as a file name. The returned name
// will be different from other Tag values returned by any other entities
// from the same state.
func (m *Machine) Tag() names.Tag {
	return m.MachineTag()
}

// MachineTag returns the more specific MachineTag type as opposed
// to the more generic Tag type.
func (m *Machine) MachineTag() names.MachineTag {
	return names.NewMachineTag(m.Id())
}

// Life returns whether the machine is Alive, Dying or Dead.
func (m *Machine) Life() Life {
	return m.doc.Life
}

// Jobs returns the responsibilities that must be fulfilled by m's agent.
func (m *Machine) Jobs() []MachineJob {
	return m.doc.Jobs
}

// WantsVote reports whether the machine is a controller
// that wants to take part in peer voting.
func (m *Machine) WantsVote() bool {
	return wantsVote(m.doc.Jobs, m.doc.NoVote)
}

// HasVote reports whether that machine is currently a voting
// member of the replica set.
func (m *Machine) HasVote() bool {
	return m.doc.HasVote
}

// SetHasVote sets whether the machine is currently a voting
// member of the replica set. It should only be called
// from the worker that maintains the replica set.
func (m *Machine) SetHasVote(hasVote bool) error {
	ops := []txn.Op{{
		C:      machinesC,
		Id:     m.doc.DocID,
		Assert: notDeadDoc,
		Update: bson.D{{"$set", bson.D{{"hasvote", hasVote}}}},
	}}
	if err := m.st.runTransaction(ops); err != nil {
		return fmt.Errorf("cannot set HasVote of machine %v: %v", m, onAbort(err, ErrDead))
	}
	m.doc.HasVote = hasVote
	return nil
}

<<<<<<< HEAD
// SetStopMongoUntilVersion sets a version that is to be checked against
// the agent config before deciding if mongo must be started on a
// state server.
func (m *Machine) SetStopMongoUntilVersion(v mongo.Version) error {
	ops := []txn.Op{{
		C:      machinesC,
		Id:     m.doc.DocID,
		Update: bson.D{{"$set", bson.D{{"stopmongountilversion", v.String()}}}},
	}}
	if err := m.st.runTransaction(ops); err != nil {
		return fmt.Errorf("cannot set StopMongoUntilVersion %v: %v", m, onAbort(err, ErrDead))
	}
	m.doc.StopMongoUntilVersion = v.String()
	return nil
}

// StopMongoUntilVersion returns the current minimum version that
// is required for this machine to have mongo running.
func (m *Machine) StopMongoUntilVersion() (mongo.Version, error) {
	return mongo.NewVersion(m.doc.StopMongoUntilVersion)
}

// IsManager returns true if the machine has JobManageEnviron.
=======
// IsManager returns true if the machine has JobManageModel.
>>>>>>> 3828fbe7
func (m *Machine) IsManager() bool {
	return hasJob(m.doc.Jobs, JobManageModel)
}

// IsManual returns true if the machine was manually provisioned.
func (m *Machine) IsManual() (bool, error) {
	// Apart from the bootstrap machine, manually provisioned
	// machines have a nonce prefixed with "manual:". This is
	// unique to manual provisioning.
	if strings.HasPrefix(m.doc.Nonce, manualMachinePrefix) {
		return true, nil
	}
	// The bootstrap machine uses BootstrapNonce, so in that
	// case we need to check if its provider type is "manual".
	// We also check for "null", which is an alias for manual.
	if m.doc.Id == "0" {
		cfg, err := m.st.ModelConfig()
		if err != nil {
			return false, err
		}
		t := cfg.Type()
		return t == "null" || t == "manual", nil
	}
	return false, nil
}

// AgentTools returns the tools that the agent is currently running.
// It returns an error that satisfies errors.IsNotFound if the tools
// have not yet been set.
func (m *Machine) AgentTools() (*tools.Tools, error) {
	if m.doc.Tools == nil {
		return nil, errors.NotFoundf("agent tools for machine %v", m)
	}
	tools := *m.doc.Tools
	return &tools, nil
}

// checkVersionValidity checks whether the given version is suitable
// for passing to SetAgentVersion.
func checkVersionValidity(v version.Binary) error {
	if v.Series == "" || v.Arch == "" {
		return fmt.Errorf("empty series or arch")
	}
	return nil
}

// SetAgentVersion sets the version of juju that the agent is
// currently running.
func (m *Machine) SetAgentVersion(v version.Binary) (err error) {
	defer errors.DeferredAnnotatef(&err, "cannot set agent version for machine %v", m)
	if err = checkVersionValidity(v); err != nil {
		return err
	}
	tools := &tools.Tools{Version: v}
	ops := []txn.Op{{
		C:      machinesC,
		Id:     m.doc.DocID,
		Assert: notDeadDoc,
		Update: bson.D{{"$set", bson.D{{"tools", tools}}}},
	}}
	// A "raw" transaction is needed here because this function gets
	// called before database migraions have run so we don't
	// necessarily want the env UUID added to the id.
	if err := m.st.runRawTransaction(ops); err != nil {
		return onAbort(err, ErrDead)
	}
	m.doc.Tools = tools
	return nil
}

// SetMongoPassword sets the password the agent responsible for the machine
// should use to communicate with the controllers.  Previous passwords
// are invalidated.
func (m *Machine) SetMongoPassword(password string) error {
	if !m.IsManager() {
		return errors.NotSupportedf("setting mongo password for non-controller machine %v", m)
	}
	return mongo.SetAdminMongoPassword(m.st.session, m.Tag().String(), password)
}

// SetPassword sets the password for the machine's agent.
func (m *Machine) SetPassword(password string) error {
	if len(password) < utils.MinAgentPasswordLength {
		return fmt.Errorf("password is only %d bytes long, and is not a valid Agent password", len(password))
	}
	return m.setPasswordHash(utils.AgentPasswordHash(password))
}

// setPasswordHash sets the underlying password hash in the database directly
// to the value supplied. This is split out from SetPassword to allow direct
// manipulation in tests (to check for backwards compatibility).
func (m *Machine) setPasswordHash(passwordHash string) error {
	ops := []txn.Op{{
		C:      machinesC,
		Id:     m.doc.DocID,
		Assert: notDeadDoc,
		Update: bson.D{{"$set", bson.D{{"passwordhash", passwordHash}}}},
	}}
	// A "raw" transaction is used here because this code has to work
	// before the machine env UUID DB migration has run. In this case
	// we don't want the automatic env UUID prefixing to the doc _id
	// to occur.
	if err := m.st.runRawTransaction(ops); err != nil {
		return fmt.Errorf("cannot set password of machine %v: %v", m, onAbort(err, ErrDead))
	}
	m.doc.PasswordHash = passwordHash
	return nil
}

// Return the underlying PasswordHash stored in the database. Used by the test
// suite to check that the PasswordHash gets properly updated to new values
// when compatibility mode is detected.
func (m *Machine) getPasswordHash() string {
	return m.doc.PasswordHash
}

// PasswordValid returns whether the given password is valid
// for the given machine.
func (m *Machine) PasswordValid(password string) bool {
	agentHash := utils.AgentPasswordHash(password)
	if agentHash == m.doc.PasswordHash {
		return true
	}
	// In Juju 1.16 and older we used the slower password hash for unit
	// agents. So check to see if the supplied password matches the old
	// path, and if so, update it to the new mechanism.
	// We ignore any error in setting the password, as we'll just try again
	// next time
	if utils.UserPasswordHash(password, utils.CompatSalt) == m.doc.PasswordHash {
		logger.Debugf("%s logged in with old password hash, changing to AgentPasswordHash",
			m.Tag())
		m.setPasswordHash(agentHash)
		return true
	}
	return false
}

// Destroy sets the machine lifecycle to Dying if it is Alive. It does
// nothing otherwise. Destroy will fail if the machine has principal
// units assigned, or if the machine has JobManageModel.
// If the machine has assigned units, Destroy will return
// a HasAssignedUnitsError.
func (m *Machine) Destroy() error {
	return m.advanceLifecycle(Dying)
}

// ForceDestroy queues the machine for complete removal, including the
// destruction of all units and containers on the machine.
func (m *Machine) ForceDestroy() error {
	ops, err := m.forceDestroyOps()
	if err != nil {
		return errors.Trace(err)
	}
	if err := m.st.runTransaction(ops); err != txn.ErrAborted {
		return errors.Trace(err)
	}
	return nil
}

var managerMachineError = errors.New("machine is required by the model")

func (m *Machine) forceDestroyOps() ([]txn.Op, error) {
	if m.IsManager() {
		return nil, errors.Trace(managerMachineError)
	}

	return []txn.Op{{
		C:      machinesC,
		Id:     m.doc.DocID,
		Assert: bson.D{{"jobs", bson.D{{"$nin", []MachineJob{JobManageModel}}}}},
	}, m.st.newCleanupOp(cleanupForceDestroyedMachine, m.doc.Id)}, nil
}

// EnsureDead sets the machine lifecycle to Dead if it is Alive or Dying.
// It does nothing otherwise. EnsureDead will fail if the machine has
// principal units assigned, or if the machine has JobManageModel.
// If the machine has assigned units, EnsureDead will return
// a HasAssignedUnitsError.
func (m *Machine) EnsureDead() error {
	return m.advanceLifecycle(Dead)
}

type HasAssignedUnitsError struct {
	MachineId string
	UnitNames []string
}

func (e *HasAssignedUnitsError) Error() string {
	return fmt.Sprintf("machine %s has unit %q assigned", e.MachineId, e.UnitNames[0])
}

func IsHasAssignedUnitsError(err error) bool {
	_, ok := err.(*HasAssignedUnitsError)
	return ok
}

// Containers returns the container ids belonging to a parent machine.
// TODO(wallyworld): move this method to a service
func (m *Machine) Containers() ([]string, error) {
	containerRefs, closer := m.st.getCollection(containerRefsC)
	defer closer()

	var mc machineContainers
	err := containerRefs.FindId(m.doc.DocID).One(&mc)
	if err == nil {
		return mc.Children, nil
	}
	if err == mgo.ErrNotFound {
		return nil, errors.NotFoundf("container info for machine %v", m.Id())
	}
	return nil, err
}

// ParentId returns the Id of the host machine if this machine is a container.
func (m *Machine) ParentId() (string, bool) {
	parentId := ParentId(m.Id())
	return parentId, parentId != ""
}

// IsContainer returns true if the machine is a container.
func (m *Machine) IsContainer() bool {
	_, isContainer := m.ParentId()
	return isContainer
}

type HasContainersError struct {
	MachineId    string
	ContainerIds []string
}

func (e *HasContainersError) Error() string {
	return fmt.Sprintf("machine %s is hosting containers %q", e.MachineId, strings.Join(e.ContainerIds, ","))
}

// IsHasContainersError reports whether or not the error is a
// HasContainersError, indicating that an attempt to destroy
// a machine failed due to it having containers.
func IsHasContainersError(err error) bool {
	_, ok := errors.Cause(err).(*HasContainersError)
	return ok
}

// HasAttachmentsError is the error returned by EnsureDead if the machine
// has attachments to resources that must be cleaned up first.
type HasAttachmentsError struct {
	MachineId   string
	Attachments []names.Tag
}

func (e *HasAttachmentsError) Error() string {
	return fmt.Sprintf(
		"machine %s has attachments %s",
		e.MachineId, e.Attachments,
	)
}

// IsHasAttachmentsError reports whether or not the error is a
// HasAttachmentsError, indicating that an attempt to destroy
// a machine failed due to it having storage attachments.
func IsHasAttachmentsError(err error) bool {
	_, ok := errors.Cause(err).(*HasAttachmentsError)
	return ok
}

// advanceLifecycle ensures that the machine's lifecycle is no earlier
// than the supplied value. If the machine already has that lifecycle
// value, or a later one, no changes will be made to remote state. If
// the machine has any responsibilities that preclude a valid change in
// lifecycle, it will return an error.
func (original *Machine) advanceLifecycle(life Life) (err error) {
	containers, err := original.Containers()
	if err != nil {
		return err
	}
	if len(containers) > 0 {
		return &HasContainersError{
			MachineId:    original.doc.Id,
			ContainerIds: containers,
		}
	}
	m := original
	defer func() {
		if err == nil {
			// The machine's lifecycle is known to have advanced; it may be
			// known to have already advanced further than requested, in
			// which case we set the latest known valid value.
			if m == nil {
				life = Dead
			} else if m.doc.Life > life {
				life = m.doc.Life
			}
			original.doc.Life = life
		}
	}()
	// op and
	op := txn.Op{
		C:      machinesC,
		Id:     m.doc.DocID,
		Update: bson.D{{"$set", bson.D{{"life", life}}}},
	}
	// noUnits asserts that the machine has no principal units.
	noUnits := bson.DocElem{
		"$or", []bson.D{
			{{"principals", bson.D{{"$size", 0}}}},
			{{"principals", bson.D{{"$exists", false}}}},
		},
	}
	cleanupOp := m.st.newCleanupOp(cleanupDyingMachine, m.doc.Id)
	// multiple attempts: one with original data, one with refreshed data, and a final
	// one intended to determine the cause of failure of the preceding attempt.
	buildTxn := func(attempt int) ([]txn.Op, error) {
		advanceAsserts := bson.D{
			{"jobs", bson.D{{"$nin", []MachineJob{JobManageModel}}}},
			{"hasvote", bson.D{{"$ne", true}}},
		}
		// Grab a fresh copy of the machine data.
		// We don't write to original, because the expectation is that state-
		// changing methods only set the requested change on the receiver; a case
		// could perhaps be made that this is not a helpful convention in the
		// context of the new state API, but we maintain consistency in the
		// face of uncertainty.
		if m, err = m.st.Machine(m.doc.Id); errors.IsNotFound(err) {
			return nil, jujutxn.ErrNoOperations
		} else if err != nil {
			return nil, err
		}
		// Check that the life change is sane, and collect the assertions
		// necessary to determine that it remains so.
		switch life {
		case Dying:
			if m.doc.Life != Alive {
				return nil, jujutxn.ErrNoOperations
			}
			advanceAsserts = append(advanceAsserts, isAliveDoc...)
		case Dead:
			if m.doc.Life == Dead {
				return nil, jujutxn.ErrNoOperations
			}
			advanceAsserts = append(advanceAsserts, notDeadDoc...)
		default:
			panic(fmt.Errorf("cannot advance lifecycle to %v", life))
		}
		// Check that the machine does not have any responsibilities that
		// prevent a lifecycle change.
		if hasJob(m.doc.Jobs, JobManageModel) {
			// (NOTE: When we enable multiple JobManageModel machines,
			// this restriction will be lifted, but we will assert that the
			// machine is not voting)
			return nil, fmt.Errorf("machine %s is required by the model", m.doc.Id)
		}
		if m.doc.HasVote {
			return nil, fmt.Errorf("machine %s is a voting replica set member", m.doc.Id)
		}
		// If there are no alive units left on the machine, or all the services are dying,
		// then the machine may be soon destroyed by a cleanup worker.
		// In that case, we don't want to return any error about not being able to
		// destroy a machine with units as it will be a lie.
		if life == Dying {
			canDie := true
			var principalUnitnames []string
			for _, principalUnit := range m.doc.Principals {
				principalUnitnames = append(principalUnitnames, principalUnit)
				u, err := m.st.Unit(principalUnit)
				if err != nil {
					return nil, errors.Annotatef(err, "reading machine %s principal unit %v", m, m.doc.Principals[0])
				}
				svc, err := u.Service()
				if err != nil {
					return nil, errors.Annotatef(err, "reading machine %s principal unit service %v", m, u.doc.Service)
				}
				if u.Life() == Alive && svc.Life() == Alive {
					canDie = false
					break
				}
			}
			if canDie {
				containers, err := m.Containers()
				if err != nil {
					return nil, errors.Annotatef(err, "reading machine %s containers", m)
				}
				canDie = len(containers) == 0
			}
			if canDie {
				checkUnits := bson.DocElem{
					"$or", []bson.D{
						{{"principals", principalUnitnames}},
						{{"principals", bson.D{{"$size", 0}}}},
						{{"principals", bson.D{{"$exists", false}}}},
					},
				}
				op.Assert = append(advanceAsserts, checkUnits)
				containerCheck := txn.Op{
					C:  containerRefsC,
					Id: m.doc.DocID,
					Assert: bson.D{{"$or", []bson.D{
						{{"children", bson.D{{"$size", 0}}}},
						{{"children", bson.D{{"$exists", false}}}},
					}}},
				}
				return []txn.Op{op, containerCheck, cleanupOp}, nil
			}
		}

		if len(m.doc.Principals) > 0 {
			return nil, &HasAssignedUnitsError{
				MachineId: m.doc.Id,
				UnitNames: m.doc.Principals,
			}
		}
		advanceAsserts = append(advanceAsserts, noUnits)

		if life == Dead {
			// A machine may not become Dead until it has no more
			// attachments to inherently machine-bound storage.
			storageAsserts, err := m.assertNoPersistentStorage()
			if err != nil {
				return nil, errors.Trace(err)
			}
			advanceAsserts = append(advanceAsserts, storageAsserts...)
		}

		// Add the additional asserts needed for this transaction.
		op.Assert = advanceAsserts
		return []txn.Op{op, cleanupOp}, nil
	}
	if err = m.st.run(buildTxn); err == jujutxn.ErrExcessiveContention {
		err = errors.Annotatef(err, "machine %s cannot advance lifecycle", m)
	}
	return err
}

// assertNoPersistentStorage ensures that there are no persistent volumes or
// filesystems attached to the machine, and returns any mgo/txn assertions
// required to ensure that remains true.
func (m *Machine) assertNoPersistentStorage() (bson.D, error) {
	attachments := make(set.Tags)
	for _, v := range m.doc.Volumes {
		tag := names.NewVolumeTag(v)
		machineBound, err := isVolumeInherentlyMachineBound(m.st, tag)
		if err != nil {
			return nil, errors.Trace(err)
		}
		if !machineBound {
			attachments.Add(tag)
		}
	}
	for _, f := range m.doc.Filesystems {
		tag := names.NewFilesystemTag(f)
		machineBound, err := isFilesystemInherentlyMachineBound(m.st, tag)
		if err != nil {
			return nil, errors.Trace(err)
		}
		if !machineBound {
			attachments.Add(tag)
		}
	}
	if len(attachments) > 0 {
		return nil, &HasAttachmentsError{
			MachineId:   m.doc.Id,
			Attachments: attachments.SortedValues(),
		}
	}
	if m.doc.Life == Dying {
		return nil, nil
	}
	// A Dying machine cannot have attachments added to it,
	// but if we're advancing from Alive to Dead then we
	// must ensure no concurrent attachments are made.
	noNewVolumes := bson.DocElem{
		"volumes", bson.D{{
			"$not", bson.D{{
				"$elemMatch", bson.D{{
					"$nin", m.doc.Volumes,
				}},
			}},
		}},
		// There are no volumes that are not in
		// the set of volumes we previously knew
		// about => the current set of volumes
		// is a subset of the previously known set.
	}
	noNewFilesystems := bson.DocElem{
		"filesystems", bson.D{{
			"$not", bson.D{{
				"$elemMatch", bson.D{{
					"$nin", m.doc.Filesystems,
				}},
			}},
		}},
	}
	return bson.D{noNewVolumes, noNewFilesystems}, nil
}

func (m *Machine) removePortsOps() ([]txn.Op, error) {
	if m.doc.Life != Dead {
		return nil, errors.Errorf("machine is not dead")
	}
	ports, err := m.AllPorts()
	if err != nil {
		return nil, err
	}
	var ops []txn.Op
	for _, p := range ports {
		ops = append(ops, p.removeOps()...)
	}
	return ops, nil
}

func (m *Machine) removeNetworkInterfacesOps() ([]txn.Op, error) {
	if m.doc.Life != Dead {
		return nil, errors.Errorf("machine is not dead")
	}
	ops := []txn.Op{{
		C:      machinesC,
		Id:     m.doc.DocID,
		Assert: isDeadDoc,
	}}
	sel := bson.D{{"machineid", m.doc.Id}}
	networkInterfaces, closer := m.st.getCollection(networkInterfacesC)
	defer closer()

	iter := networkInterfaces.Find(sel).Select(bson.D{{"_id", 1}}).Iter()
	var doc networkInterfaceDoc
	for iter.Next(&doc) {
		ops = append(ops, txn.Op{
			C:      networkInterfacesC,
			Id:     doc.Id,
			Remove: true,
		})
	}
	return ops, iter.Close()
}

// Remove removes the machine from state. It will fail if the machine
// is not Dead.
func (m *Machine) Remove() (err error) {
	defer errors.DeferredAnnotatef(&err, "cannot remove machine %s", m.doc.Id)
	if m.doc.Life != Dead {
		return fmt.Errorf("machine is not dead")
	}
	ops := []txn.Op{
		{
			C:      machinesC,
			Id:     m.doc.DocID,
			Assert: txn.DocExists,
			Remove: true,
		},
		{
			C:      machinesC,
			Id:     m.doc.DocID,
			Assert: isDeadDoc,
		},
		{
			C:      instanceDataC,
			Id:     m.doc.DocID,
			Remove: true,
		},
		removeStatusOp(m.st, m.globalKey()),
		removeConstraintsOp(m.st, m.globalKey()),
		removeRequestedNetworksOp(m.st, m.globalKey()),
		annotationRemoveOp(m.st, m.globalKey()),
		removeRebootDocOp(m.st, m.globalKey()),
		removeMachineBlockDevicesOp(m.Id()),
	}
	ifacesOps, err := m.removeNetworkInterfacesOps()
	if err != nil {
		return err
	}
	portsOps, err := m.removePortsOps()
	if err != nil {
		return err
	}
	filesystemOps, err := m.st.removeMachineFilesystemsOps(m.MachineTag())
	if err != nil {
		return err
	}
	volumeOps, err := m.st.removeMachineVolumesOps(m.MachineTag())
	if err != nil {
		return err
	}
	ops = append(ops, ifacesOps...)
	ops = append(ops, portsOps...)
	ops = append(ops, removeContainerRefOps(m.st, m.Id())...)
	ops = append(ops, filesystemOps...)
	ops = append(ops, volumeOps...)
	ipAddresses, err := m.st.AllocatedIPAddresses(m.Id())
	if err != nil {
		return errors.Trace(err)
	}
	for _, address := range ipAddresses {
		logger.Tracef("creating op to set IP addr %q to Dead", address.Value())
		ops = append(ops, ensureIPAddressDeadOp(address))
	}
	logger.Tracef("removing machine %q", m.Id())
	// The only abort conditions in play indicate that the machine has already
	// been removed.
	return onAbort(m.st.runTransaction(ops), nil)
}

// Refresh refreshes the contents of the machine from the underlying
// state. It returns an error that satisfies errors.IsNotFound if the
// machine has been removed.
func (m *Machine) Refresh() error {
	mdoc, err := m.st.getMachineDoc(m.Id())
	if err != nil {
		if errors.IsNotFound(err) {
			return err
		}
		return errors.Annotatef(err, "cannot refresh machine %v", m)
	}
	m.doc = *mdoc
	return nil
}

// AgentPresence returns whether the respective remote agent is alive.
func (m *Machine) AgentPresence() (bool, error) {
	b, err := m.st.pwatcher.Alive(m.globalKey())
	return b, err
}

// WaitAgentPresence blocks until the respective agent is alive.
func (m *Machine) WaitAgentPresence(timeout time.Duration) (err error) {
	defer errors.DeferredAnnotatef(&err, "waiting for agent of machine %v", m)
	ch := make(chan presence.Change)
	m.st.pwatcher.Watch(m.globalKey(), ch)
	defer m.st.pwatcher.Unwatch(m.globalKey(), ch)
	for i := 0; i < 2; i++ {
		select {
		case change := <-ch:
			if change.Alive {
				return nil
			}
		case <-time.After(timeout):
			return fmt.Errorf("still not alive after timeout")
		case <-m.st.pwatcher.Dead():
			return m.st.pwatcher.Err()
		}
	}
	panic(fmt.Sprintf("presence reported dead status twice in a row for machine %v", m))
}

// SetAgentPresence signals that the agent for machine m is alive.
// It returns the started pinger.
func (m *Machine) SetAgentPresence() (*presence.Pinger, error) {
	presenceCollection := m.st.getPresence()
	p := presence.NewPinger(presenceCollection, m.st.modelTag, m.globalKey())
	err := p.Start()
	if err != nil {
		return nil, err
	}
	// We preform a manual sync here so that the
	// presence pinger has the most up-to-date information when it
	// starts. This ensures that commands run immediately after bootstrap
	// like status or enable-ha will have an accurate values
	// for agent-state.
	//
	// TODO: Does not work for multiple controllers. Trigger a sync across all controllers.
	if m.IsManager() {
		m.st.pwatcher.Sync()
	}
	return p, nil
}

// InstanceId returns the provider specific instance id for this
// machine, or a NotProvisionedError, if not set.
func (m *Machine) InstanceId() (instance.Id, error) {
	instData, err := getInstanceData(m.st, m.Id())
	if errors.IsNotFound(err) {
		err = errors.NotProvisionedf("machine %v", m.Id())
	}
	if err != nil {
		return "", err
	}
	return instData.InstanceId, err
}

// InstanceStatus returns the provider specific instance status for this machine,
// or a NotProvisionedError if instance is not yet provisioned.
func (m *Machine) InstanceStatus() (string, error) {
	instData, err := getInstanceData(m.st, m.Id())
	if errors.IsNotFound(err) {
		err = errors.NotProvisionedf("machine %v", m.Id())
	}
	if err != nil {
		return "", err
	}
	return instData.Status, err
}

// SetInstanceStatus sets the provider specific instance status for a machine.
func (m *Machine) SetInstanceStatus(status string) (err error) {
	defer errors.DeferredAnnotatef(&err, "cannot set instance status for machine %q", m)

	ops := []txn.Op{
		{
			C:      instanceDataC,
			Id:     m.doc.DocID,
			Assert: txn.DocExists,
			Update: bson.D{{"$set", bson.D{{"status", status}}}},
		},
	}

	if err = m.st.runTransaction(ops); err == nil {
		return nil
	} else if err != txn.ErrAborted {
		return err
	}
	return errors.NotProvisionedf("machine %v", m.Id())
}

// AvailabilityZone returns the provier-specific instance availability
// zone in which the machine was provisioned.
func (m *Machine) AvailabilityZone() (string, error) {
	instData, err := getInstanceData(m.st, m.Id())
	if errors.IsNotFound(err) {
		return "", errors.Trace(errors.NotProvisionedf("machine %v", m.Id()))
	}
	if err != nil {
		return "", errors.Trace(err)
	}
	var zone string
	if instData.AvailZone != nil {
		zone = *instData.AvailZone
	}
	return zone, nil
}

// Units returns all the units that have been assigned to the machine.
func (m *Machine) Units() (units []*Unit, err error) {
	defer errors.DeferredAnnotatef(&err, "cannot get units assigned to machine %v", m)
	unitsCollection, closer := m.st.getCollection(unitsC)
	defer closer()

	pudocs := []unitDoc{}
	err = unitsCollection.Find(bson.D{{"machineid", m.doc.Id}}).All(&pudocs)
	if err != nil {
		return nil, err
	}
	for _, pudoc := range pudocs {
		units = append(units, newUnit(m.st, &pudoc))
		docs := []unitDoc{}
		err = unitsCollection.Find(bson.D{{"principal", pudoc.Name}}).All(&docs)
		if err != nil {
			return nil, err
		}
		for _, doc := range docs {
			units = append(units, newUnit(m.st, &doc))
		}
	}
	return units, nil
}

// SetProvisioned sets the provider specific machine id, nonce and also metadata for
// this machine. Once set, the instance id cannot be changed.
//
// When provisioning an instance, a nonce should be created and passed
// when starting it, before adding the machine to the state. This means
// that if the provisioner crashes (or its connection to the state is
// lost) after starting the instance, we can be sure that only a single
// instance will be able to act for that machine.
func (m *Machine) SetProvisioned(id instance.Id, nonce string, characteristics *instance.HardwareCharacteristics) (err error) {
	defer errors.DeferredAnnotatef(&err, "cannot set instance data for machine %q", m)

	if id == "" || nonce == "" {
		return fmt.Errorf("instance id and nonce cannot be empty")
	}

	if characteristics == nil {
		characteristics = &instance.HardwareCharacteristics{}
	}
	instData := &instanceData{
		DocID:      m.doc.DocID,
		MachineId:  m.doc.Id,
		InstanceId: id,
		ModelUUID:  m.doc.ModelUUID,
		Arch:       characteristics.Arch,
		Mem:        characteristics.Mem,
		RootDisk:   characteristics.RootDisk,
		CpuCores:   characteristics.CpuCores,
		CpuPower:   characteristics.CpuPower,
		Tags:       characteristics.Tags,
		AvailZone:  characteristics.AvailabilityZone,
	}

	ops := []txn.Op{
		{
			C:      machinesC,
			Id:     m.doc.DocID,
			Assert: append(isAliveDoc, bson.DocElem{"nonce", ""}),
			Update: bson.D{{"$set", bson.D{{"nonce", nonce}}}},
		}, {
			C:      instanceDataC,
			Id:     m.doc.DocID,
			Assert: txn.DocMissing,
			Insert: instData,
		},
	}

	if err = m.st.runTransaction(ops); err == nil {
		m.doc.Nonce = nonce
		return nil
	} else if err != txn.ErrAborted {
		return err
	} else if alive, err := isAlive(m.st, machinesC, m.doc.DocID); err != nil {
		return err
	} else if !alive {
		return errNotAlive
	}
	return fmt.Errorf("already set")
}

// SetInstanceInfo is used to provision a machine and in one steps set
// it's instance id, nonce, hardware characteristics, add networks and
// network interfaces as needed.
//
// TODO(dimitern) Do all the operations described in a single
// transaction, rather than using separate calls. Alternatively,
// we can add all the things to create/set in a document in some
// collection and have a worker that takes care of the actual work.
// Merge SetProvisioned() in here or drop it at that point.
func (m *Machine) SetInstanceInfo(
	id instance.Id, nonce string, characteristics *instance.HardwareCharacteristics,
	networks []NetworkInfo, interfaces []NetworkInterfaceInfo,
	volumes map[names.VolumeTag]VolumeInfo,
	volumeAttachments map[names.VolumeTag]VolumeAttachmentInfo,
) error {

	// Add the networks and interfaces first.
	for _, network := range networks {
		_, err := m.st.AddNetwork(network)
		if err != nil && errors.IsAlreadyExists(err) {
			// Ignore already existing networks.
			continue
		} else if err != nil {
			return errors.Trace(err)
		}
	}
	for _, iface := range interfaces {
		_, err := m.AddNetworkInterface(iface)
		if err != nil && errors.IsAlreadyExists(err) {
			// Ignore already existing network interfaces.
			continue
		} else if err != nil {
			return errors.Trace(err)
		}
	}
	if err := setProvisionedVolumeInfo(m.st, volumes); err != nil {
		return errors.Trace(err)
	}
	if err := setMachineVolumeAttachmentInfo(m.st, m.Id(), volumeAttachments); err != nil {
		return errors.Trace(err)
	}
	return m.SetProvisioned(id, nonce, characteristics)
}

func mergedAddresses(machineAddresses, providerAddresses []address) []network.Address {
	merged := make([]network.Address, 0, len(providerAddresses)+len(machineAddresses))
	providerValues := set.NewStrings()
	for _, address := range providerAddresses {
		// Older versions of Juju may have stored an empty address so ignore it here.
		if address.Value == "" || providerValues.Contains(address.Value) {
			continue
		}
		providerValues.Add(address.Value)
		merged = append(merged, address.networkAddress())
	}
	for _, address := range machineAddresses {
		if !providerValues.Contains(address.Value) {
			merged = append(merged, address.networkAddress())
		}
	}
	return merged
}

// Addresses returns any hostnames and ips associated with a machine,
// determined both by the machine itself, and by asking the provider.
//
// The addresses returned by the provider shadow any of the addresses
// that the machine reported with the same address value.
// Provider-reported addresses always come before machine-reported
// addresses. Duplicates are removed.
func (m *Machine) Addresses() (addresses []network.Address) {
	return mergedAddresses(m.doc.MachineAddresses, m.doc.Addresses)
}

func containsAddress(addresses []address, address address) bool {
	for _, addr := range addresses {
		if addr.Value == address.Value {
			return true
		}
	}
	return false
}

// PublicAddress returns a public address for the machine. If no address is
// available it returns an error that satisfies network.IsNoAddress.
func (m *Machine) PublicAddress() (network.Address, error) {
	publicAddress := m.doc.PreferredPublicAddress.networkAddress()
	var err error
	if publicAddress.Value == "" {
		err = network.NoAddressf("public")
	}
	return publicAddress, err
}

// maybeGetNewAddress determines if the current address is the most appropriate
// match, and if not it selects the best from the slice of all available
// addresses. It returns the new address and a bool indicating if a different
// one was picked.
func maybeGetNewAddress(addr address, providerAddresses, machineAddresses []address, getAddr func([]address) network.Address, checkScope func(address) bool) (address, bool) {
	// For picking the best address, try provider addresses first.
	var newAddr address
	netAddr := getAddr(providerAddresses)
	if netAddr.Value == "" {
		netAddr = getAddr(machineAddresses)
		newAddr = fromNetworkAddress(netAddr, OriginMachine)
	} else {
		newAddr = fromNetworkAddress(netAddr, OriginProvider)
	}
	// The order of these checks is important. If the stored address is
	// empty we *always* want to check for a new address so we do that
	// first. If the stored address is unavilable we also *must* check for
	// a new address so we do that next. If the original is a machine
	// address and a provider address is available we want to switch to
	// that. Finally we check to see if a better match on scope from the
	// same origin is available.
	if addr.Value == "" {
		return newAddr, newAddr.Value != ""
	}
	if !containsAddress(providerAddresses, addr) && !containsAddress(machineAddresses, addr) {
		return newAddr, true
	}
	if Origin(addr.Origin) != OriginProvider && Origin(newAddr.Origin) == OriginProvider {
		return newAddr, true
	}
	if !checkScope(addr) {
		// If addr.Origin is machine and newAddr.Origin is provider we will
		// have already caught that, and for the inverse we don't want to
		// replace the address.
		if addr.Origin == newAddr.Origin {
			return newAddr, checkScope(newAddr)
		}
	}
	return addr, false
}

// PrivateAddress returns a private address for the machine. If no address is
// available it returns an error that satisfies network.IsNoAddress.
func (m *Machine) PrivateAddress() (network.Address, error) {
	privateAddress := m.doc.PreferredPrivateAddress.networkAddress()
	var err error
	if privateAddress.Value == "" {
		err = network.NoAddressf("private")
	}
	return privateAddress, err
}

func (m *Machine) setPreferredAddressOps(addr address, isPublic bool) []txn.Op {
	fieldName := "preferredprivateaddress"
	current := m.doc.PreferredPrivateAddress
	if isPublic {
		fieldName = "preferredpublicaddress"
		current = m.doc.PreferredPublicAddress
	}
	// Assert that the field is either missing (never been set) or is
	// unchanged from its previous value.
	assert := bson.D{{"$or", []bson.D{{{fieldName, current}}, {{fieldName, nil}}}}}

	ops := []txn.Op{{
		C:      machinesC,
		Id:     m.doc.DocID,
		Update: bson.D{{"$set", bson.D{{fieldName, addr}}}},
		Assert: assert,
	}}
	return ops
}

func (m *Machine) setPublicAddressOps(providerAddresses []address, machineAddresses []address) ([]txn.Op, address, bool) {
	publicAddress := m.doc.PreferredPublicAddress
	// Always prefer an exact match if available.
	checkScope := func(addr address) bool {
		return network.ExactScopeMatch(addr.networkAddress(), network.ScopePublic)
	}
	// Without an exact match, prefer a fallback match.
	getAddr := func(addresses []address) network.Address {
		addr, _ := network.SelectPublicAddress(networkAddresses(addresses))
		return addr
	}

	newAddr, changed := maybeGetNewAddress(publicAddress, providerAddresses, machineAddresses, getAddr, checkScope)
	if !changed {
		// No change, so no ops.
		return []txn.Op{}, publicAddress, false
	}

	ops := m.setPreferredAddressOps(newAddr, true)
	return ops, newAddr, true
}

func (m *Machine) setPrivateAddressOps(providerAddresses []address, machineAddresses []address) ([]txn.Op, address, bool) {
	privateAddress := m.doc.PreferredPrivateAddress
	// Always prefer an exact match if available.
	checkScope := func(addr address) bool {
		return network.ExactScopeMatch(addr.networkAddress(), network.ScopeMachineLocal, network.ScopeCloudLocal)
	}
	// Without an exact match, prefer a fallback match.
	getAddr := func(addresses []address) network.Address {
		addr, _ := network.SelectInternalAddress(networkAddresses(addresses), false)
		return addr
	}

	newAddr, changed := maybeGetNewAddress(privateAddress, providerAddresses, machineAddresses, getAddr, checkScope)
	if !changed {
		// No change, so no ops.
		return []txn.Op{}, privateAddress, false
	}
	ops := m.setPreferredAddressOps(newAddr, false)
	return ops, newAddr, true
}

// SetProviderAddresses records any addresses related to the machine, sourced
// by asking the provider.
func (m *Machine) SetProviderAddresses(addresses ...network.Address) (err error) {
	mdoc, err := m.st.getMachineDoc(m.Id())
	if err != nil {
		return errors.Annotatef(err, "cannot refresh provider addresses for machine %s", m)
	}
	if err = m.setAddresses(addresses, &mdoc.Addresses, "addresses"); err != nil {
		return fmt.Errorf("cannot set addresses of machine %v: %v", m, err)
	}
	m.doc.Addresses = mdoc.Addresses
	return nil
}

// ProviderAddresses returns any hostnames and ips associated with a machine,
// as determined by asking the provider.
func (m *Machine) ProviderAddresses() (addresses []network.Address) {
	for _, address := range m.doc.Addresses {
		addresses = append(addresses, address.networkAddress())
	}
	return
}

// MachineAddresses returns any hostnames and ips associated with a machine,
// determined by asking the machine itself.
func (m *Machine) MachineAddresses() (addresses []network.Address) {
	for _, address := range m.doc.MachineAddresses {
		addresses = append(addresses, address.networkAddress())
	}
	return
}

// SetMachineAddresses records any addresses related to the machine, sourced
// by asking the machine.
func (m *Machine) SetMachineAddresses(addresses ...network.Address) (err error) {
	mdoc, err := m.st.getMachineDoc(m.Id())
	if err != nil {
		return errors.Annotatef(err, "cannot refresh machine addresses for machine %s", m)
	}
	if err = m.setAddresses(addresses, &mdoc.MachineAddresses, "machineaddresses"); err != nil {
		return fmt.Errorf("cannot set machine addresses of machine %v: %v", m, err)
	}
	m.doc.MachineAddresses = mdoc.MachineAddresses
	return nil
}

// setAddresses updates the machine's addresses (either Addresses or
// MachineAddresses, depending on the field argument). Changes are
// only predicated on the machine not being Dead; concurrent address
// changes are ignored.
func (m *Machine) setAddresses(addresses []network.Address, field *[]address, fieldName string) error {
	var addressesToSet []network.Address
	if !m.IsContainer() {
		// Check addresses first. We'll only add those addresses
		// which are not in the IP address collection.
		ipAddresses, closer := m.st.getCollection(ipaddressesC)
		defer closer()

		addressValues := make([]string, len(addresses))
		for i, address := range addresses {
			addressValues[i] = address.Value
		}
		ipDocs := []ipaddressDoc{}
		sel := bson.D{{"value", bson.D{{"$in", addressValues}}}, {"state", AddressStateAllocated}}
		err := ipAddresses.Find(sel).All(&ipDocs)
		if err != nil {
			return err
		}
		ipDocValues := set.NewStrings()
		for _, ipDoc := range ipDocs {
			ipDocValues.Add(ipDoc.Value)
		}
		for _, address := range addresses {
			if !ipDocValues.Contains(address.Value) {
				addressesToSet = append(addressesToSet, address)
			}
		}
	} else {
		// Containers will set all addresses.
		addressesToSet = make([]network.Address, len(addresses))
		copy(addressesToSet, addresses)
	}

	// Update addresses now.
	envConfig, err := m.st.ModelConfig()
	if err != nil {
		return err
	}
	network.SortAddresses(addressesToSet, envConfig.PreferIPv6())
	origin := OriginProvider
	if fieldName == "machineaddresses" {
		origin = OriginMachine
	}
	stateAddresses := fromNetworkAddresses(addressesToSet, origin)

	var newPrivate, newPublic address
	var changedPrivate, changedPublic bool
	machine := m
	buildTxn := func(attempt int) ([]txn.Op, error) {
		if attempt != 0 {
			if machine, err = machine.st.Machine(machine.doc.Id); err != nil {
				return nil, err
			}
		}
		if machine.doc.Life == Dead {
			return nil, errNotAlive
		}
		ops := []txn.Op{{
			C:      machinesC,
			Id:     machine.doc.DocID,
			Assert: notDeadDoc,
			Update: bson.D{{"$set", bson.D{{fieldName, stateAddresses}}}},
		}}

		var providerAddresses []address
		var machineAddresses []address
		if fieldName == "machineaddresses" {
			providerAddresses = machine.doc.Addresses
			machineAddresses = stateAddresses
		} else {
			machineAddresses = machine.doc.MachineAddresses
			providerAddresses = stateAddresses
		}

		var setPrivateAddressOps, setPublicAddressOps []txn.Op
		setPrivateAddressOps, newPrivate, changedPrivate = machine.setPrivateAddressOps(providerAddresses, machineAddresses)
		setPublicAddressOps, newPublic, changedPublic = machine.setPublicAddressOps(providerAddresses, machineAddresses)
		ops = append(ops, setPrivateAddressOps...)
		ops = append(ops, setPublicAddressOps...)
		return ops, nil
	}
	err = m.st.run(buildTxn)
	if err != nil {
		if err == txn.ErrAborted {
			return ErrDead
		}
		return errors.Trace(err)
	}

	*field = stateAddresses
	if changedPrivate {
		m.doc.PreferredPrivateAddress = newPrivate
	}
	if changedPublic {
		m.doc.PreferredPublicAddress = newPublic
	}
	return nil
}

// RequestedNetworks returns the list of network names the machine
// should be on. Unlike networks specified with constraints, these
// networks are required to be present on the machine.
//
// TODO(dimitern): Drop this when we can use space bindings derived
// from constraints.
func (m *Machine) RequestedNetworks() ([]string, error) {
	return readRequestedNetworks(m.st, m.globalKey())
}

// Networks returns the list of configured networks on the machine.
// The configured and requested networks on a machine must match.
func (m *Machine) Networks() ([]*Network, error) {
	requestedNetworks, err := m.RequestedNetworks()
	if err != nil {
		return nil, err
	}
	docs := []networkDoc{}

	networksCollection, closer := m.st.getCollection(networksC)
	defer closer()

	sel := bson.D{{"name", bson.D{{"$in", requestedNetworks}}}}
	err = networksCollection.Find(sel).All(&docs)
	if err != nil {
		return nil, err
	}
	networks := make([]*Network, len(docs))
	for i, doc := range docs {
		networks[i] = newNetwork(m.st, &doc)
	}
	return networks, nil
}

// NetworkInterfaces returns the list of configured network interfaces
// of the machine.
func (m *Machine) NetworkInterfaces() ([]*NetworkInterface, error) {
	networkInterfaces, closer := m.st.getCollection(networkInterfacesC)
	defer closer()

	docs := []networkInterfaceDoc{}
	err := networkInterfaces.Find(bson.D{{"machineid", m.doc.Id}}).All(&docs)
	if err != nil {
		return nil, err
	}
	ifaces := make([]*NetworkInterface, len(docs))
	for i, doc := range docs {
		ifaces[i] = newNetworkInterface(m.st, &doc)
	}
	return ifaces, nil
}

// AddNetworkInterface creates a new network interface with the given
// args for this machine. The machine must be alive and not yet
// provisioned, and there must be no other interface with the same MAC
// address on the same network, or the same name on that machine for
// this to succeed. If a network interface already exists, the
// returned error satisfies errors.IsAlreadyExists.
func (m *Machine) AddNetworkInterface(args NetworkInterfaceInfo) (iface *NetworkInterface, err error) {
	defer errors.DeferredAnnotatef(&err, "cannot add network interface %q to machine %q", args.InterfaceName, m.doc.Id)

	if args.MACAddress == "" {
		return nil, fmt.Errorf("MAC address must be not empty")
	}
	if _, err = net.ParseMAC(args.MACAddress); err != nil {
		return nil, err
	}
	if args.InterfaceName == "" {
		return nil, fmt.Errorf("interface name must be not empty")
	}
	doc := newNetworkInterfaceDoc(m.doc.Id, m.st.ModelUUID(), args)
	ops := []txn.Op{
		assertModelAliveOp(m.st.ModelUUID()),
		{
			C:      networksC,
			Id:     m.st.docID(args.NetworkName),
			Assert: txn.DocExists,
		}, {
			C:      machinesC,
			Id:     m.doc.DocID,
			Assert: isAliveDoc,
		}, {
			C:      networkInterfacesC,
			Id:     doc.Id,
			Assert: txn.DocMissing,
			Insert: doc,
		},
	}

	err = m.st.runTransaction(ops)
	switch err {
	case txn.ErrAborted:
		if _, err = m.st.Network(args.NetworkName); err != nil {
			return nil, err
		}
		if err = m.Refresh(); err != nil {
			return nil, err
		} else if m.doc.Life != Alive {
			return nil, fmt.Errorf("machine is not alive")
		}
		// Should never happen.
		logger.Errorf("unhandled assert while adding network interface doc %#v", doc)
	case nil:
		// We have a unique key restrictions on the following fields:
		// - InterfaceName, MachineId
		// - MACAddress, NetworkName
		// These will cause the insert to fail if there is another record
		// with the same combination of values in the table.
		// The txn logic does not report insertion errors, so we check
		// that the record has actually been inserted correctly before
		// reporting success.
		networkInterfaces, closer := m.st.getCollection(networkInterfacesC)
		defer closer()

		if err = networkInterfaces.FindId(doc.Id).One(&doc); err == nil {
			return newNetworkInterface(m.st, doc), nil
		}
		sel := bson.D{{"interfacename", args.InterfaceName}, {"machineid", m.doc.Id}}
		if err = networkInterfaces.Find(sel).One(nil); err == nil {
			return nil, errors.AlreadyExistsf("%q on machine %q", args.InterfaceName, m.doc.Id)
		}
		sel = bson.D{{"macaddress", args.MACAddress}, {"networkname", args.NetworkName}}
		if err = networkInterfaces.Find(sel).One(nil); err == nil {
			return nil, errors.AlreadyExistsf("MAC address %q on network %q", args.MACAddress, args.NetworkName)
		}
		// Should never happen.
		logger.Errorf("unknown error while adding network interface doc %#v", doc)
	}
	return nil, err
}

// CheckProvisioned returns true if the machine was provisioned with the given nonce.
func (m *Machine) CheckProvisioned(nonce string) bool {
	return nonce == m.doc.Nonce && nonce != ""
}

// String returns a unique description of this machine.
func (m *Machine) String() string {
	return m.doc.Id
}

// Placement returns the machine's Placement structure that should be used when
// provisioning an instance for the machine.
func (m *Machine) Placement() string {
	return m.doc.Placement
}

// Constraints returns the exact constraints that should apply when provisioning
// an instance for the machine.
func (m *Machine) Constraints() (constraints.Value, error) {
	return readConstraints(m.st, m.globalKey())
}

// SetConstraints sets the exact constraints to apply when provisioning an
// instance for the machine. It will fail if the machine is Dead, or if it
// is already provisioned.
func (m *Machine) SetConstraints(cons constraints.Value) (err error) {
	defer errors.DeferredAnnotatef(&err, "cannot set constraints")
	unsupported, err := m.st.validateConstraints(cons)
	if len(unsupported) > 0 {
		logger.Warningf(
			"setting constraints on machine %q: unsupported constraints: %v", m.Id(), strings.Join(unsupported, ","))
	} else if err != nil {
		return err
	}
	notSetYet := bson.D{{"nonce", ""}}
	ops := []txn.Op{{
		C:      machinesC,
		Id:     m.doc.DocID,
		Assert: append(isAliveDoc, notSetYet...),
	}}
	mcons, err := m.st.resolveMachineConstraints(cons)
	if err != nil {
		return err
	}

	ops = append(ops, setConstraintsOp(m.st, m.globalKey(), mcons))
	// make multiple attempts to push the ErrExcessiveContention case out of the
	// realm of plausibility: it implies local state indicating unprovisioned,
	// and remote state indicating provisioned (reasonable); but which changes
	// back to unprovisioned and then to provisioned again with *very* specific
	// timing in the course of this loop.
	buildTxn := func(attempt int) ([]txn.Op, error) {
		if attempt > 0 {
			if m, err = m.st.Machine(m.doc.Id); err != nil {
				return nil, err
			}
		}
		if m.doc.Life != Alive {
			return nil, errNotAlive
		}
		if _, err := m.InstanceId(); err == nil {
			return nil, fmt.Errorf("machine is already provisioned")
		} else if !errors.IsNotProvisioned(err) {
			return nil, err
		}
		return ops, nil
	}
	return m.st.run(buildTxn)
}

// Status returns the status of the machine.
func (m *Machine) Status() (StatusInfo, error) {
	return getStatus(m.st, m.globalKey(), "machine")
}

// SetStatus sets the status of the machine.
func (m *Machine) SetStatus(status Status, info string, data map[string]interface{}) error {
	switch status {
	case StatusStarted, StatusStopped:
	case StatusError:
		if info == "" {
			return errors.Errorf("cannot set status %q without info", status)
		}
	case StatusPending:
		// If a machine is not yet provisioned, we allow its status
		// to be set back to pending (when a retry is to occur).
		_, err := m.InstanceId()
		allowPending := errors.IsNotProvisioned(err)
		if allowPending {
			break
		}
		fallthrough
	case StatusDown:
		return errors.Errorf("cannot set status %q", status)
	default:
		return errors.Errorf("cannot set invalid status %q", status)
	}
	return setStatus(m.st, setStatusParams{
		badge:     "machine",
		globalKey: m.globalKey(),
		status:    status,
		message:   info,
		rawData:   data,
	})
}

// Clean returns true if the machine does not have any deployed units or containers.
func (m *Machine) Clean() bool {
	return m.doc.Clean
}

// SupportedContainers returns any containers this machine is capable of hosting, and a bool
// indicating if the supported containers have been determined or not.
func (m *Machine) SupportedContainers() ([]instance.ContainerType, bool) {
	return m.doc.SupportedContainers, m.doc.SupportedContainersKnown
}

// SupportsNoContainers records the fact that this machine doesn't support any containers.
func (m *Machine) SupportsNoContainers() (err error) {
	if err = m.updateSupportedContainers([]instance.ContainerType{}); err != nil {
		return err
	}
	return m.markInvalidContainers()
}

// SetSupportedContainers sets the list of containers supported by this machine.
func (m *Machine) SetSupportedContainers(containers []instance.ContainerType) (err error) {
	if len(containers) == 0 {
		return fmt.Errorf("at least one valid container type is required")
	}
	for _, container := range containers {
		if container == instance.NONE {
			return fmt.Errorf("%q is not a valid container type", container)
		}
	}
	if err = m.updateSupportedContainers(containers); err != nil {
		return err
	}
	return m.markInvalidContainers()
}

func isSupportedContainer(container instance.ContainerType, supportedContainers []instance.ContainerType) bool {
	for _, supportedContainer := range supportedContainers {
		if supportedContainer == container {
			return true
		}
	}
	return false
}

// updateSupportedContainers sets the supported containers on this host machine.
func (m *Machine) updateSupportedContainers(supportedContainers []instance.ContainerType) (err error) {
	ops := []txn.Op{
		{
			C:      machinesC,
			Id:     m.doc.DocID,
			Assert: notDeadDoc,
			Update: bson.D{
				{"$set", bson.D{
					{"supportedcontainers", supportedContainers},
					{"supportedcontainersknown", true},
				}}},
		},
	}
	if err = m.st.runTransaction(ops); err != nil {
		err = onAbort(err, ErrDead)
		logger.Errorf("cannot update supported containers of machine %v: %v", m, err)
		return err
	}
	m.doc.SupportedContainers = supportedContainers
	m.doc.SupportedContainersKnown = true
	return nil
}

// markInvalidContainers sets the status of any container belonging to this machine
// as being in error if the container type is not supported.
func (m *Machine) markInvalidContainers() error {
	currentContainers, err := m.Containers()
	if err != nil {
		return err
	}
	for _, containerId := range currentContainers {
		if !isSupportedContainer(ContainerTypeFromId(containerId), m.doc.SupportedContainers) {
			container, err := m.st.Machine(containerId)
			if err != nil {
				logger.Errorf("loading container %v to mark as invalid: %v", containerId, err)
				continue
			}
			// There should never be a circumstance where an unsupported container is started.
			// Nonetheless, we check and log an error if such a situation arises.
			statusInfo, err := container.Status()
			if err != nil {
				logger.Errorf("finding status of container %v to mark as invalid: %v", containerId, err)
				continue
			}
			if statusInfo.Status == StatusPending {
				containerType := ContainerTypeFromId(containerId)
				container.SetStatus(
					StatusError, "unsupported container", map[string]interface{}{"type": containerType})
			} else {
				logger.Errorf("unsupported container %v has unexpected status %v", containerId, statusInfo.Status)
			}
		}
	}
	return nil
}

// SetMachineBlockDevices sets the block devices visible on the machine.
func (m *Machine) SetMachineBlockDevices(info ...BlockDeviceInfo) error {
	return setMachineBlockDevices(m.st, m.Id(), info)
}

// VolumeAttachments returns the machine's volume attachments.
func (m *Machine) VolumeAttachments() ([]VolumeAttachment, error) {
	return m.st.MachineVolumeAttachments(m.MachineTag())
}<|MERGE_RESOLUTION|>--- conflicted
+++ resolved
@@ -289,7 +289,6 @@
 	return nil
 }
 
-<<<<<<< HEAD
 // SetStopMongoUntilVersion sets a version that is to be checked against
 // the agent config before deciding if mongo must be started on a
 // state server.
@@ -312,10 +311,7 @@
 	return mongo.NewVersion(m.doc.StopMongoUntilVersion)
 }
 
-// IsManager returns true if the machine has JobManageEnviron.
-=======
 // IsManager returns true if the machine has JobManageModel.
->>>>>>> 3828fbe7
 func (m *Machine) IsManager() bool {
 	return hasJob(m.doc.Jobs, JobManageModel)
 }
