// Copyright 2016 Canonical Ltd.
// Licensed under the AGPLv3, see LICENCE file for details.

package state

import (
	"time"

	"github.com/juju/errors"
	"github.com/juju/loggo"
	"github.com/juju/version"
	"gopkg.in/juju/charm.v6-unstable"
	"gopkg.in/juju/names.v2"
	"gopkg.in/mgo.v2/bson"
	"gopkg.in/mgo.v2/txn"

	"github.com/juju/juju/constraints"
	"github.com/juju/juju/core/description"
	"github.com/juju/juju/environs/config"
	"github.com/juju/juju/instance"
	"github.com/juju/juju/network"
	"github.com/juju/juju/payload"
	"github.com/juju/juju/status"
	"github.com/juju/juju/storage"
	"github.com/juju/juju/storage/poolmanager"
	"github.com/juju/juju/tools"
)

// When we import a new model, we need to give the leaders some time to
// settle. We don't want to have leader switches just because we migrated an
// environment, so this time needs to be long enough to make sure we cover
// the time taken to migration a reasonable sized environment. We don't yet
// know how long this is going to be, but we need something.
var initialLeaderClaimTime = time.Minute

// Import the database agnostic model representation into the database.
func (st *State) Import(model description.Model) (_ *Model, _ *State, err error) {
	logger := loggo.GetLogger("juju.state.import-model")
	logger.Debugf("import starting for model %s", model.Tag().Id())
	// At this stage, attempting to import a model with the same
	// UUID as an existing model will error.
	tag := model.Tag()
	_, err = st.GetModel(tag)
	if err == nil {
		// We have an existing matching model.
		return nil, nil, errors.AlreadyExistsf("model with UUID %s", tag.Id())
	} else if !errors.IsNotFound(err) {
		return nil, nil, errors.Trace(err)
	}

	// Create the model.
	cfg, err := config.New(config.NoDefaults, model.Config())
	if err != nil {
		return nil, nil, errors.Trace(err)
	}
	dbModel, newSt, err := st.NewModel(ModelArgs{
		CloudName:     model.Cloud(),
		CloudRegion:   model.CloudRegion(),
		Config:        cfg,
		Owner:         model.Owner(),
		MigrationMode: MigrationModeImporting,

		// NOTE(axw) we create the model without any storage
		// pools. We'll need to import the storage pools from
		// the model description before adding any volumes,
		// filesystems or storage instances.
		StorageProviderRegistry: storage.StaticProviderRegistry{},
	})
	if err != nil {
		return nil, nil, errors.Trace(err)
	}
	logger.Debugf("model created %s/%s", dbModel.Owner().Canonical(), dbModel.Name())
	defer func() {
		if err != nil {
			newSt.Close()
		}
	}()

	// I would have loved to use import, but that is a reserved word.
	restore := importer{
		st:      newSt,
		dbModel: dbModel,
		model:   model,
		logger:  logger,
	}
	if err := restore.sequences(); err != nil {
		return nil, nil, errors.Annotate(err, "sequences")
	}
	// We need to import the sequences first as we may add blocks
	// in the modelExtras which will touch the block sequence.
	if err := restore.modelExtras(); err != nil {
		return nil, nil, errors.Annotate(err, "base model aspects")
	}
	if err := newSt.SetModelConstraints(restore.constraints(model.Constraints())); err != nil {
		return nil, nil, errors.Annotate(err, "model constraints")
	}
	if err := restore.sshHostKeys(); err != nil {
		return nil, nil, errors.Annotate(err, "sshHostKeys")
	}
<<<<<<< HEAD
	if err := restore.cloudimagemetadata(); err != nil {
		return nil, nil, errors.Annotate(err, "cloudimagemetadata")
=======
	if err := restore.actions(); err != nil {
		return nil, nil, errors.Annotate(err, "actions")
>>>>>>> e6a1fd5e
	}

	if err := restore.modelUsers(); err != nil {
		return nil, nil, errors.Annotate(err, "modelUsers")
	}
	if err := restore.machines(); err != nil {
		return nil, nil, errors.Annotate(err, "machines")
	}
	if err := restore.applications(); err != nil {
		return nil, nil, errors.Annotate(err, "applications")
	}
	if err := restore.relations(); err != nil {
		return nil, nil, errors.Annotate(err, "relations")
	}
	if err := restore.spaces(); err != nil {
		return nil, nil, errors.Annotate(err, "spaces")
	}
	if err := restore.linklayerdevices(); err != nil {
		return nil, nil, errors.Annotate(err, "linklayerdevices")
	}
	if err := restore.subnets(); err != nil {
		return nil, nil, errors.Annotate(err, "subnets")
	}
	if err := restore.ipaddresses(); err != nil {
		return nil, nil, errors.Annotate(err, "ipaddresses")
	}

	if err := restore.storage(); err != nil {
		return nil, nil, errors.Annotate(err, "storage")
	}

	// NOTE: at the end of the import make sure that the mode of the model
	// is set to "imported" not "active" (or whatever we call it). This way
	// we don't start model workers for it before the migration process
	// is complete.

	// Update the sequences to match that the source.

	logger.Debugf("import success")
	return dbModel, newSt, nil
}

type importer struct {
	st      *State
	dbModel *Model
	model   description.Model
	logger  loggo.Logger
	// applicationUnits is populated at the end of loading the applications, and is a
	// map of application name to units of that application.
	applicationUnits map[string][]*Unit
}

func (i *importer) modelExtras() error {
	if latest := i.model.LatestToolsVersion(); latest != version.Zero {
		if err := i.dbModel.UpdateLatestToolsVersion(latest); err != nil {
			return errors.Trace(err)
		}
	}

	if annotations := i.model.Annotations(); len(annotations) > 0 {
		if err := i.st.SetAnnotations(i.dbModel, annotations); err != nil {
			return errors.Trace(err)
		}
	}

	blockType := map[string]BlockType{
		"destroy-model": DestroyBlock,
		"remove-object": RemoveBlock,
		"all-changes":   ChangeBlock,
	}

	for blockName, message := range i.model.Blocks() {
		block, ok := blockType[blockName]
		if !ok {
			return errors.Errorf("unknown block type: %q", blockName)
		}
		i.st.SwitchBlockOn(block, message)
	}
	return nil
}

func (i *importer) sequences() error {
	sequenceValues := i.model.Sequences()
	docs := make([]interface{}, 0, len(sequenceValues))
	for key, value := range sequenceValues {
		docs = append(docs, sequenceDoc{
			DocID:   key,
			Name:    key,
			Counter: value,
		})
	}

	// In reality, we will almost always have sequences to migrate.
	// However, in tests, sometimes we don't.
	if len(docs) == 0 {
		return nil
	}

	sequences, closer := i.st.getCollection(sequenceC)
	defer closer()

	if err := sequences.Writeable().Insert(docs...); err != nil {
		return errors.Trace(err)
	}
	return nil
}

func (i *importer) modelUsers() error {
	i.logger.Debugf("importing users")

	// The user that was auto-added when we created the model will have
	// the wrong DateCreated, so we remove it, and add in all the users we
	// know about. It is also possible that the owner of the model no
	// longer has access to the model due to changes over time.
	if err := i.st.RemoveUserAccess(i.dbModel.Owner(), i.dbModel.ModelTag()); err != nil {
		return errors.Trace(err)
	}

	users := i.model.Users()
	modelUUID := i.dbModel.UUID()
	var ops []txn.Op
	for _, user := range users {
		ops = append(ops, createModelUserOps(
			modelUUID,
			user.Name(),
			user.CreatedBy(),
			user.DisplayName(),
			user.DateCreated(),
			user.Access())...,
		)
	}
	if err := i.st.runTransaction(ops); err != nil {
		return errors.Trace(err)
	}
	// Now set their last connection times.
	for _, user := range users {
		i.logger.Debugf("user %s", user.Name())
		lastConnection := user.LastConnection()
		if lastConnection.IsZero() {
			continue
		}
		err := i.st.updateLastModelConnection(user.Name(), lastConnection)
		if err != nil {
			return errors.Trace(err)
		}
	}
	return nil
}

func (i *importer) machines() error {
	i.logger.Debugf("importing machines")
	for _, m := range i.model.Machines() {
		if err := i.machine(m); err != nil {
			i.logger.Errorf("error importing machine: %s", err)
			return errors.Annotate(err, m.Id())
		}
	}

	i.logger.Debugf("importing machines succeeded")
	return nil
}

func (i *importer) machine(m description.Machine) error {
	// Import this machine, then import its containers.
	i.logger.Debugf("importing machine %s", m.Id())

	// 1. construct a machineDoc
	mdoc, err := i.makeMachineDoc(m)
	if err != nil {
		return errors.Annotatef(err, "machine %s", m.Id())
	}
	// 2. construct enough MachineTemplate to pass into 'insertNewMachineOps'
	//    - adds constraints doc
	//    - adds status doc
	//    - adds machine block devices doc

	mStatus := m.Status()
	if mStatus == nil {
		return errors.NotValidf("missing status")
	}
	machineStatusDoc := statusDoc{
		ModelUUID:  i.st.ModelUUID(),
		Status:     status.Status(mStatus.Value()),
		StatusInfo: mStatus.Message(),
		StatusData: mStatus.Data(),
		Updated:    mStatus.Updated().UnixNano(),
	}
	// XXX(mjs) - this needs to be included in the serialized model
	// (a card exists for the work). Fake it for now.
	instanceStatusDoc := statusDoc{
		ModelUUID: i.st.ModelUUID(),
		Status:    status.StatusStarted,
	}
	cons := i.constraints(m.Constraints())
	prereqOps, machineOp := i.st.baseNewMachineOps(
		mdoc,
		machineStatusDoc,
		instanceStatusDoc,
		cons,
	)

	// 3. create op for adding in instance data
	if instance := m.Instance(); instance != nil {
		prereqOps = append(prereqOps, i.machineInstanceOp(mdoc, instance))
	}

	if parentId := ParentId(mdoc.Id); parentId != "" {
		prereqOps = append(prereqOps,
			// Update containers record for host machine.
			i.st.addChildToContainerRefOp(parentId, mdoc.Id),
		)
	}
	// insertNewContainerRefOp adds an empty doc into the containerRefsC
	// collection for the machine being added.
	prereqOps = append(prereqOps, i.st.insertNewContainerRefOp(mdoc.Id))

	// 4. gather prereqs and machine op, run ops.
	ops := append(prereqOps, machineOp)

	// 5. add any ops that we may need to add the opened ports information.
	ops = append(ops, i.machinePortsOps(m)...)

	if err := i.st.runTransaction(ops); err != nil {
		return errors.Trace(err)
	}

	machine := newMachine(i.st, mdoc)
	if annotations := m.Annotations(); len(annotations) > 0 {
		if err := i.st.SetAnnotations(machine, annotations); err != nil {
			return errors.Trace(err)
		}
	}
	if err := i.importStatusHistory(machine.globalKey(), m.StatusHistory()); err != nil {
		return errors.Trace(err)
	}
	if err := i.importMachineBlockDevices(machine, m); err != nil {
		return errors.Trace(err)
	}

	// Now that this machine exists in the database, process each of the
	// containers in this machine.
	for _, container := range m.Containers() {
		if err := i.machine(container); err != nil {
			return errors.Annotate(err, container.Id())
		}
	}
	return nil
}

func (i *importer) importMachineBlockDevices(machine *Machine, m description.Machine) error {
	var devices []BlockDeviceInfo
	for _, device := range m.BlockDevices() {
		devices = append(devices, BlockDeviceInfo{
			DeviceName:     device.Name(),
			DeviceLinks:    device.Links(),
			Label:          device.Label(),
			UUID:           device.UUID(),
			HardwareId:     device.HardwareID(),
			BusAddress:     device.BusAddress(),
			Size:           device.Size(),
			FilesystemType: device.FilesystemType(),
			InUse:          device.InUse(),
			MountPoint:     device.MountPoint(),
		})
	}

	if err := machine.SetMachineBlockDevices(devices...); err != nil {
		return errors.Trace(err)
	}
	return nil
}

func (i *importer) machinePortsOps(m description.Machine) []txn.Op {
	var result []txn.Op
	machineID := m.Id()

	for _, ports := range m.OpenedPorts() {
		subnetID := ports.SubnetID()
		doc := &portsDoc{
			MachineID: machineID,
			SubnetID:  subnetID,
		}
		for _, opened := range ports.OpenPorts() {
			doc.Ports = append(doc.Ports, PortRange{
				UnitName: opened.UnitName(),
				FromPort: opened.FromPort(),
				ToPort:   opened.ToPort(),
				Protocol: opened.Protocol(),
			})
		}
		result = append(result, txn.Op{
			C:      openedPortsC,
			Id:     portsGlobalKey(machineID, subnetID),
			Assert: txn.DocMissing,
			Insert: doc,
		})
	}

	return result
}

func (i *importer) machineInstanceOp(mdoc *machineDoc, inst description.CloudInstance) txn.Op {
	doc := &instanceData{
		DocID:      mdoc.DocID,
		MachineId:  mdoc.Id,
		InstanceId: instance.Id(inst.InstanceId()),
		ModelUUID:  mdoc.ModelUUID,
	}

	if arch := inst.Architecture(); arch != "" {
		doc.Arch = &arch
	}
	if mem := inst.Memory(); mem != 0 {
		doc.Mem = &mem
	}
	if rootDisk := inst.RootDisk(); rootDisk != 0 {
		doc.RootDisk = &rootDisk
	}
	if cores := inst.CpuCores(); cores != 0 {
		doc.CpuCores = &cores
	}
	if power := inst.CpuPower(); power != 0 {
		doc.CpuPower = &power
	}
	if tags := inst.Tags(); len(tags) > 0 {
		doc.Tags = &tags
	}
	if az := inst.AvailabilityZone(); az != "" {
		doc.AvailZone = &az
	}

	return txn.Op{
		C:      instanceDataC,
		Id:     mdoc.DocID,
		Assert: txn.DocMissing,
		Insert: doc,
	}
}

func (i *importer) makeMachineDoc(m description.Machine) (*machineDoc, error) {
	id := m.Id()
	supported, supportedSet := m.SupportedContainers()
	supportedContainers := make([]instance.ContainerType, len(supported))
	for j, c := range supported {
		supportedContainers[j] = instance.ContainerType(c)
	}
	jobs, err := i.makeMachineJobs(m.Jobs())
	if err != nil {
		return nil, errors.Trace(err)
	}
	machineTag := m.Tag()
	return &machineDoc{
		DocID:                    i.st.docID(id),
		Id:                       id,
		ModelUUID:                i.st.ModelUUID(),
		Nonce:                    m.Nonce(),
		Series:                   m.Series(),
		ContainerType:            m.ContainerType(),
		Principals:               nil, // Set during unit import.
		Life:                     Alive,
		Tools:                    i.makeTools(m.Tools()),
		Jobs:                     jobs,
		NoVote:                   true,  // State servers can't be migrated yet.
		HasVote:                  false, // State servers can't be migrated yet.
		PasswordHash:             m.PasswordHash(),
		Clean:                    !i.machineHasUnits(machineTag),
		Volumes:                  i.machineVolumes(machineTag),
		Filesystems:              i.machineFilesystems(machineTag),
		Addresses:                i.makeAddresses(m.ProviderAddresses()),
		MachineAddresses:         i.makeAddresses(m.MachineAddresses()),
		PreferredPrivateAddress:  i.makeAddress(m.PreferredPrivateAddress()),
		PreferredPublicAddress:   i.makeAddress(m.PreferredPublicAddress()),
		SupportedContainersKnown: supportedSet,
		SupportedContainers:      supportedContainers,
		Placement:                m.Placement(),
	}, nil
}

func (i *importer) machineHasUnits(tag names.MachineTag) bool {
	for _, app := range i.model.Applications() {
		for _, unit := range app.Units() {
			if unit.Machine() == tag {
				return true
			}
		}
	}
	return false
}

func (i *importer) machineVolumes(tag names.MachineTag) []string {
	var result []string
	for _, volume := range i.model.Volumes() {
		for _, attachment := range volume.Attachments() {
			if attachment.Machine() == tag {
				result = append(result, volume.Tag().Id())
			}
		}
	}
	return result
}

func (i *importer) machineFilesystems(tag names.MachineTag) []string {
	var result []string
	for _, filesystem := range i.model.Filesystems() {
		for _, attachment := range filesystem.Attachments() {
			if attachment.Machine() == tag {
				result = append(result, filesystem.Tag().Id())
			}
		}
	}
	return result
}

func (i *importer) makeMachineJobs(jobs []string) ([]MachineJob, error) {
	// At time of writing, there are three valid jobs. If any jobs gets
	// deprecated or changed in the future, older models that specify those
	// jobs need to be handled here.
	result := make([]MachineJob, 0, len(jobs))
	for _, job := range jobs {
		switch job {
		case "host-units":
			result = append(result, JobHostUnits)
		case "api-server":
			result = append(result, JobManageModel)
		default:
			return nil, errors.Errorf("unknown machine job: %q", job)
		}
	}
	return result, nil
}

func (i *importer) makeTools(t description.AgentTools) *tools.Tools {
	if t == nil {
		return nil
	}
	return &tools.Tools{
		Version: t.Version(),
		URL:     t.URL(),
		SHA256:  t.SHA256(),
		Size:    t.Size(),
	}
}

func (i *importer) makeAddress(addr description.Address) address {
	if addr == nil {
		return address{}
	}
	return address{
		Value:       addr.Value(),
		AddressType: addr.Type(),
		Scope:       addr.Scope(),
		Origin:      addr.Origin(),
	}
}

func (i *importer) makeAddresses(addrs []description.Address) []address {
	result := make([]address, len(addrs))
	for j, addr := range addrs {
		result[j] = i.makeAddress(addr)
	}
	return result
}

func (i *importer) applications() error {
	i.logger.Debugf("importing applications")
	for _, s := range i.model.Applications() {
		if err := i.application(s); err != nil {
			i.logger.Errorf("error importing application %s: %s", s.Name(), err)
			return errors.Annotate(err, s.Name())
		}
	}

	if err := i.loadUnits(); err != nil {
		return errors.Annotate(err, "loading new units from db")
	}
	i.logger.Debugf("importing applications succeeded")
	return nil
}

func (i *importer) loadUnits() error {
	unitsCollection, closer := i.st.getCollection(unitsC)
	defer closer()

	docs := []unitDoc{}
	err := unitsCollection.Find(nil).All(&docs)
	if err != nil {
		return errors.Annotate(err, "cannot get all units")
	}

	result := make(map[string][]*Unit)
	for _, doc := range docs {
		units := result[doc.Application]
		result[doc.Application] = append(units, newUnit(i.st, &doc))
	}
	i.applicationUnits = result
	return nil

}

// makeStatusDoc assumes status is non-nil.
func (i *importer) makeStatusDoc(statusVal description.Status) statusDoc {
	return statusDoc{
		Status:     status.Status(statusVal.Value()),
		StatusInfo: statusVal.Message(),
		StatusData: statusVal.Data(),
		Updated:    statusVal.Updated().UnixNano(),
	}
}

func (i *importer) application(s description.Application) error {
	// Import this application, then its units.
	i.logger.Debugf("importing application %s", s.Name())

	// 1. construct an applicationDoc
	sdoc, err := i.makeApplicationDoc(s)
	if err != nil {
		return errors.Trace(err)
	}

	// 2. construct a statusDoc
	status := s.Status()
	if status == nil {
		return errors.NotValidf("missing status")
	}
	statusDoc := i.makeStatusDoc(status)
	// TODO: update never set malarky... maybe...

	ops := addApplicationOps(i.st, addApplicationOpsArgs{
		applicationDoc:     sdoc,
		statusDoc:          statusDoc,
		constraints:        i.constraints(s.Constraints()),
		storage:            i.storageConstraints(s.StorageConstraints()),
		settings:           s.Settings(),
		leadershipSettings: s.LeadershipSettings(),
	})

	if err := i.st.runTransaction(ops); err != nil {
		return errors.Trace(err)
	}

	svc := newApplication(i.st, sdoc)
	if annotations := s.Annotations(); len(annotations) > 0 {
		if err := i.st.SetAnnotations(svc, annotations); err != nil {
			return errors.Trace(err)
		}
	}
	if err := i.importStatusHistory(svc.globalKey(), s.StatusHistory()); err != nil {
		return errors.Trace(err)
	}

	for _, unit := range s.Units() {
		if err := i.unit(s, unit); err != nil {
			return errors.Trace(err)
		}
	}

	if s.Leader() != "" {
		if err := i.st.LeadershipClaimer().ClaimLeadership(
			s.Name(),
			s.Leader(),
			initialLeaderClaimTime); err != nil {
			return errors.Trace(err)
		}
	}

	return nil
}

func (i *importer) storageConstraints(cons map[string]description.StorageConstraint) map[string]StorageConstraints {
	if len(cons) == 0 {
		return nil
	}
	result := make(map[string]StorageConstraints)
	for key, value := range cons {
		result[key] = StorageConstraints{
			Pool:  value.Pool(),
			Size:  value.Size(),
			Count: value.Count(),
		}
	}
	return result
}

func (i *importer) unit(s description.Application, u description.Unit) error {
	i.logger.Debugf("importing unit %s", u.Name())

	// 1. construct a unitDoc
	udoc, err := i.makeUnitDoc(s, u)
	if err != nil {
		return errors.Trace(err)
	}

	// 2. construct a statusDoc for the workload status and agent status
	agentStatus := u.AgentStatus()
	if agentStatus == nil {
		return errors.NotValidf("missing agent status")
	}
	agentStatusDoc := i.makeStatusDoc(agentStatus)

	workloadStatus := u.WorkloadStatus()
	if workloadStatus == nil {
		return errors.NotValidf("missing workload status")
	}
	workloadStatusDoc := i.makeStatusDoc(workloadStatus)

	workloadVersion := u.WorkloadVersion()
	versionStatus := status.StatusActive
	if workloadVersion == "" {
		versionStatus = status.StatusUnknown
	}
	workloadVersionDoc := statusDoc{
		Status:     versionStatus,
		StatusInfo: workloadVersion,
	}

	ops := addUnitOps(i.st, addUnitOpsArgs{
		unitDoc:            udoc,
		agentStatusDoc:     agentStatusDoc,
		workloadStatusDoc:  workloadStatusDoc,
		workloadVersionDoc: workloadVersionDoc,
		meterStatusDoc: &meterStatusDoc{
			Code: u.MeterStatusCode(),
			Info: u.MeterStatusInfo(),
		},
	})

	// If the unit is a principal, add it to its machine.
	if u.Principal().Id() == "" {
		ops = append(ops, txn.Op{
			C:      machinesC,
			Id:     u.Machine().Id(),
			Assert: txn.DocExists,
			Update: bson.M{"$addToSet": bson.M{"principals": u.Name()}},
		})
	}

	// We should only have constraints for principal agents.
	// We don't encode that business logic here, if there are constraints
	// in the imported model, we put them in the database.
	if cons := u.Constraints(); cons != nil {
		agentGlobalKey := unitAgentGlobalKey(u.Name())
		ops = append(ops, createConstraintsOp(i.st, agentGlobalKey, i.constraints(cons)))
	}

	if err := i.st.runTransaction(ops); err != nil {
		i.logger.Debugf("failed ops: %#v", ops)
		return errors.Trace(err)
	}

	unit := newUnit(i.st, udoc)
	if annotations := u.Annotations(); len(annotations) > 0 {
		if err := i.st.SetAnnotations(unit, annotations); err != nil {
			return errors.Trace(err)
		}
	}
	if err := i.importStatusHistory(unit.globalKey(), u.WorkloadStatusHistory()); err != nil {
		return errors.Trace(err)
	}
	if err := i.importStatusHistory(unit.globalAgentKey(), u.AgentStatusHistory()); err != nil {
		return errors.Trace(err)
	}
	if err := i.importStatusHistory(unit.globalWorkloadVersionKey(), u.WorkloadVersionHistory()); err != nil {
		return errors.Trace(err)
	}
	if err := i.importUnitPayloads(unit, u.Payloads()); err != nil {
		return errors.Trace(err)
	}

	return nil
}

func (i *importer) importUnitPayloads(unit *Unit, payloads []description.Payload) error {
	up, err := i.st.UnitPayloads(unit)
	if err != nil {
		return errors.Trace(err)
	}

	for _, p := range payloads {
		if err := up.Track(payload.Payload{
			PayloadClass: charm.PayloadClass{
				Name: p.Name(),
				Type: p.Type(),
			},
			ID:     p.RawID(),
			Status: p.State(),
			Labels: p.Labels(),
		}); err != nil {
			return errors.Trace(err)
		}
	}

	return nil
}

func (i *importer) makeApplicationDoc(s description.Application) (*applicationDoc, error) {
	charmUrl, err := charm.ParseURL(s.CharmURL())
	if err != nil {
		return nil, errors.Trace(err)
	}

	return &applicationDoc{
		Name:                 s.Name(),
		Series:               s.Series(),
		Subordinate:          s.Subordinate(),
		CharmURL:             charmUrl,
		Channel:              s.Channel(),
		CharmModifiedVersion: s.CharmModifiedVersion(),
		ForceCharm:           s.ForceCharm(),
		Life:                 Alive,
		UnitCount:            len(s.Units()),
		RelationCount:        i.relationCount(s.Name()),
		Exposed:              s.Exposed(),
		MinUnits:             s.MinUnits(),
		MetricCredentials:    s.MetricsCredentials(),
	}, nil
}

func (i *importer) relationCount(application string) int {
	count := 0

	for _, rel := range i.model.Relations() {
		for _, ep := range rel.Endpoints() {
			if ep.ApplicationName() == application {
				count++
			}
		}
	}

	return count
}

func (i *importer) makeUnitDoc(s description.Application, u description.Unit) (*unitDoc, error) {
	// NOTE: if we want to support units having different charms deployed
	// than the application recomments and migrate that, then we should serialize
	// the charm url for each unit rather than grabbing the applications charm url.
	// Currently the units charm url matching the application is a precondiation
	// to migration.
	charmUrl, err := charm.ParseURL(s.CharmURL())
	if err != nil {
		return nil, errors.Trace(err)
	}

	var subordinates []string
	if subs := u.Subordinates(); len(subs) > 0 {
		for _, s := range subs {
			subordinates = append(subordinates, s.Id())
		}
	}

	return &unitDoc{
		Name:                   u.Name(),
		Application:            s.Name(),
		Series:                 s.Series(),
		CharmURL:               charmUrl,
		Principal:              u.Principal().Id(),
		Subordinates:           subordinates,
		StorageAttachmentCount: i.unitStorageAttachmentCount(u.Tag()),
		MachineId:              u.Machine().Id(),
		Tools:                  i.makeTools(u.Tools()),
		Life:                   Alive,
		PasswordHash:           u.PasswordHash(),
	}, nil
}

func (i *importer) unitStorageAttachmentCount(unit names.UnitTag) int {
	count := 0
	for _, storage := range i.model.Storages() {
		for _, tag := range storage.Attachments() {
			if tag == unit {
				count++
			}
		}
	}
	return count
}

func (i *importer) relations() error {
	i.logger.Debugf("importing relations")
	for _, r := range i.model.Relations() {
		if err := i.relation(r); err != nil {
			i.logger.Errorf("error importing relation %s: %s", r.Key(), err)
			return errors.Annotate(err, r.Key())
		}
	}

	i.logger.Debugf("importing relations succeeded")
	return nil
}

func (i *importer) relation(rel description.Relation) error {
	relationDoc := i.makeRelationDoc(rel)
	ops := []txn.Op{
		{
			C:      relationsC,
			Id:     relationDoc.Key,
			Assert: txn.DocMissing,
			Insert: relationDoc,
		},
	}

	dbRelation := newRelation(i.st, relationDoc)
	// Add an op that adds the relation scope document for each
	// unit of the application, and an op that adds the relation settings
	// for each unit.
	for _, endpoint := range rel.Endpoints() {
		units := i.applicationUnits[endpoint.ApplicationName()]
		for _, unit := range units {
			ru, err := dbRelation.Unit(unit)
			if err != nil {
				return errors.Trace(err)
			}
			ruKey := ru.key()
			ops = append(ops, txn.Op{
				C:      relationScopesC,
				Id:     ruKey,
				Assert: txn.DocMissing,
				Insert: relationScopeDoc{
					Key: ruKey,
				},
			},
				createSettingsOp(settingsC, ruKey, endpoint.Settings(unit.Name())),
			)
		}
	}

	if err := i.st.runTransaction(ops); err != nil {
		return errors.Trace(err)
	}

	return nil
}

func (i *importer) makeRelationDoc(rel description.Relation) *relationDoc {
	endpoints := rel.Endpoints()
	doc := &relationDoc{
		Key:       rel.Key(),
		Id:        rel.Id(),
		Endpoints: make([]Endpoint, len(endpoints)),
		Life:      Alive,
	}
	for i, ep := range endpoints {
		doc.Endpoints[i] = Endpoint{
			ApplicationName: ep.ApplicationName(),
			Relation: charm.Relation{
				Name:      ep.Name(),
				Role:      charm.RelationRole(ep.Role()),
				Interface: ep.Interface(),
				Optional:  ep.Optional(),
				Limit:     ep.Limit(),
				Scope:     charm.RelationScope(ep.Scope()),
			},
		}
		doc.UnitCount += ep.UnitCount()
	}
	return doc
}

func (i *importer) spaces() error {
	i.logger.Debugf("importing spaces")
	for _, s := range i.model.Spaces() {
		// The subnets are added after the spaces.
		_, err := i.st.AddSpace(s.Name(), network.Id(s.ProviderID()), nil, s.Public())
		if err != nil {
			i.logger.Errorf("error importing space %s: %s", s.Name(), err)
			return errors.Annotate(err, s.Name())
		}
	}

	i.logger.Debugf("importing spaces succeeded")
	return nil
}

func (i *importer) linklayerdevices() error {
	i.logger.Debugf("importing linklayerdevices")
	for _, device := range i.model.LinkLayerDevices() {
		err := i.addLinkLayerDevice(device)
		if err != nil {
			i.logger.Errorf("error importing ip device %v: %s", device, err)
			return errors.Trace(err)
		}
	}
	// Loop a second time so we can ensure that all devices have had their
	// parent created.
	ops := []txn.Op{}
	for _, device := range i.model.LinkLayerDevices() {
		if device.ParentName() == "" {
			continue
		}
		parentDocID, err := i.parentDocIDFromDevice(device)
		if err != nil {
			return errors.Trace(err)
		}
		ops = append(ops, incrementDeviceNumChildrenOp(parentDocID))

	}
	if err := i.st.runTransaction(ops); err != nil {
		return errors.Trace(err)
	}
	i.logger.Debugf("importing linklayerdevices succeeded")
	return nil
}

func (i *importer) parentDocIDFromDevice(device description.LinkLayerDevice) (string, error) {
	hostMachineID, parentName, err := parseLinkLayerDeviceParentNameAsGlobalKey(device.ParentName())
	if err != nil {
		return "", errors.Trace(err)
	}
	if hostMachineID == "" {
		// ParentName is not a global key, but on the same machine.
		hostMachineID = device.MachineID()
		parentName = device.ParentName()
	}
	return i.st.docID(linkLayerDeviceGlobalKey(hostMachineID, parentName)), nil
}

func (i *importer) addLinkLayerDevice(device description.LinkLayerDevice) error {
	providerID := device.ProviderID()
	modelUUID := i.st.ModelUUID()
	localID := linkLayerDeviceGlobalKey(device.MachineID(), device.Name())
	linkLayerDeviceDocID := i.st.docID(localID)
	newDoc := &linkLayerDeviceDoc{
		ModelUUID:   modelUUID,
		DocID:       linkLayerDeviceDocID,
		MachineID:   device.MachineID(),
		ProviderID:  providerID,
		Name:        device.Name(),
		MTU:         device.MTU(),
		Type:        LinkLayerDeviceType(device.Type()),
		MACAddress:  device.MACAddress(),
		IsAutoStart: device.IsAutoStart(),
		IsUp:        device.IsUp(),
		ParentName:  device.ParentName(),
	}

	ops := []txn.Op{{
		C:      linkLayerDevicesC,
		Id:     newDoc.DocID,
		Insert: newDoc,
	},
		insertLinkLayerDevicesRefsOp(modelUUID, linkLayerDeviceDocID),
	}
	if providerID != "" {
		id := network.Id(providerID)
		ops = append(ops, i.st.networkEntityGlobalKeyOp("linklayerdevice", id))
	}
	if err := i.st.runTransaction(ops); err != nil {
		return errors.Trace(err)
	}
	return nil
}

func (i *importer) subnets() error {
	i.logger.Debugf("importing subnets")
	for _, subnet := range i.model.Subnets() {
		err := i.addSubnet(SubnetInfo{
			CIDR:             subnet.CIDR(),
			ProviderId:       network.Id(subnet.ProviderId()),
			VLANTag:          subnet.VLANTag(),
			AvailabilityZone: subnet.AvailabilityZone(),
			SpaceName:        subnet.SpaceName(),
		})
		if err != nil {
			return errors.Trace(err)
		}
	}
	i.logger.Debugf("importing subnets succeeded")
	return nil
}

func (i *importer) addSubnet(args SubnetInfo) error {
	buildTxn := func(attempt int) ([]txn.Op, error) {
		subnet, err := i.st.newSubnetFromArgs(args)
		if err != nil {
			return nil, errors.Trace(err)
		}
		ops := i.st.addSubnetOps(args)
		if attempt != 0 {
			if _, err = i.st.Subnet(args.CIDR); err == nil {
				return nil, errors.AlreadyExistsf("subnet %q", args.CIDR)
			}
			if err := subnet.Refresh(); err != nil {
				if errors.IsNotFound(err) {
					return nil, errors.Errorf("ProviderId %q not unique", args.ProviderId)
				}
				return nil, errors.Trace(err)
			}
		}
		return ops, nil
	}
	err := i.st.run(buildTxn)
	if err != nil {
		return errors.Trace(err)
	}
	return nil
}

func (i *importer) ipaddresses() error {
	i.logger.Debugf("importing ip addresses")
	for _, addr := range i.model.IPAddresses() {
		err := i.addIPAddress(addr)
		if err != nil {
			i.logger.Errorf("error importing ip address %v: %s", addr, err)
			return errors.Trace(err)
		}
	}
	i.logger.Debugf("importing ip addresses succeeded")
	return nil
}

func (i *importer) addIPAddress(addr description.IPAddress) error {
	addressValue := addr.Value()
	subnetCIDR := addr.SubnetCIDR()

	globalKey := ipAddressGlobalKey(addr.MachineID(), addr.DeviceName(), addressValue)
	ipAddressDocID := i.st.docID(globalKey)
	providerID := addr.ProviderID()

	modelUUID := i.st.ModelUUID()

	newDoc := &ipAddressDoc{
		DocID:            ipAddressDocID,
		ModelUUID:        modelUUID,
		ProviderID:       providerID,
		DeviceName:       addr.DeviceName(),
		MachineID:        addr.MachineID(),
		SubnetCIDR:       subnetCIDR,
		ConfigMethod:     AddressConfigMethod(addr.ConfigMethod()),
		Value:            addressValue,
		DNSServers:       addr.DNSServers(),
		DNSSearchDomains: addr.DNSSearchDomains(),
		GatewayAddress:   addr.GatewayAddress(),
	}

	ops := []txn.Op{{
		C:      ipAddressesC,
		Id:     newDoc.DocID,
		Insert: newDoc,
	}}

	if providerID != "" {
		id := network.Id(providerID)
		ops = append(ops, i.st.networkEntityGlobalKeyOp("address", id))
	}
	if err := i.st.runTransaction(ops); err != nil {
		return errors.Trace(err)
	}
	return nil
}

func (i *importer) sshHostKeys() error {
	i.logger.Debugf("importing ssh host keys")
	for _, key := range i.model.SSHHostKeys() {
		name := names.NewMachineTag(key.MachineID())
		err := i.st.SetSSHHostKeys(name, key.Keys())
		if err != nil {
			i.logger.Errorf("error importing ssh host keys %v: %s", key, err)
			return errors.Trace(err)
		}
	}
	i.logger.Debugf("importing ssh host keys succeeded")
	return nil
}

<<<<<<< HEAD
func (i *importer) cloudimagemetadata() error {
	i.logger.Debugf("importing cloudimagemetadata")
	for _, cloudimagemetadata := range i.model.CloudImageMetadatas() {
		err := i.addCloudImageMetadata(cloudimagemetadata)
		if err != nil {
			i.logger.Errorf("error importing cloudimagemetadata %v: %s", cloudimagemetadata, err)
			return errors.Trace(err)
		}
	}
	i.logger.Debugf("importing cloudimagemetadata succeeded")
	return nil
}

func (i *importer) addCloudImageMetadata(cloudimagemetadata description.CloudImageMetadata) error {
	modelUUID := i.st.ModelUUID()
	newDoc := &cloudimagemetadataDoc{
		DocId:      i.st.docID(cloudimagemetadata.Id()),
		ModelUUID:  modelUUID,
		Receiver:   cloudimagemetadata.Receiver(),
		Name:       cloudimagemetadata.Name(),
		Parameters: cloudimagemetadata.Parameters(),
		Enqueued:   cloudimagemetadata.Enqueued(),
		Results:    cloudimagemetadata.Results(),
		Message:    cloudimagemetadata.Message(),
		Started:    cloudimagemetadata.Started(),
		Completed:  cloudimagemetadata.Completed(),
		Status:     CloudImageMetadataStatus(cloudimagemetadata.Status()),
	}
	prefix := ensureCloudImageMetadataMarker(cloudimagemetadata.Receiver())
	notificationDoc := &cloudimagemetadataNotificationDoc{
		DocId:     i.st.docID(prefix + cloudimagemetadata.Id()),
		ModelUUID: modelUUID,
		Receiver:  cloudimagemetadata.Receiver(),
		CloudImageMetadataID:  cloudimagemetadata.Id(),
	}
	ops := []txn.Op{{
		C:      cloudimagemetadataC,
		Id:     newDoc.DocId,
		Insert: newDoc,
	}, {
		C:      cloudimagemetadataNotificationsC,
=======
func (i *importer) actions() error {
	i.logger.Debugf("importing actions")
	for _, action := range i.model.Actions() {
		err := i.addAction(action)
		if err != nil {
			i.logger.Errorf("error importing action %v: %s", action, err)
			return errors.Trace(err)
		}
	}
	i.logger.Debugf("importing actions succeeded")
	return nil
}

func (i *importer) addAction(action description.Action) error {
	modelUUID := i.st.ModelUUID()
	newDoc := &actionDoc{
		DocId:      i.st.docID(action.Id()),
		ModelUUID:  modelUUID,
		Receiver:   action.Receiver(),
		Name:       action.Name(),
		Parameters: action.Parameters(),
		Enqueued:   action.Enqueued(),
		Results:    action.Results(),
		Message:    action.Message(),
		Started:    action.Started(),
		Completed:  action.Completed(),
		Status:     ActionStatus(action.Status()),
	}
	prefix := ensureActionMarker(action.Receiver())
	notificationDoc := &actionNotificationDoc{
		DocId:     i.st.docID(prefix + action.Id()),
		ModelUUID: modelUUID,
		Receiver:  action.Receiver(),
		ActionID:  action.Id(),
	}
	ops := []txn.Op{{
		C:      actionsC,
		Id:     newDoc.DocId,
		Insert: newDoc,
	}, {
		C:      actionNotificationsC,
>>>>>>> e6a1fd5e
		Id:     notificationDoc.DocId,
		Insert: notificationDoc,
	}}

<<<<<<< HEAD
	if err := i.st.runTranscloudimagemetadata(ops); err != nil {
=======
	if err := i.st.runTransaction(ops); err != nil {
>>>>>>> e6a1fd5e
		return errors.Trace(err)
	}
	return nil
}

func (i *importer) importStatusHistory(globalKey string, history []description.Status) error {
	docs := make([]interface{}, len(history))
	for i, statusVal := range history {
		docs[i] = historicalStatusDoc{
			GlobalKey:  globalKey,
			Status:     status.Status(statusVal.Value()),
			StatusInfo: statusVal.Message(),
			StatusData: statusVal.Data(),
			Updated:    statusVal.Updated().UnixNano(),
		}
	}
	if len(docs) == 0 {
		return nil
	}

	statusHistory, closer := i.st.getCollection(statusesHistoryC)
	defer closer()

	if err := statusHistory.Writeable().Insert(docs...); err != nil {
		return errors.Trace(err)
	}
	return nil
}

func (i *importer) constraints(cons description.Constraints) constraints.Value {
	var result constraints.Value
	if cons == nil {
		return result
	}

	if arch := cons.Architecture(); arch != "" {
		result.Arch = &arch
	}
	if container := instance.ContainerType(cons.Container()); container != "" {
		result.Container = &container
	}
	if cores := cons.CpuCores(); cores != 0 {
		result.CpuCores = &cores
	}
	if power := cons.CpuPower(); power != 0 {
		result.CpuPower = &power
	}
	if inst := cons.InstanceType(); inst != "" {
		result.InstanceType = &inst
	}
	if mem := cons.Memory(); mem != 0 {
		result.Mem = &mem
	}
	if disk := cons.RootDisk(); disk != 0 {
		result.RootDisk = &disk
	}
	if spaces := cons.Spaces(); len(spaces) > 0 {
		result.Spaces = &spaces
	}
	if tags := cons.Tags(); len(tags) > 0 {
		result.Tags = &tags
	}
	if virt := cons.VirtType(); virt != "" {
		result.VirtType = &virt
	}
	return result
}

func (i *importer) storage() error {
	if err := i.storageInstances(); err != nil {
		return errors.Annotate(err, "storage instances")
	}
	if err := i.volumes(); err != nil {
		return errors.Annotate(err, "volumes")
	}
	if err := i.filesystems(); err != nil {
		return errors.Annotate(err, "filesystems")
	}
	if err := i.storagePools(); err != nil {
		return errors.Annotate(err, "storage pools")
	}
	return nil
}

func (i *importer) storageInstances() error {
	i.logger.Debugf("importing storage instances")
	for _, storage := range i.model.Storages() {
		err := i.addStorageInstance(storage)
		if err != nil {
			i.logger.Errorf("error importing storage %s: %s", storage.Tag(), err)
			return errors.Trace(err)
		}
	}
	i.logger.Debugf("importing storage instances succeeded")
	return nil
}

func (i *importer) addStorageInstance(storage description.Storage) error {
	kind := parseStorageKind(storage.Kind())
	if kind == StorageKindUnknown {
		return errors.Errorf("storage kind %q is unknown", storage.Kind())
	}
	owner, err := storage.Owner()
	if err != nil {
		return errors.Annotate(err, "storage owner")
	}
	attachments := storage.Attachments()
	tag := storage.Tag()
	var ops []txn.Op
	for _, unit := range attachments {
		ops = append(ops, createStorageAttachmentOp(tag, unit))
	}
	doc := &storageInstanceDoc{
		Id:              storage.Tag().Id(),
		Kind:            kind,
		Owner:           owner.String(),
		StorageName:     storage.Name(),
		AttachmentCount: len(attachments),
	}
	ops = append(ops, txn.Op{
		C:      storageInstancesC,
		Id:     tag.Id(),
		Assert: txn.DocMissing,
		Insert: doc,
	})
	if err := i.st.runTransaction(ops); err != nil {
		return errors.Trace(err)
	}
	return nil
}

func (i *importer) volumes() error {
	i.logger.Debugf("importing volumes")
	for _, volume := range i.model.Volumes() {
		err := i.addVolume(volume)
		if err != nil {
			i.logger.Errorf("error importing volume %s: %s", volume.Tag(), err)
			return errors.Trace(err)
		}
	}
	i.logger.Debugf("importing volumes succeeded")
	return nil
}

func (i *importer) addVolume(volume description.Volume) error {

	attachments := volume.Attachments()
	tag := volume.Tag()
	var binding string
	bindingTag, err := volume.Binding()
	if err != nil {
		return errors.Trace(err)
	}
	if bindingTag != nil {
		binding = bindingTag.String()
	}
	var params *VolumeParams
	var info *VolumeInfo
	if volume.Provisioned() {
		info = &VolumeInfo{
			HardwareId: volume.HardwareID(),
			Size:       volume.Size(),
			Pool:       volume.Pool(),
			VolumeId:   volume.VolumeID(),
			Persistent: volume.Persistent(),
		}
	} else {
		params = &VolumeParams{
			Size: volume.Size(),
			Pool: volume.Pool(),
		}
	}
	doc := volumeDoc{
		Name:      tag.Id(),
		StorageId: volume.Storage().Id(),
		// Life: ..., // TODO: import life, default is Alive
		Binding:         binding,
		Params:          params,
		Info:            info,
		AttachmentCount: len(attachments),
	}
	status := i.makeStatusDoc(volume.Status())
	ops := i.st.newVolumeOps(doc, status)

	for _, attachment := range attachments {
		ops = append(ops, i.addVolumeAttachmentOp(tag.Id(), attachment))
	}

	if err := i.st.runTransaction(ops); err != nil {
		return errors.Trace(err)
	}

	if err := i.importStatusHistory(volumeGlobalKey(tag.Id()), volume.StatusHistory()); err != nil {
		return errors.Annotate(err, "status history")
	}
	return nil
}

func (i *importer) addVolumeAttachmentOp(volID string, attachment description.VolumeAttachment) txn.Op {
	var info *VolumeAttachmentInfo
	var params *VolumeAttachmentParams
	if attachment.Provisioned() {
		info = &VolumeAttachmentInfo{
			DeviceName: attachment.DeviceName(),
			DeviceLink: attachment.DeviceLink(),
			BusAddress: attachment.BusAddress(),
			ReadOnly:   attachment.ReadOnly(),
		}
	} else {
		params = &VolumeAttachmentParams{
			ReadOnly: attachment.ReadOnly(),
		}
	}

	machineId := attachment.Machine().Id()
	return txn.Op{
		C:      volumeAttachmentsC,
		Id:     volumeAttachmentId(machineId, volID),
		Assert: txn.DocMissing,
		Insert: &volumeAttachmentDoc{
			Volume:  volID,
			Machine: machineId,
			Params:  params,
			Info:    info,
		},
	}
}

func (i *importer) filesystems() error {
	i.logger.Debugf("importing filesystems")
	for _, fs := range i.model.Filesystems() {
		err := i.addFilesystem(fs)
		if err != nil {
			i.logger.Errorf("error importing filesystem %s: %s", fs.Tag(), err)
			return errors.Trace(err)
		}
	}
	i.logger.Debugf("importing filesystems succeeded")
	return nil
}

func (i *importer) addFilesystem(filesystem description.Filesystem) error {

	attachments := filesystem.Attachments()
	tag := filesystem.Tag()
	var binding string
	bindingTag, err := filesystem.Binding()
	if err != nil {
		return errors.Trace(err)
	}
	if bindingTag != nil {
		binding = bindingTag.String()
	}
	var params *FilesystemParams
	var info *FilesystemInfo
	if filesystem.Provisioned() {
		info = &FilesystemInfo{
			Size:         filesystem.Size(),
			Pool:         filesystem.Pool(),
			FilesystemId: filesystem.FilesystemID(),
		}
	} else {
		params = &FilesystemParams{
			Size: filesystem.Size(),
			Pool: filesystem.Pool(),
		}
	}
	doc := filesystemDoc{
		FilesystemId: tag.Id(),
		StorageId:    filesystem.Storage().Id(),
		VolumeId:     filesystem.Volume().Id(),
		// Life: ..., // TODO: import life, default is Alive
		Binding:         binding,
		Params:          params,
		Info:            info,
		AttachmentCount: len(attachments),
	}
	status := i.makeStatusDoc(filesystem.Status())
	ops := i.st.newFilesystemOps(doc, status)

	for _, attachment := range attachments {
		ops = append(ops, i.addFilesystemAttachmentOp(tag.Id(), attachment))
	}

	if err := i.st.runTransaction(ops); err != nil {
		return errors.Trace(err)
	}

	if err := i.importStatusHistory(filesystemGlobalKey(tag.Id()), filesystem.StatusHistory()); err != nil {
		return errors.Annotate(err, "status history")
	}
	return nil
}

func (i *importer) addFilesystemAttachmentOp(fsID string, attachment description.FilesystemAttachment) txn.Op {
	var info *FilesystemAttachmentInfo
	var params *FilesystemAttachmentParams
	if attachment.Provisioned() {
		info = &FilesystemAttachmentInfo{
			MountPoint: attachment.MountPoint(),
			ReadOnly:   attachment.ReadOnly(),
		}
	} else {
		params = &FilesystemAttachmentParams{
			Location: attachment.MountPoint(),
			ReadOnly: attachment.ReadOnly(),
		}
	}

	machineId := attachment.Machine().Id()
	return txn.Op{
		C:      filesystemAttachmentsC,
		Id:     filesystemAttachmentId(machineId, fsID),
		Assert: txn.DocMissing,
		Insert: &filesystemAttachmentDoc{
			Filesystem: fsID,
			Machine:    machineId,
			// Life: ..., // TODO: import life, default is Alive
			Params: params,
			Info:   info,
		},
	}
}

func (i *importer) storagePools() error {
	registry, err := i.st.storageProviderRegistry()
	if err != nil {
		return errors.Annotate(err, "getting provider registry")
	}
	pm := poolmanager.New(NewStateSettings(i.st), registry)

	for _, pool := range i.model.StoragePools() {
		_, err := pm.Create(pool.Name(), storage.ProviderType(pool.Provider()), pool.Attributes())
		if err != nil {
			return errors.Annotatef(err, "creating pool %q", pool.Name())
		}
	}
	return nil
}<|MERGE_RESOLUTION|>--- conflicted
+++ resolved
@@ -97,13 +97,11 @@
 	if err := restore.sshHostKeys(); err != nil {
 		return nil, nil, errors.Annotate(err, "sshHostKeys")
 	}
-<<<<<<< HEAD
 	if err := restore.cloudimagemetadata(); err != nil {
 		return nil, nil, errors.Annotate(err, "cloudimagemetadata")
-=======
+	}
 	if err := restore.actions(); err != nil {
 		return nil, nil, errors.Annotate(err, "actions")
->>>>>>> e6a1fd5e
 	}
 
 	if err := restore.modelUsers(); err != nil {
@@ -1167,7 +1165,6 @@
 	return nil
 }
 
-<<<<<<< HEAD
 func (i *importer) cloudimagemetadata() error {
 	i.logger.Debugf("importing cloudimagemetadata")
 	for _, cloudimagemetadata := range i.model.CloudImageMetadatas() {
@@ -1197,19 +1194,17 @@
 		Status:     CloudImageMetadataStatus(cloudimagemetadata.Status()),
 	}
 	prefix := ensureCloudImageMetadataMarker(cloudimagemetadata.Receiver())
-	notificationDoc := &cloudimagemetadataNotificationDoc{
-		DocId:     i.st.docID(prefix + cloudimagemetadata.Id()),
-		ModelUUID: modelUUID,
-		Receiver:  cloudimagemetadata.Receiver(),
-		CloudImageMetadataID:  cloudimagemetadata.Id(),
-	}
 	ops := []txn.Op{{
 		C:      cloudimagemetadataC,
 		Id:     newDoc.DocId,
 		Insert: newDoc,
-	}, {
-		C:      cloudimagemetadataNotificationsC,
-=======
+	}}
+	if err := i.st.runTransaction(ops); err != nil {
+		return errors.Trace(err)
+	}
+	return nil
+}
+
 func (i *importer) actions() error {
 	i.logger.Debugf("importing actions")
 	for _, action := range i.model.Actions() {
@@ -1251,16 +1246,11 @@
 		Insert: newDoc,
 	}, {
 		C:      actionNotificationsC,
->>>>>>> e6a1fd5e
 		Id:     notificationDoc.DocId,
 		Insert: notificationDoc,
 	}}
 
-<<<<<<< HEAD
-	if err := i.st.runTranscloudimagemetadata(ops); err != nil {
-=======
 	if err := i.st.runTransaction(ops); err != nil {
->>>>>>> e6a1fd5e
 		return errors.Trace(err)
 	}
 	return nil
