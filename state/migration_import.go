// Copyright 2016 Canonical Ltd.
// Licensed under the AGPLv3, see LICENCE file for details.

package state

import (
	"time"

	"github.com/juju/errors"
	"github.com/juju/loggo"
	"github.com/juju/version"
	"gopkg.in/juju/charm.v6-unstable"
	"gopkg.in/mgo.v2/bson"
	"gopkg.in/mgo.v2/txn"

	"github.com/juju/juju/constraints"
	"github.com/juju/juju/core/description"
	"github.com/juju/juju/environs/config"
	"github.com/juju/juju/instance"
	"github.com/juju/juju/network"
	"github.com/juju/juju/status"
	"github.com/juju/juju/tools"
)

// When we import a new model, we need to give the leaders some time to
// settle. We don't want to have leader switches just because we migrated an
// environment, so this time needs to be long enough to make sure we cover
// the time taken to migration a reasonable sized environment. We don't yet
// know how long this is going to be, but we need something.
var initialLeaderClaimTime = time.Minute

// Import the database agnostic model representation into the database.
func (st *State) Import(model description.Model) (_ *Model, _ *State, err error) {
	logger := loggo.GetLogger("juju.state.import-model")
	logger.Debugf("import starting for model %s", model.Tag().Id())
	// At this stage, attempting to import a model with the same
	// UUID as an existing model will error.
	tag := model.Tag()
	_, err = st.GetModel(tag)
	if err == nil {
		// We have an existing matching model.
		return nil, nil, errors.AlreadyExistsf("model with UUID %s", tag.Id())
	} else if !errors.IsNotFound(err) {
		return nil, nil, errors.Trace(err)
	}

	// Create the model.
	cfg, err := config.New(config.NoDefaults, model.Config())
	if err != nil {
		return nil, nil, errors.Trace(err)
	}
	dbModel, newSt, err := st.NewModel(ModelArgs{
		Config:        cfg,
		Owner:         model.Owner(),
		MigrationMode: MigrationModeImporting,
	})
	if err != nil {
		return nil, nil, errors.Trace(err)
	}
	logger.Debugf("model created %s/%s", dbModel.Owner().Canonical(), dbModel.Name())
	defer func() {
		if err != nil {
			newSt.Close()
		}
	}()

	// I would have loved to use import, but that is a reserved word.
	restore := importer{
		st:      newSt,
		dbModel: dbModel,
		model:   model,
		logger:  logger,
	}
	if err := restore.sequences(); err != nil {
		return nil, nil, errors.Annotate(err, "sequences")
	}
	// We need to import the sequences first as we may add blocks
	// in the modelExtras which will touch the block sequence.
	if err := restore.modelExtras(); err != nil {
		return nil, nil, errors.Annotate(err, "base model aspects")
	}
	if err := newSt.SetModelConstraints(restore.constraints(model.Constraints())); err != nil {
		return nil, nil, errors.Annotate(err, "model constraints")
	}

	if err := restore.modelUsers(); err != nil {
		return nil, nil, errors.Annotate(err, "modelUsers")
	}
	if err := restore.machines(); err != nil {
		return nil, nil, errors.Annotate(err, "machines")
	}
	if err := restore.services(); err != nil {
		return nil, nil, errors.Annotate(err, "services")
	}
	if err := restore.relations(); err != nil {
		return nil, nil, errors.Annotate(err, "relations")
	}
	if err := restore.spaces(); err != nil {
		return nil, nil, errors.Annotate(err, "spaces")
	}
<<<<<<< HEAD
	if err := restore.subnets(); err != nil {
		return nil, nil, errors.Annotate(err, "subnets")
=======
	if err := restore.ipaddresses(); err != nil {
		return nil, nil, errors.Annotate(err, "ipaddresses")
>>>>>>> da9b4a86
	}

	// NOTE: at the end of the import make sure that the mode of the model
	// is set to "imported" not "active" (or whatever we call it). This way
	// we don't start model workers for it before the migration process
	// is complete.

	// Update the sequences to match that the source.

	logger.Debugf("import success")
	return dbModel, newSt, nil
}

type importer struct {
	st      *State
	dbModel *Model
	model   description.Model
	logger  loggo.Logger
	// serviceUnits is populated at the end of loading the services, and is a
	// map of service name to units of that service.
	serviceUnits map[string][]*Unit
}

func (i *importer) modelExtras() error {
	if latest := i.model.LatestToolsVersion(); latest != version.Zero {
		if err := i.dbModel.UpdateLatestToolsVersion(latest); err != nil {
			return errors.Trace(err)
		}
	}

	if annotations := i.model.Annotations(); len(annotations) > 0 {
		if err := i.st.SetAnnotations(i.dbModel, annotations); err != nil {
			return errors.Trace(err)
		}
	}

	blockType := map[string]BlockType{
		"destroy-model": DestroyBlock,
		"remove-object": RemoveBlock,
		"all-changes":   ChangeBlock,
	}

	for blockName, message := range i.model.Blocks() {
		block, ok := blockType[blockName]
		if !ok {
			return errors.Errorf("unknown block type: %q", blockName)
		}
		i.st.SwitchBlockOn(block, message)
	}
	return nil
}

func (i *importer) sequences() error {
	sequenceValues := i.model.Sequences()
	docs := make([]interface{}, 0, len(sequenceValues))
	for key, value := range sequenceValues {
		docs = append(docs, sequenceDoc{
			DocID:   key,
			Name:    key,
			Counter: value,
		})
	}

	// In reality, we will almost always have sequences to migrate.
	// However, in tests, sometimes we don't.
	if len(docs) == 0 {
		return nil
	}

	sequences, closer := i.st.getCollection(sequenceC)
	defer closer()

	if err := sequences.Writeable().Insert(docs...); err != nil {
		return errors.Trace(err)
	}
	return nil
}

func (i *importer) modelUsers() error {
	i.logger.Debugf("importing users")

	// The user that was auto-added when we created the model will have
	// the wrong DateCreated, so we remove it, and add in all the users we
	// know about. It is also possible that the owner of the model no
	// longer has access to the model due to changes over time.
	if err := i.st.RemoveModelUser(i.dbModel.Owner()); err != nil {
		return errors.Trace(err)
	}

	users := i.model.Users()
	modelUUID := i.dbModel.UUID()
	var ops []txn.Op
	for _, user := range users {
		access := ModelAdminAccess
		if user.ReadOnly() {
			access = ModelReadAccess
		}
		ops = append(ops, createModelUserOp(
			modelUUID,
			user.Name(),
			user.CreatedBy(),
			user.DisplayName(),
			user.DateCreated(),
			access))
	}
	if err := i.st.runTransaction(ops); err != nil {
		return errors.Trace(err)
	}
	// Now set their last connection times.
	for _, user := range users {
		i.logger.Debugf("user %s", user.Name())
		lastConnection := user.LastConnection()
		if lastConnection.IsZero() {
			continue
		}
		envUser, err := i.st.ModelUser(user.Name())
		if err != nil {
			return errors.Trace(err)
		}
		err = envUser.updateLastConnection(lastConnection)
		if err != nil {
			return errors.Trace(err)
		}
	}
	return nil
}

func (i *importer) machines() error {
	i.logger.Debugf("importing machines")
	for _, m := range i.model.Machines() {
		if err := i.machine(m); err != nil {
			i.logger.Errorf("error importing machine: %s", err)
			return errors.Annotate(err, m.Id())
		}
	}

	i.logger.Debugf("importing machines succeeded")
	return nil
}

func (i *importer) machine(m description.Machine) error {
	// Import this machine, then import its containers.
	i.logger.Debugf("importing machine %s", m.Id())

	// 1. construct a machineDoc
	mdoc, err := i.makeMachineDoc(m)
	if err != nil {
		return errors.Annotatef(err, "machine %s", m.Id())
	}
	// 2. construct enough MachineTemplate to pass into 'insertNewMachineOps'
	//    - adds constraints doc
	//    - adds status doc
	//    - adds machine block devices doc

	// TODO: consider filesystems and volumes
	mStatus := m.Status()
	if mStatus == nil {
		return errors.NotValidf("missing status")
	}
	machineStatusDoc := statusDoc{
		ModelUUID:  i.st.ModelUUID(),
		Status:     status.Status(mStatus.Value()),
		StatusInfo: mStatus.Message(),
		StatusData: mStatus.Data(),
		Updated:    mStatus.Updated().UnixNano(),
	}
	// XXX(mjs) - this needs to be included in the serialized model
	// (a card exists for the work). Fake it for now.
	instanceStatusDoc := statusDoc{
		ModelUUID: i.st.ModelUUID(),
		Status:    status.StatusStarted,
	}
	cons := i.constraints(m.Constraints())
	prereqOps, machineOp := i.st.baseNewMachineOps(
		mdoc,
		machineStatusDoc,
		instanceStatusDoc,
		cons,
	)

	// 3. create op for adding in instance data
	if instance := m.Instance(); instance != nil {
		prereqOps = append(prereqOps, i.machineInstanceOp(mdoc, instance))
	}

	if parentId := ParentId(mdoc.Id); parentId != "" {
		prereqOps = append(prereqOps,
			// Update containers record for host machine.
			i.st.addChildToContainerRefOp(parentId, mdoc.Id),
		)
	}
	// insertNewContainerRefOp adds an empty doc into the containerRefsC
	// collection for the machine being added.
	prereqOps = append(prereqOps, i.st.insertNewContainerRefOp(mdoc.Id))

	// 4. gather prereqs and machine op, run ops.
	ops := append(prereqOps, machineOp)

	// 5. add any ops that we may need to add the opened ports information.
	ops = append(ops, i.machinePortsOps(m)...)

	if err := i.st.runTransaction(ops); err != nil {
		return errors.Trace(err)
	}

	machine := newMachine(i.st, mdoc)
	if annotations := m.Annotations(); len(annotations) > 0 {
		if err := i.st.SetAnnotations(machine, annotations); err != nil {
			return errors.Trace(err)
		}
	}
	if err := i.importStatusHistory(machine.globalKey(), m.StatusHistory()); err != nil {
		return errors.Trace(err)
	}
	if err := i.importMachineBlockDevices(machine, m); err != nil {
		return errors.Trace(err)
	}

	// Now that this machine exists in the database, process each of the
	// containers in this machine.
	for _, container := range m.Containers() {
		if err := i.machine(container); err != nil {
			return errors.Annotate(err, container.Id())
		}
	}
	return nil
}

func (i *importer) importMachineBlockDevices(machine *Machine, m description.Machine) error {
	var devices []BlockDeviceInfo
	for _, device := range m.BlockDevices() {
		devices = append(devices, BlockDeviceInfo{
			DeviceName:     device.Name(),
			DeviceLinks:    device.Links(),
			Label:          device.Label(),
			UUID:           device.UUID(),
			HardwareId:     device.HardwareID(),
			BusAddress:     device.BusAddress(),
			Size:           device.Size(),
			FilesystemType: device.FilesystemType(),
			InUse:          device.InUse(),
			MountPoint:     device.MountPoint(),
		})
	}

	if err := machine.SetMachineBlockDevices(devices...); err != nil {
		return errors.Trace(err)
	}
	return nil
}

func (i *importer) machinePortsOps(m description.Machine) []txn.Op {
	var result []txn.Op
	machineID := m.Id()

	for _, ports := range m.OpenedPorts() {
		subnetID := ports.SubnetID()
		doc := &portsDoc{
			MachineID: machineID,
			SubnetID:  subnetID,
		}
		for _, opened := range ports.OpenPorts() {
			doc.Ports = append(doc.Ports, PortRange{
				UnitName: opened.UnitName(),
				FromPort: opened.FromPort(),
				ToPort:   opened.ToPort(),
				Protocol: opened.Protocol(),
			})
		}
		result = append(result, txn.Op{
			C:      openedPortsC,
			Id:     portsGlobalKey(machineID, subnetID),
			Assert: txn.DocMissing,
			Insert: doc,
		})
	}

	return result
}

func (i *importer) machineInstanceOp(mdoc *machineDoc, inst description.CloudInstance) txn.Op {
	doc := &instanceData{
		DocID:      mdoc.DocID,
		MachineId:  mdoc.Id,
		InstanceId: instance.Id(inst.InstanceId()),
		ModelUUID:  mdoc.ModelUUID,
	}

	if arch := inst.Architecture(); arch != "" {
		doc.Arch = &arch
	}
	if mem := inst.Memory(); mem != 0 {
		doc.Mem = &mem
	}
	if rootDisk := inst.RootDisk(); rootDisk != 0 {
		doc.RootDisk = &rootDisk
	}
	if cores := inst.CpuCores(); cores != 0 {
		doc.CpuCores = &cores
	}
	if power := inst.CpuPower(); power != 0 {
		doc.CpuPower = &power
	}
	if tags := inst.Tags(); len(tags) > 0 {
		doc.Tags = &tags
	}
	if az := inst.AvailabilityZone(); az != "" {
		doc.AvailZone = &az
	}

	return txn.Op{
		C:      instanceDataC,
		Id:     mdoc.DocID,
		Assert: txn.DocMissing,
		Insert: doc,
	}
}

func (i *importer) makeMachineDoc(m description.Machine) (*machineDoc, error) {
	id := m.Id()
	supported, supportedSet := m.SupportedContainers()
	supportedContainers := make([]instance.ContainerType, len(supported))
	for j, c := range supported {
		supportedContainers[j] = instance.ContainerType(c)
	}
	jobs, err := i.makeMachineJobs(m.Jobs())
	if err != nil {
		return nil, errors.Trace(err)
	}
	return &machineDoc{
		DocID:                    i.st.docID(id),
		Id:                       id,
		ModelUUID:                i.st.ModelUUID(),
		Nonce:                    m.Nonce(),
		Series:                   m.Series(),
		ContainerType:            m.ContainerType(),
		Principals:               nil, // Set during unit import.
		Life:                     Alive,
		Tools:                    i.makeTools(m.Tools()),
		Jobs:                     jobs,
		NoVote:                   true,  // State servers can't be migrated yet.
		HasVote:                  false, // State servers can't be migrated yet.
		PasswordHash:             m.PasswordHash(),
		Clean:                    true, // check this later
		Addresses:                i.makeAddresses(m.ProviderAddresses()),
		MachineAddresses:         i.makeAddresses(m.MachineAddresses()),
		PreferredPrivateAddress:  i.makeAddress(m.PreferredPrivateAddress()),
		PreferredPublicAddress:   i.makeAddress(m.PreferredPublicAddress()),
		SupportedContainersKnown: supportedSet,
		SupportedContainers:      supportedContainers,
		Placement:                m.Placement(),
	}, nil
}

func (i *importer) makeMachineJobs(jobs []string) ([]MachineJob, error) {
	// At time of writing, there are three valid jobs. If any jobs gets
	// deprecated or changed in the future, older models that specify those
	// jobs need to be handled here.
	result := make([]MachineJob, 0, len(jobs))
	for _, job := range jobs {
		switch job {
		case "host-units":
			result = append(result, JobHostUnits)
		case "api-server":
			result = append(result, JobManageModel)
		case "manage-networking":
			result = append(result, JobManageNetworking)
		default:
			return nil, errors.Errorf("unknown machine job: %q", job)
		}
	}
	return result, nil
}

func (i *importer) makeTools(t description.AgentTools) *tools.Tools {
	if t == nil {
		return nil
	}
	return &tools.Tools{
		Version: t.Version(),
		URL:     t.URL(),
		SHA256:  t.SHA256(),
		Size:    t.Size(),
	}
}

func (i *importer) makeAddress(addr description.Address) address {
	if addr == nil {
		return address{}
	}
	return address{
		Value:       addr.Value(),
		AddressType: addr.Type(),
		Scope:       addr.Scope(),
		Origin:      addr.Origin(),
	}
}

func (i *importer) makeAddresses(addrs []description.Address) []address {
	result := make([]address, len(addrs))
	for j, addr := range addrs {
		result[j] = i.makeAddress(addr)
	}
	return result
}

func (i *importer) services() error {
	i.logger.Debugf("importing services")
	for _, s := range i.model.Services() {
		if err := i.service(s); err != nil {
			i.logger.Errorf("error importing service %s: %s", s.Name(), err)
			return errors.Annotate(err, s.Name())
		}
	}

	if err := i.loadUnits(); err != nil {
		return errors.Annotate(err, "loading new units from db")
	}
	i.logger.Debugf("importing services succeeded")
	return nil
}

func (i *importer) loadUnits() error {
	unitsCollection, closer := i.st.getCollection(unitsC)
	defer closer()

	docs := []unitDoc{}
	err := unitsCollection.Find(nil).All(&docs)
	if err != nil {
		return errors.Annotate(err, "cannot get all units")
	}

	result := make(map[string][]*Unit)
	for _, doc := range docs {
		units := result[doc.Service]
		result[doc.Service] = append(units, newUnit(i.st, &doc))
	}
	i.serviceUnits = result
	return nil

}

// makeStatusDoc assumes status is non-nil.
func (i *importer) makeStatusDoc(statusVal description.Status) statusDoc {
	return statusDoc{
		Status:     status.Status(statusVal.Value()),
		StatusInfo: statusVal.Message(),
		StatusData: statusVal.Data(),
		Updated:    statusVal.Updated().UnixNano(),
	}
}

func (i *importer) service(s description.Service) error {
	// Import this service, then soon, its units.
	i.logger.Debugf("importing service %s", s.Name())

	// 1. construct a serviceDoc
	sdoc, err := i.makeServiceDoc(s)
	if err != nil {
		return errors.Trace(err)
	}

	// 2. construct a statusDoc
	status := s.Status()
	if status == nil {
		return errors.NotValidf("missing status")
	}
	statusDoc := i.makeStatusDoc(status)
	// TODO: update never set malarky... maybe...

	ops := addServiceOps(i.st, addServiceOpsArgs{
		serviceDoc:  sdoc,
		statusDoc:   statusDoc,
		constraints: i.constraints(s.Constraints()),
		// storage          TODO,
		settings:           s.Settings(),
		settingsRefCount:   s.SettingsRefCount(),
		leadershipSettings: s.LeadershipSettings(),
	})

	if err := i.st.runTransaction(ops); err != nil {
		return errors.Trace(err)
	}

	svc := newService(i.st, sdoc)
	if annotations := s.Annotations(); len(annotations) > 0 {
		if err := i.st.SetAnnotations(svc, annotations); err != nil {
			return errors.Trace(err)
		}
	}
	if err := i.importStatusHistory(svc.globalKey(), s.StatusHistory()); err != nil {
		return errors.Trace(err)
	}

	for _, unit := range s.Units() {
		if err := i.unit(s, unit); err != nil {
			return errors.Trace(err)
		}
	}

	if s.Leader() != "" {
		if err := i.st.LeadershipClaimer().ClaimLeadership(
			s.Name(),
			s.Leader(),
			initialLeaderClaimTime); err != nil {
			return errors.Trace(err)
		}
	}

	return nil
}

func (i *importer) unit(s description.Service, u description.Unit) error {
	i.logger.Debugf("importing unit %s", u.Name())

	// 1. construct a unitDoc
	udoc, err := i.makeUnitDoc(s, u)
	if err != nil {
		return errors.Trace(err)
	}

	// 2. construct a statusDoc for the workload status and agent status
	agentStatus := u.AgentStatus()
	if agentStatus == nil {
		return errors.NotValidf("missing agent status")
	}
	agentStatusDoc := i.makeStatusDoc(agentStatus)

	workloadStatus := u.WorkloadStatus()
	if workloadStatus == nil {
		return errors.NotValidf("missing workload status")
	}
	workloadStatusDoc := i.makeStatusDoc(workloadStatus)

	ops := addUnitOps(i.st, addUnitOpsArgs{
		unitDoc:           udoc,
		agentStatusDoc:    agentStatusDoc,
		workloadStatusDoc: workloadStatusDoc,
		meterStatusDoc: &meterStatusDoc{
			Code: u.MeterStatusCode(),
			Info: u.MeterStatusInfo(),
		},
	})

	// If the unit is a principal, add it to its machine.
	if u.Principal().Id() == "" {
		ops = append(ops, txn.Op{
			C:      machinesC,
			Id:     u.Machine().Id(),
			Assert: txn.DocExists,
			Update: bson.M{"$addToSet": bson.M{"principals": u.Name()}},
		})
	}

	// We should only have constraints for principal agents.
	// We don't encode that business logic here, if there are constraints
	// in the imported model, we put them in the database.
	if cons := u.Constraints(); cons != nil {
		agentGlobalKey := unitAgentGlobalKey(u.Name())
		ops = append(ops, createConstraintsOp(i.st, agentGlobalKey, i.constraints(cons)))
	}

	if err := i.st.runTransaction(ops); err != nil {
		return errors.Trace(err)
	}

	unit := newUnit(i.st, udoc)
	if annotations := u.Annotations(); len(annotations) > 0 {
		if err := i.st.SetAnnotations(unit, annotations); err != nil {
			return errors.Trace(err)
		}
	}
	if err := i.importStatusHistory(unit.globalKey(), u.WorkloadStatusHistory()); err != nil {
		return errors.Trace(err)
	}
	if err := i.importStatusHistory(unit.globalAgentKey(), u.AgentStatusHistory()); err != nil {
		return errors.Trace(err)
	}

	return nil
}

func (i *importer) makeServiceDoc(s description.Service) (*serviceDoc, error) {
	charmUrl, err := charm.ParseURL(s.CharmURL())
	if err != nil {
		return nil, errors.Trace(err)
	}

	return &serviceDoc{
		Name:                 s.Name(),
		Series:               s.Series(),
		Subordinate:          s.Subordinate(),
		CharmURL:             charmUrl,
		Channel:              s.Channel(),
		CharmModifiedVersion: s.CharmModifiedVersion(),
		ForceCharm:           s.ForceCharm(),
		Life:                 Alive,
		UnitCount:            len(s.Units()),
		RelationCount:        i.relationCount(s.Name()),
		Exposed:              s.Exposed(),
		MinUnits:             s.MinUnits(),
		MetricCredentials:    s.MetricsCredentials(),
	}, nil
}

func (i *importer) relationCount(service string) int {
	count := 0

	for _, rel := range i.model.Relations() {
		for _, ep := range rel.Endpoints() {
			if ep.ServiceName() == service {
				count++
			}
		}
	}

	return count
}

func (i *importer) makeUnitDoc(s description.Service, u description.Unit) (*unitDoc, error) {
	// NOTE: if we want to support units having different charms deployed
	// than the service recomments and migrate that, then we should serialize
	// the charm url for each unit rather than grabbing the services charm url.
	// Currently the units charm url matching the service is a precondiation
	// to migration.
	charmUrl, err := charm.ParseURL(s.CharmURL())
	if err != nil {
		return nil, errors.Trace(err)
	}

	var subordinates []string
	if subs := u.Subordinates(); len(subs) > 0 {
		for _, s := range subs {
			subordinates = append(subordinates, s.Id())
		}
	}

	return &unitDoc{
		Name:         u.Name(),
		Service:      s.Name(),
		Series:       s.Series(),
		CharmURL:     charmUrl,
		Principal:    u.Principal().Id(),
		Subordinates: subordinates,
		// StorageAttachmentCount int `bson:"storageattachmentcount"`
		MachineId:    u.Machine().Id(),
		Tools:        i.makeTools(u.Tools()),
		Life:         Alive,
		PasswordHash: u.PasswordHash(),
	}, nil
}

func (i *importer) relations() error {
	i.logger.Debugf("importing relations")
	for _, r := range i.model.Relations() {
		if err := i.relation(r); err != nil {
			i.logger.Errorf("error importing relation %s: %s", r.Key(), err)
			return errors.Annotate(err, r.Key())
		}
	}

	i.logger.Debugf("importing relations succeeded")
	return nil
}

func (i *importer) relation(rel description.Relation) error {
	relationDoc := i.makeRelationDoc(rel)
	ops := []txn.Op{
		{
			C:      relationsC,
			Id:     relationDoc.Key,
			Assert: txn.DocMissing,
			Insert: relationDoc,
		},
	}

	dbRelation := newRelation(i.st, relationDoc)
	// Add an op that adds the relation scope document for each
	// unit of the service, and an op that adds the relation settings
	// for each unit.
	for _, endpoint := range rel.Endpoints() {
		units := i.serviceUnits[endpoint.ServiceName()]
		for _, unit := range units {
			ru, err := dbRelation.Unit(unit)
			if err != nil {
				return errors.Trace(err)
			}
			ruKey := ru.key()
			ops = append(ops, txn.Op{
				C:      relationScopesC,
				Id:     ruKey,
				Assert: txn.DocMissing,
				Insert: relationScopeDoc{
					Key: ruKey,
				},
			},
				createSettingsOp(ruKey, endpoint.Settings(unit.Name())),
			)
		}
	}

	if err := i.st.runTransaction(ops); err != nil {
		return errors.Trace(err)
	}

	return nil
}

func (i *importer) makeRelationDoc(rel description.Relation) *relationDoc {
	endpoints := rel.Endpoints()
	doc := &relationDoc{
		Key:       rel.Key(),
		Id:        rel.Id(),
		Endpoints: make([]Endpoint, len(endpoints)),
		Life:      Alive,
	}
	for i, ep := range endpoints {
		doc.Endpoints[i] = Endpoint{
			ServiceName: ep.ServiceName(),
			Relation: charm.Relation{
				Name:      ep.Name(),
				Role:      charm.RelationRole(ep.Role()),
				Interface: ep.Interface(),
				Optional:  ep.Optional(),
				Limit:     ep.Limit(),
				Scope:     charm.RelationScope(ep.Scope()),
			},
		}
		doc.UnitCount += ep.UnitCount()
	}
	return doc
}

func (i *importer) spaces() error {
	i.logger.Debugf("importing spaces")
	for _, s := range i.model.Spaces() {
		// The subnets are added after the spaces.
		_, err := i.st.AddSpace(s.Name(), network.Id(s.ProviderID()), nil, s.Public())
		if err != nil {
			i.logger.Errorf("error importing space %s: %s", s.Name(), err)
			return errors.Annotate(err, s.Name())
		}
	}

	i.logger.Debugf("importing spaces succeeded")
	return nil
}

<<<<<<< HEAD
func (i *importer) subnets() error {
	i.logger.Debugf("importing subnets")
	for _, subnet := range i.model.Subnets() {
		err := i.addSubnet(SubnetInfo{
			CIDR:              subnet.CIDR(),
			ProviderId:        network.Id(subnet.ProviderId()),
			VLANTag:           subnet.VLANTag(),
			AvailabilityZone:  subnet.AvailabilityZone(),
			SpaceName:         subnet.SpaceName(),
			AllocatableIPHigh: subnet.AllocatableIPHigh(),
			AllocatableIPLow:  subnet.AllocatableIPLow(),
		})
		if err != nil {
			return errors.Trace(err)
		}
	}
	i.logger.Debugf("importing subnets succeeded")
	return nil
}

func (i *importer) addSubnet(args SubnetInfo) error {
	buildTxn := func(attempt int) ([]txn.Op, error) {
		subnet, err := i.st.newSubnetFromArgs(args)
		if err != nil {
			return nil, errors.Trace(err)
		}
		ops := i.st.addSubnetOps(args)
		if attempt != 0 {
			if _, err = i.st.Subnet(args.CIDR); err == nil {
				return nil, errors.AlreadyExistsf("subnet %q", args.CIDR)
			}
			if err := subnet.Refresh(); err != nil {
				if errors.IsNotFound(err) {
					return nil, errors.Errorf("ProviderId %q not unique", args.ProviderId)
				}
				return nil, errors.Trace(err)
			}
		}
		return ops, nil
	}
	err := i.st.run(buildTxn)
	if err != nil {
=======
func (i *importer) ipaddresses() error {
	i.logger.Debugf("importing ip addresses")
	for _, addr := range i.model.IPAddresses() {
		err := i.addIPAddress(addr)
		if err != nil {
			i.logger.Errorf("error importing ip address %v: %s", addr, err)
			return errors.Trace(err)
		}
	}
	i.logger.Debugf("importing ip addresses succeeded")
	return nil
}

func (i *importer) addIPAddress(addr description.IPAddress) error {
	addressValue := addr.Value()
	subnetCIDR := addr.SubnetCIDR()

	globalKey := ipAddressGlobalKey(addr.MachineID(), addr.DeviceName(), addressValue)
	ipAddressDocID := i.st.docID(globalKey)
	providerID := addr.ProviderID()

	modelUUID := i.st.ModelUUID()

	newDoc := &ipAddressDoc{
		DocID:            ipAddressDocID,
		ModelUUID:        modelUUID,
		ProviderID:       providerID,
		DeviceName:       addr.DeviceName(),
		MachineID:        addr.MachineID(),
		SubnetCIDR:       subnetCIDR,
		ConfigMethod:     AddressConfigMethod(addr.ConfigMethod()),
		Value:            addressValue,
		DNSServers:       addr.DNSServers(),
		DNSSearchDomains: addr.DNSSearchDomains(),
		GatewayAddress:   addr.GatewayAddress(),
	}

	ops := []txn.Op{{
		C:      ipAddressesC,
		Id:     newDoc.DocID,
		Insert: newDoc,
	}}

	if providerID != "" {
		id := network.Id(addr.ProviderID())
		ops = append(ops, i.st.networkEntityGlobalKeyOp("address", id))
	}
	if err := i.st.runTransaction(ops); err != nil {
>>>>>>> da9b4a86
		return errors.Trace(err)
	}
	return nil
}

func (i *importer) importStatusHistory(globalKey string, history []description.Status) error {
	docs := make([]interface{}, len(history))
	for i, statusVal := range history {
		docs[i] = historicalStatusDoc{
			GlobalKey:  globalKey,
			Status:     status.Status(statusVal.Value()),
			StatusInfo: statusVal.Message(),
			StatusData: statusVal.Data(),
			Updated:    statusVal.Updated().UnixNano(),
		}
	}

	statusHistory, closer := i.st.getCollection(statusesHistoryC)
	defer closer()

	if err := statusHistory.Writeable().Insert(docs...); err != nil {
		return errors.Trace(err)
	}
	return nil
}

func (i *importer) constraints(cons description.Constraints) constraints.Value {
	var result constraints.Value
	if cons == nil {
		return result
	}

	if arch := cons.Architecture(); arch != "" {
		result.Arch = &arch
	}
	if container := instance.ContainerType(cons.Container()); container != "" {
		result.Container = &container
	}
	if cores := cons.CpuCores(); cores != 0 {
		result.CpuCores = &cores
	}
	if power := cons.CpuPower(); power != 0 {
		result.CpuPower = &power
	}
	if inst := cons.InstanceType(); inst != "" {
		result.InstanceType = &inst
	}
	if mem := cons.Memory(); mem != 0 {
		result.Mem = &mem
	}
	if disk := cons.RootDisk(); disk != 0 {
		result.RootDisk = &disk
	}
	if spaces := cons.Spaces(); len(spaces) > 0 {
		result.Spaces = &spaces
	}
	if tags := cons.Tags(); len(tags) > 0 {
		result.Tags = &tags
	}
	return result
}<|MERGE_RESOLUTION|>--- conflicted
+++ resolved
@@ -98,13 +98,11 @@
 	if err := restore.spaces(); err != nil {
 		return nil, nil, errors.Annotate(err, "spaces")
 	}
-<<<<<<< HEAD
 	if err := restore.subnets(); err != nil {
 		return nil, nil, errors.Annotate(err, "subnets")
-=======
+	}
 	if err := restore.ipaddresses(); err != nil {
 		return nil, nil, errors.Annotate(err, "ipaddresses")
->>>>>>> da9b4a86
 	}
 
 	// NOTE: at the end of the import make sure that the mode of the model
@@ -853,7 +851,6 @@
 	return nil
 }
 
-<<<<<<< HEAD
 func (i *importer) subnets() error {
 	i.logger.Debugf("importing subnets")
 	for _, subnet := range i.model.Subnets() {
@@ -896,7 +893,11 @@
 	}
 	err := i.st.run(buildTxn)
 	if err != nil {
-=======
+		return errors.Trace(err)
+	}
+	return nil
+}
+
 func (i *importer) ipaddresses() error {
 	i.logger.Debugf("importing ip addresses")
 	for _, addr := range i.model.IPAddresses() {
@@ -945,7 +946,6 @@
 		ops = append(ops, i.st.networkEntityGlobalKeyOp("address", id))
 	}
 	if err := i.st.runTransaction(ops); err != nil {
->>>>>>> da9b4a86
 		return errors.Trace(err)
 	}
 	return nil
