--- conflicted
+++ resolved
@@ -110,7 +110,6 @@
 	return ms[0], nil
 }
 
-<<<<<<< HEAD
 // AddMachines adds new machines configured according to the
 // given templates.
 func (st *State) AddMachines(templates ...MachineTemplate) (_ []*Machine, err error) {
@@ -125,7 +124,12 @@
 		ms = append(ms, newMachine(st, mdoc))
 		ops = append(ops, addOps...)
 	}
-=======
+	if err := st.runTransaction(ops); err != nil {
+		return nil, err
+	}
+	return ms, nil
+}
+
 func (st *State) addMachine(mdoc *machineDoc, ops []txn.Op) (*Machine, error) {
 	env, err := st.Environment()
 	if err != nil {
@@ -134,7 +138,6 @@
 		return nil, fmt.Errorf("environment is no longer alive")
 	}
 	ops = append([]txn.Op{env.assertAliveOp()}, ops...)
->>>>>>> 56b99516
 	if err := st.runTransaction(ops); err != nil {
 		enverr := env.Refresh()
 		if (enverr == nil && env.Life() != Alive) || errors.IsNotFoundError(enverr) {
@@ -142,13 +145,6 @@
 		} else if enverr != nil {
 			err = enverr
 		}
-		return nil, err
-	}
-	return ms, nil
-}
-
-func (st *State) addMachine(mdoc *machineDoc, ops []txn.Op) (*Machine, error) {
-	if err := st.runTransaction(ops); err != nil {
 		return nil, err
 	}
 	return newMachine(st, mdoc), nil
