// launchpad.net/juju/state
//
// Copyright (c) 2011-2012 Canonical Ltd.

package state

import (
	"errors"
	"fmt"
	"launchpad.net/goyaml"
	"launchpad.net/gozk/zookeeper"
	"launchpad.net/juju-core/juju/charm"
	pathPkg "path"
)

// Service represents the state of a service.
type Service struct {
	st   *State
	key  string
	name string
}

// Name returns the service name.
func (s *Service) Name() string {
	return s.name
}

// CharmURL returns the charm URL this service is supposed
// to use.
func (s *Service) CharmURL() (url *charm.URL, err error) {
	defer errorContextf(&err, "can't get the charm URL of service %q", s)
	cn, err := readConfigNode(s.st.zk, s.zkPath())
	if err != nil {
		return nil, err
	}
	if id, ok := cn.Get("charm"); ok {
		url, err = charm.ParseURL(id.(string))
		if err != nil {
			return nil, err
		}
		return url, nil
	}
	return nil, errors.New("service has no charm URL")
}

// SetCharmURL changes the charm URL for the service.
func (s *Service) SetCharmURL(url *charm.URL) (err error) {
	defer errorContextf(&err, "can't set the charm URL of service %q", s)
	cn, err := readConfigNode(s.st.zk, s.zkPath())
	if err != nil {
		return err
	}
	cn.Set("charm", url.String())
	_, err = cn.Write()
	return err
}

// Charm returns the service's charm.
func (s *Service) Charm() (*Charm, error) {
	url, err := s.CharmURL()
	if err != nil {
		return nil, err
	}
	return s.st.Charm(url)
}

// addUnit adds a new unit to the service. If s is a subordinate service,
// principalKey must be the unit key of some principal unit.
func (s *Service) addUnit(principalKey string) (unit *Unit, err error) {
	defer errorContextf(&err, "can't add unit to service %q", s)
	// Get charm id and create ZooKeeper node.
	url, err := s.CharmURL()
	if err != nil {
		return nil, err
	}
	unitData := map[string]string{"charm": url.String()}
	unitYaml, err := goyaml.Marshal(unitData)
	if err != nil {
		return nil, err
	}
	keyPrefix := s.zkPath() + "/units/unit-" + s.key[len("service-"):] + "-"
	path, err := s.st.zk.Create(keyPrefix, string(unitYaml), zookeeper.SEQUENCE, zkPermAll)
	if err != nil {
		return nil, err
	}
	key := pathPkg.Base(path)
	addUnit := func(t *topology) error {
		if !t.HasService(s.key) {
			return stateChanged
		}
		err := t.AddUnit(key, principalKey)
		if err != nil {
			return err
		}
		return nil
	}
	if err := retryTopologyChange(s.st.zk, addUnit); err != nil {
		return nil, err
	}
	return &Unit{
		st:          s.st,
		key:         key,
		serviceName: s.name,
		isPrincipal: principalKey == "",
	}, nil
}

// AddUnit adds a new principal unit to the service.
func (s *Service) AddUnit() (*Unit, error) {
	ch, err := s.Charm()
	if err != nil {
		return nil, err
	}
	if ch.Meta().Subordinate {
		return nil, fmt.Errorf("cannot directly add units to subordinate service %q", s)
	}
	return s.addUnit("")
}

// AddUnitSubordinateTo adds a new subordinate unit to the service,
// subordinate to principal.
func (s *Service) AddUnitSubordinateTo(principal *Unit) (*Unit, error) {
	ch, err := s.Charm()
	if err != nil {
		return nil, err
	}
	if !ch.Meta().Subordinate {
		return nil, fmt.Errorf("can't add unit of principal service %q as a subordinate of %q", s, principal)
	}
<<<<<<< HEAD
	ok, err := principal.IsPrincipal()
	if err != nil {
		return nil, err
	}
	if !ok {
		return nil, fmt.Errorf("a subordinate unit must be added to a principal unit")
=======
	if !principal.IsPrincipal() {
		return nil, errors.New("a subordinate unit must be added to a principal unit")
>>>>>>> 32780c92
	}
	return s.addUnit(principal.key)
}

// RemoveUnit() removes a unit.
func (s *Service) RemoveUnit(unit *Unit) error {
	if err := unit.UnassignFromMachine(); err != nil {
		return err
	}
	removeUnit := func(t *topology) error {
		if !t.HasUnit(unit.key) {
			return fmt.Errorf("unit not found")
		}
		if err := t.RemoveUnit(unit.key); err != nil {
			return err
		}
		return nil
	}
	if err := retryTopologyChange(s.st.zk, removeUnit); err != nil {
		return err
	}
	return zkRemoveTree(s.st.zk, unit.zkPath())
}

// Unit returns the service's unit with name.
func (s *Service) Unit(name string) (unit *Unit, err error) {
	defer errorContextf(&err, "can't get unit %q from service %q", name, s)
	serviceName, serviceId, err := parseUnitName(name)
	if err != nil {
		return nil, err
	}
	// Check for matching service name.
	if serviceName != s.name {
		return nil, fmt.Errorf("unit not found")
	}
	topology, err := readTopology(s.st.zk)
	if err != nil {
		return nil, err
	}
	if !topology.HasService(s.key) {
		return nil, stateChanged
	}

	// Check that unit exists.
	key := makeUnitKey(s.key, serviceId)
	_, tunit, err := topology.serviceAndUnit(key)
	if err != nil {
		return nil, err
	}
	return &Unit{
		st:          s.st,
		key:         key,
		serviceName: s.name,
		isPrincipal: tunit.isPrincipal(),
	}, nil
}

// AllUnits returns all units of the service.
func (s *Service) AllUnits() (units []*Unit, err error) {
	defer errorContextf(&err, "can't get all units from service %q", s)
	topology, err := readTopology(s.st.zk)
	if err != nil {
		return nil, err
	}
	if !topology.HasService(s.key) {
		return nil, stateChanged
	}
	keys, err := topology.UnitKeys(s.key)
	if err != nil {
		return nil, err
	}
	// Assemble units.
	units = []*Unit{}
	for _, key := range keys {
		_, tunit, err := topology.serviceAndUnit(key)
		if err != nil {
			return nil, fmt.Errorf("inconsistent topology: %v", err)
		}
		units = append(units, &Unit{
			st:          s.st,
			key:         key,
			serviceName: s.name,
			isPrincipal: tunit.isPrincipal(),
		})
	}
	return units, nil
}

// Relations returns a ServiceRelation for every relation the service is in.
func (s *Service) Relations() (serviceRelations []*ServiceRelation, err error) {
	defer errorContextf(&err, "can't get relations for service %q", s)
	t, err := readTopology(s.st.zk)
	if err != nil {
		return nil, err
	}
	relations, err := t.RelationsForService(s.key)
	if err != nil {
		return nil, err
	}
	serviceRelations = []*ServiceRelation{}
	for key, relation := range relations {
		rs := relation.Services[s.key]
		serviceRelations = append(serviceRelations, &ServiceRelation{
			s.st, key, s.key, relation.Scope, rs.RelationRole, rs.RelationName,
		})
	}
	return serviceRelations, nil
}

// IsExposed returns whether this service is exposed.
// The explicitly open ports (with open-port) for exposed
// services may be accessed from machines outside of the
// local deployment network. See SetExposed and ClearExposed.
func (s *Service) IsExposed() (bool, error) {
	stat, err := s.st.zk.Exists(s.zkExposedPath())
	if err != nil {
		return false, fmt.Errorf("can't check if service %q is exposed: %v", s, err)
	}
	return stat != nil, nil
}

// SetExposed marks the service as exposed.
// See ClearExposed and IsExposed.
func (s *Service) SetExposed() error {
	_, err := s.st.zk.Create(s.zkExposedPath(), "", 0, zkPermAll)
	if err != nil && !zookeeper.IsError(err, zookeeper.ZNODEEXISTS) {
		return fmt.Errorf("can't set exposed flag for service %q: %v", s, err)
	}
	return nil
}

// ClearExposed removes the exposed flag from the service.
// See SetExposed and IsExposed.
func (s *Service) ClearExposed() error {
	err := s.st.zk.Delete(s.zkExposedPath(), -1)
	if err != nil && !zookeeper.IsError(err, zookeeper.ZNONODE) {
		return fmt.Errorf("can't clear exposed flag for service %q: %v", s, err)
	}
	return nil
}

// Config returns the configuration node for the service.
func (s *Service) Config() (config *ConfigNode, err error) {
	config, err = readConfigNode(s.st.zk, s.zkConfigPath())
	if err != nil {
		return nil, fmt.Errorf("can't get configuration of service %q: %v", s, err)
	}
	return config, nil
}

// WatchConfig creates a watcher for the configuration node
// of the service.
func (s *Service) WatchConfig() *ConfigWatcher {
	return newConfigWatcher(s.st, s.zkConfigPath())
}

// String returns the service name.
func (s *Service) String() string {
	return s.Name()
}

// zkPath returns the ZooKeeper base path for the service.
func (s *Service) zkPath() string {
	return fmt.Sprintf("/services/%s", s.key)
}

// zkConfigPath returns the ZooKeeper path for the service configuration.
func (s *Service) zkConfigPath() string {
	return s.zkPath() + "/config"
}

// zkExposedPath, if exists in ZooKeeper, indicates, that a
// service is exposed.
func (s *Service) zkExposedPath() string {
	return s.zkPath() + "/exposed"
}<|MERGE_RESOLUTION|>--- conflicted
+++ resolved
@@ -127,23 +127,15 @@
 	if !ch.Meta().Subordinate {
 		return nil, fmt.Errorf("can't add unit of principal service %q as a subordinate of %q", s, principal)
 	}
-<<<<<<< HEAD
-	ok, err := principal.IsPrincipal()
-	if err != nil {
-		return nil, err
-	}
-	if !ok {
-		return nil, fmt.Errorf("a subordinate unit must be added to a principal unit")
-=======
 	if !principal.IsPrincipal() {
 		return nil, errors.New("a subordinate unit must be added to a principal unit")
->>>>>>> 32780c92
 	}
 	return s.addUnit(principal.key)
 }
 
 // RemoveUnit() removes a unit.
 func (s *Service) RemoveUnit(unit *Unit) error {
+	// First unassign from machine if currently assigned.
 	if err := unit.UnassignFromMachine(); err != nil {
 		return err
 	}
