--- conflicted
+++ resolved
@@ -75,31 +75,14 @@
 		if ip.IsInterfaceLocalMulticast() || ip.IsLinkLocalMulticast() || ip.IsLinkLocalUnicast() {
 			continue
 		}
-<<<<<<< HEAD
-		var firstZone string
-		if len(subnet.AvailabilityZones) > 0 {
-			firstZone = subnet.AvailabilityZones[0]
-		}
-		info := SubnetInfo{
-			ProviderId:        subnet.ProviderId,
-			ProviderNetworkId: subnet.ProviderNetworkId,
-			CIDR:              subnet.CIDR,
-			SpaceName:         spaceName,
-			VLANTag:           subnet.VLANTag,
-			AvailabilityZone:  firstZone,
-		}
-
+
+    subnet.SpaceName = spaceName
 		if modelSubnetIds.Contains(string(subnet.ProviderId)) {
-			err = st.SubnetUpdate(info)
+			err = st.SubnetUpdate(subnet)
 		} else {
-			_, err = st.AddSubnet(info)
-		}
-
-=======
-
-		subnet.SpaceName = spaceName
-		_, err = st.AddSubnet(subnet)
->>>>>>> ecc0c0a2
+			_, err = st.AddSubnet(subnet)
+		}
+
 		if err != nil {
 			return errors.Trace(err)
 		}
