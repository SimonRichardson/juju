// Copyright 2016 Canonical Ltd.
// Licensed under the AGPLv3, see LICENCE file for details.

package state_test

import (
	"math/rand"

	"github.com/juju/names"
	jc "github.com/juju/testing/checkers"
	gc "gopkg.in/check.v1"

	"github.com/juju/juju/constraints"
	"github.com/juju/juju/state"
	"github.com/juju/juju/state/migration"
	"github.com/juju/juju/testing/factory"
	"github.com/juju/juju/version"
)

// Constraints stores megabytes by default for memory and root disk.
const (
	gig uint64 = 1024

	addedHistoryCount = 5
	// 6 for the one initial + 5 added.
	expectedHistoryCount = addedHistoryCount + 1
)

var testAnnotations = map[string]string{
	"string":  "value",
	"another": "one",
}

type MigrationSuite struct {
	ConnSuite
}

type statusSetter interface {
	SetStatus(state.Status, string, map[string]interface{}) error
}

func (s *MigrationSuite) setLatestTools(c *gc.C, latestTools version.Number) {
	dbModel, err := s.State.Model()
	c.Assert(err, jc.ErrorIsNil)
	err = dbModel.UpdateLatestToolsVersion(latestTools)
	c.Assert(err, jc.ErrorIsNil)
}

<<<<<<< HEAD
func (s *MigrationSuite) randSequenceValue(c *gc.C, name string) int {
	var value int
	var err error
	count := rand.Intn(5) + 1
	for i := 0; i < count; i++ {
		value, err = state.Sequence(s.State, name)
		c.Assert(err, jc.ErrorIsNil)
	}
	// The value stored in the doc is one higher than what it returns.
	return value + 1
=======
func (s *MigrationSuite) primeStatusHistory(c *gc.C, entity statusSetter, status state.Status, count int) {
	for i := 0; i < count; i++ {
		c.Logf("setting status for %v", entity)
		err := entity.SetStatus(status, "", map[string]interface{}{"index": count - i})
		c.Assert(err, jc.ErrorIsNil)
	}
>>>>>>> 2340b1f9
}

type MigrationExportSuite struct {
	MigrationSuite
}

var _ = gc.Suite(&MigrationExportSuite{})

func (s *MigrationExportSuite) checkStatusHistory(c *gc.C, history []migration.Status, status state.Status) {
	for i, st := range history {
		c.Check(st.Value(), gc.Equals, string(status))
		c.Check(st.Message(), gc.Equals, "")
		c.Check(st.Data(), jc.DeepEquals, map[string]interface{}{"index": i + 1})
	}
}

func (s *MigrationExportSuite) TestModelInfo(c *gc.C) {
	stModel, err := s.State.Model()
	c.Assert(err, jc.ErrorIsNil)
	err = s.State.SetAnnotations(stModel, testAnnotations)
	c.Assert(err, jc.ErrorIsNil)
	latestTools := version.MustParse("2.0.1")
	s.setLatestTools(c, latestTools)
	err = s.State.SetModelConstraints(constraints.MustParse("arch=amd64 mem=8G"))
	c.Assert(err, jc.ErrorIsNil)
	machineSeq := s.randSequenceValue(c, "machine")
	fooSeq := s.randSequenceValue(c, "service-foo")

	model, err := s.State.Export()
	c.Assert(err, jc.ErrorIsNil)

	dbModel, err := s.State.Model()
	c.Assert(err, jc.ErrorIsNil)
	c.Assert(model.Tag(), gc.Equals, dbModel.ModelTag())
	c.Assert(model.Owner(), gc.Equals, dbModel.Owner())
	config, err := dbModel.Config()
	c.Assert(err, jc.ErrorIsNil)
	c.Assert(model.Config(), jc.DeepEquals, config.AllAttrs())
	c.Assert(model.LatestToolsVersion(), gc.Equals, latestTools)
	c.Assert(model.Annotations(), jc.DeepEquals, testAnnotations)
	constraints := model.Constraints()
	c.Assert(constraints, gc.NotNil)
	c.Assert(constraints.Architecture(), gc.Equals, "amd64")
	c.Assert(constraints.Memory(), gc.Equals, 8*gig)
	c.Assert(model.Sequences(), jc.DeepEquals, map[string]int{
		"machine":     machineSeq,
		"service-foo": fooSeq,
	})
}

func (s *MigrationExportSuite) TestModelUsers(c *gc.C) {
	// Make sure we have some last connection times for the admin user,
	// and create a few other users.
	lastConnection := state.NowToTheSecond()
	owner, err := s.State.ModelUser(s.Owner)
	c.Assert(err, jc.ErrorIsNil)
	err = state.UpdateModelUserLastConnection(owner, lastConnection)
	c.Assert(err, jc.ErrorIsNil)

	bobTag := names.NewUserTag("bob@external")
	bob, err := s.State.AddModelUser(state.ModelUserSpec{
		User:      bobTag,
		CreatedBy: s.Owner,
		ReadOnly:  true,
	})
	c.Assert(err, jc.ErrorIsNil)
	err = state.UpdateModelUserLastConnection(bob, lastConnection)
	c.Assert(err, jc.ErrorIsNil)

	model, err := s.State.Export()
	c.Assert(err, jc.ErrorIsNil)

	users := model.Users()
	c.Assert(users, gc.HasLen, 2)

	exportedBob := users[0]
	// admin is "test-admin", and results are sorted
	exportedAdmin := users[1]

	c.Assert(exportedAdmin.Name(), gc.Equals, s.Owner)
	c.Assert(exportedAdmin.DisplayName(), gc.Equals, owner.DisplayName())
	c.Assert(exportedAdmin.CreatedBy(), gc.Equals, s.Owner)
	c.Assert(exportedAdmin.DateCreated(), gc.Equals, owner.DateCreated())
	c.Assert(exportedAdmin.LastConnection(), gc.Equals, lastConnection)
	c.Assert(exportedAdmin.ReadOnly(), jc.IsFalse)

	c.Assert(exportedBob.Name(), gc.Equals, bobTag)
	c.Assert(exportedBob.DisplayName(), gc.Equals, "")
	c.Assert(exportedBob.CreatedBy(), gc.Equals, s.Owner)
	c.Assert(exportedBob.DateCreated(), gc.Equals, bob.DateCreated())
	c.Assert(exportedBob.LastConnection(), gc.Equals, lastConnection)
	c.Assert(exportedBob.ReadOnly(), jc.IsTrue)
}

func (s *MigrationExportSuite) TestMachines(c *gc.C) {
	// Add a machine with an LXC container.
	machine1 := s.Factory.MakeMachine(c, &factory.MachineParams{
		Constraints: constraints.MustParse("arch=amd64 mem=8G"),
	})
	nested := s.Factory.MakeMachineNested(c, machine1.Id(), nil)
	err := s.State.SetAnnotations(machine1, testAnnotations)
	c.Assert(err, jc.ErrorIsNil)
	s.primeStatusHistory(c, machine1, state.StatusStarted, addedHistoryCount)

	model, err := s.State.Export()
	c.Assert(err, jc.ErrorIsNil)

	machines := model.Machines()
	c.Assert(machines, gc.HasLen, 1)

	exported := machines[0]
	c.Assert(exported.Tag(), gc.Equals, machine1.MachineTag())
	c.Assert(exported.Series(), gc.Equals, machine1.Series())
	c.Assert(exported.Annotations(), jc.DeepEquals, testAnnotations)
	constraints := exported.Constraints()
	c.Assert(constraints, gc.NotNil)
	c.Assert(constraints.Architecture(), gc.Equals, "amd64")
	c.Assert(constraints.Memory(), gc.Equals, 8*gig)

	tools, err := machine1.AgentTools()
	c.Assert(err, jc.ErrorIsNil)
	exTools := exported.Tools()
	c.Assert(exTools, gc.NotNil)
	c.Assert(exTools.Version(), jc.DeepEquals, tools.Version)

	history := exported.StatusHistory()
	c.Assert(history, gc.HasLen, expectedHistoryCount)
	s.checkStatusHistory(c, history[:addedHistoryCount], state.StatusStarted)

	containers := exported.Containers()
	c.Assert(containers, gc.HasLen, 1)
	container := containers[0]
	c.Assert(container.Tag(), gc.Equals, nested.MachineTag())
}

func (s *MigrationExportSuite) TestServices(c *gc.C) {
	service := s.Factory.MakeService(c, &factory.ServiceParams{
		Settings: map[string]interface{}{
			"foo": "bar",
		},
		Constraints: constraints.MustParse("arch=amd64 mem=8G"),
	})
	err := service.UpdateLeaderSettings(&goodToken{}, map[string]string{
		"leader": "true",
	})
	c.Assert(err, jc.ErrorIsNil)
	err = service.SetMetricCredentials([]byte("sekrit"))
	c.Assert(err, jc.ErrorIsNil)
	err = s.State.SetAnnotations(service, testAnnotations)
	c.Assert(err, jc.ErrorIsNil)
	s.primeStatusHistory(c, service, state.StatusActive, addedHistoryCount)

	model, err := s.State.Export()
	c.Assert(err, jc.ErrorIsNil)

	services := model.Services()
	c.Assert(services, gc.HasLen, 1)

	exported := services[0]
	c.Assert(exported.Name(), gc.Equals, service.Name())
	c.Assert(exported.Tag(), gc.Equals, service.ServiceTag())
	c.Assert(exported.Series(), gc.Equals, service.Series())
	c.Assert(exported.Annotations(), jc.DeepEquals, testAnnotations)

	c.Assert(exported.Settings(), jc.DeepEquals, map[string]interface{}{
		"foo": "bar",
	})
	c.Assert(exported.SettingsRefCount(), gc.Equals, 1)
	c.Assert(exported.LeadershipSettings(), jc.DeepEquals, map[string]interface{}{
		"leader": "true",
	})
	c.Assert(exported.MetricsCredentials(), jc.DeepEquals, []byte("sekrit"))

	constraints := exported.Constraints()
	c.Assert(constraints, gc.NotNil)
	c.Assert(constraints.Architecture(), gc.Equals, "amd64")
	c.Assert(constraints.Memory(), gc.Equals, 8*gig)

	history := exported.StatusHistory()
	c.Assert(history, gc.HasLen, expectedHistoryCount)
	s.checkStatusHistory(c, history[:addedHistoryCount], state.StatusActive)
}

func (s *MigrationExportSuite) TestMultipleServices(c *gc.C) {
	s.Factory.MakeService(c, &factory.ServiceParams{Name: "first"})
	s.Factory.MakeService(c, &factory.ServiceParams{Name: "second"})
	s.Factory.MakeService(c, &factory.ServiceParams{Name: "third"})

	model, err := s.State.Export()
	c.Assert(err, jc.ErrorIsNil)

	services := model.Services()
	c.Assert(services, gc.HasLen, 3)
}

func (s *MigrationExportSuite) TestUnits(c *gc.C) {
	unit := s.Factory.MakeUnit(c, &factory.UnitParams{
		Constraints: constraints.MustParse("arch=amd64 mem=8G"),
	})
	err := unit.SetMeterStatus("GREEN", "some info")
	c.Assert(err, jc.ErrorIsNil)
	err = s.State.SetAnnotations(unit, testAnnotations)
	c.Assert(err, jc.ErrorIsNil)
	s.primeStatusHistory(c, unit, state.StatusActive, addedHistoryCount)
	s.primeStatusHistory(c, unit.Agent(), state.StatusIdle, addedHistoryCount)

	model, err := s.State.Export()
	c.Assert(err, jc.ErrorIsNil)

	services := model.Services()
	c.Assert(services, gc.HasLen, 1)

	service := services[0]
	units := service.Units()
	c.Assert(units, gc.HasLen, 1)

	exported := units[0]

	c.Assert(exported.Name(), gc.Equals, unit.Name())
	c.Assert(exported.Tag(), gc.Equals, unit.UnitTag())
	c.Assert(exported.Validate(), jc.ErrorIsNil)
	c.Assert(exported.MeterStatusCode(), gc.Equals, "GREEN")
	c.Assert(exported.MeterStatusInfo(), gc.Equals, "some info")
	c.Assert(exported.Annotations(), jc.DeepEquals, testAnnotations)
	constraints := exported.Constraints()
	c.Assert(constraints, gc.NotNil)
	c.Assert(constraints.Architecture(), gc.Equals, "amd64")
	c.Assert(constraints.Memory(), gc.Equals, 8*gig)

	workloadHistory := exported.WorkloadStatusHistory()
	c.Assert(workloadHistory, gc.HasLen, expectedHistoryCount)
	s.checkStatusHistory(c, workloadHistory[:addedHistoryCount], state.StatusActive)

	agentHistory := exported.AgentStatusHistory()
	c.Assert(agentHistory, gc.HasLen, expectedHistoryCount)
	s.checkStatusHistory(c, agentHistory[:addedHistoryCount], state.StatusIdle)
}

func (s *MigrationExportSuite) TestUnitsOpenPorts(c *gc.C) {
	unit := s.Factory.MakeUnit(c, nil)
	err := unit.OpenPorts("tcp", 1234, 2345)
	c.Assert(err, jc.ErrorIsNil)

	model, err := s.State.Export()
	c.Assert(err, jc.ErrorIsNil)

	machines := model.Machines()
	c.Assert(machines, gc.HasLen, 1)

	ports := machines[0].NetworkPorts()
	c.Assert(ports, gc.HasLen, 1)

	network := ports[0]
	c.Assert(network.NetworkName(), gc.Equals, "juju-public")
	opened := network.OpenPorts()
	c.Assert(opened, gc.HasLen, 1)
	c.Assert(opened[0].UnitName(), gc.Equals, unit.Name())
}

func (s *MigrationExportSuite) TestRelations(c *gc.C) {
	// Need to remove owner from service.
	ignored := s.Owner
	wordpress := state.AddTestingService(c, s.State, "wordpress", state.AddTestingCharm(c, s.State, "wordpress"), ignored)
	mysql := state.AddTestingService(c, s.State, "mysql", state.AddTestingCharm(c, s.State, "mysql"), ignored)
	// InferEndpoints will always return provider, requirer
	eps, err := s.State.InferEndpoints("mysql", "wordpress")
	c.Assert(err, jc.ErrorIsNil)
	rel, err := s.State.AddRelation(eps...)
	msEp, wpEp := eps[0], eps[1]
	c.Assert(err, jc.ErrorIsNil)
	wordpress_0 := s.Factory.MakeUnit(c, &factory.UnitParams{Service: wordpress})
	mysql_0 := s.Factory.MakeUnit(c, &factory.UnitParams{Service: mysql})

	ru, err := rel.Unit(wordpress_0)
	c.Assert(err, jc.ErrorIsNil)
	wordpressSettings := map[string]interface{}{
		"name": "wordpress/0",
	}
	err = ru.EnterScope(wordpressSettings)
	c.Assert(err, jc.ErrorIsNil)

	ru, err = rel.Unit(mysql_0)
	c.Assert(err, jc.ErrorIsNil)
	mysqlSettings := map[string]interface{}{
		"name": "mysql/0",
	}
	err = ru.EnterScope(mysqlSettings)
	c.Assert(err, jc.ErrorIsNil)

	model, err := s.State.Export()
	c.Assert(err, jc.ErrorIsNil)

	rels := model.Relations()
	c.Assert(rels, gc.HasLen, 1)

	exRel := rels[0]
	c.Assert(exRel.Id(), gc.Equals, rel.Id())
	c.Assert(exRel.Key(), gc.Equals, rel.String())

	exEps := exRel.Endpoints()
	c.Assert(exEps, gc.HasLen, 2)

	checkEndpoint := func(
		exEndpoint migration.Endpoint,
		unitName string,
		ep state.Endpoint,
		settings map[string]interface{},
	) {
		c.Logf("%#v", exEndpoint)
		c.Check(exEndpoint.ServiceName(), gc.Equals, ep.ServiceName)
		c.Check(exEndpoint.Name(), gc.Equals, ep.Name)
		c.Check(exEndpoint.UnitCount(), gc.Equals, 1)
		c.Check(exEndpoint.Settings(unitName), jc.DeepEquals, settings)
		c.Check(exEndpoint.Role(), gc.Equals, string(ep.Role))
		c.Check(exEndpoint.Interface(), gc.Equals, ep.Interface)
		c.Check(exEndpoint.Optional(), gc.Equals, ep.Optional)
		c.Check(exEndpoint.Limit(), gc.Equals, ep.Limit)
		c.Check(exEndpoint.Scope(), gc.Equals, string(ep.Scope))
	}
	checkEndpoint(exEps[0], mysql_0.Name(), msEp, mysqlSettings)
	checkEndpoint(exEps[1], wordpress_0.Name(), wpEp, wordpressSettings)
}

type goodToken struct{}

// Check implements leadership.Token
func (*goodToken) Check(interface{}) error {
	return nil
}<|MERGE_RESOLUTION|>--- conflicted
+++ resolved
@@ -46,7 +46,6 @@
 	c.Assert(err, jc.ErrorIsNil)
 }
 
-<<<<<<< HEAD
 func (s *MigrationSuite) randSequenceValue(c *gc.C, name string) int {
 	var value int
 	var err error
@@ -57,14 +56,14 @@
 	}
 	// The value stored in the doc is one higher than what it returns.
 	return value + 1
-=======
+}
+
 func (s *MigrationSuite) primeStatusHistory(c *gc.C, entity statusSetter, status state.Status, count int) {
 	for i := 0; i < count; i++ {
 		c.Logf("setting status for %v", entity)
 		err := entity.SetStatus(status, "", map[string]interface{}{"index": count - i})
 		c.Assert(err, jc.ErrorIsNil)
 	}
->>>>>>> 2340b1f9
 }
 
 type MigrationExportSuite struct {
