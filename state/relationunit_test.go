// Copyright 2013 Canonical Ltd.
// Licensed under the AGPLv3, see LICENCE file for details.

package state_test

import (
	"fmt"
	"sort"
	"strconv"
	"time"

	jc "github.com/juju/testing/checkers"
	gc "launchpad.net/gocheck"

	"launchpad.net/juju-core/charm"
	"launchpad.net/juju-core/errors"
	"launchpad.net/juju-core/instance"
	"launchpad.net/juju-core/state"
	"launchpad.net/juju-core/state/testing"
	coretesting "launchpad.net/juju-core/testing"
<<<<<<< HEAD
	jc "launchpad.net/juju-core/testing/checkers"
=======
>>>>>>> 66157f14
)

type RUs []*state.RelationUnit

type RelationUnitSuite struct {
	ConnSuite
}

var _ = gc.Suite(&RelationUnitSuite{})

func assertInScope(c *gc.C, ru *state.RelationUnit) {
	ok, err := ru.InScope()
	c.Assert(err, gc.IsNil)
	c.Assert(ok, jc.IsTrue)
}

func assertNotInScope(c *gc.C, ru *state.RelationUnit) {
	ok, err := ru.InScope()
	c.Assert(err, gc.IsNil)
	c.Assert(ok, jc.IsFalse)
}

func (s *RelationUnitSuite) TestReadSettingsErrors(c *gc.C) {
	riak := s.AddTestingService(c, "riak", s.AddTestingCharm(c, "riak"))
	u0, err := riak.AddUnit()
	c.Assert(err, gc.IsNil)
	riakEP, err := riak.Endpoint("ring")
	c.Assert(err, gc.IsNil)
	rel, err := s.State.EndpointsRelation(riakEP)
	c.Assert(err, gc.IsNil)
	ru0, err := rel.Unit(u0)
	c.Assert(err, gc.IsNil)

	_, err = ru0.ReadSettings("nonsense")
	c.Assert(err, gc.ErrorMatches, `cannot read settings for unit "nonsense" in relation "riak:ring": "nonsense" is not a valid unit name`)
	_, err = ru0.ReadSettings("unknown/0")
	c.Assert(err, gc.ErrorMatches, `cannot read settings for unit "unknown/0" in relation "riak:ring": service "unknown" is not a member of "riak:ring"`)
	_, err = ru0.ReadSettings("riak/pressure")
	c.Assert(err, gc.ErrorMatches, `cannot read settings for unit "riak/pressure" in relation "riak:ring": "riak/pressure" is not a valid unit name`)
	_, err = ru0.ReadSettings("riak/1")
	c.Assert(err, gc.ErrorMatches, `cannot read settings for unit "riak/1" in relation "riak:ring": settings not found`)
}

func (s *RelationUnitSuite) TestPeerSettings(c *gc.C) {
	pr := NewPeerRelation(c, s.State)
	rus := RUs{pr.ru0, pr.ru1}

	// Check missing settings cannot be read by any RU.
	for _, ru := range rus {
		_, err := ru.ReadSettings("riak/0")
		c.Assert(err, gc.ErrorMatches, `cannot read settings for unit "riak/0" in relation "riak:ring": settings not found`)
	}

	// Add settings for one RU.
	assertNotInScope(c, pr.ru0)
	err := pr.ru0.EnterScope(map[string]interface{}{"gene": "kelly"})
	c.Assert(err, gc.IsNil)
	node, err := pr.ru0.Settings()
	c.Assert(err, gc.IsNil)
	node.Set("meme", "socially-awkward-penguin")
	_, err = node.Write()
	c.Assert(err, gc.IsNil)
	normal := map[string]interface{}{
		"gene": "kelly",
		"meme": "socially-awkward-penguin",
	}

	// Check settings can be read by every RU.
	assertSettings := func(u *state.Unit, expect map[string]interface{}) {
		for _, ru := range rus {
			m, err := ru.ReadSettings(u.Name())
			c.Assert(err, gc.IsNil)
			c.Assert(m, gc.DeepEquals, expect)
		}
	}
	assertSettings(pr.u0, normal)
	assertInScope(c, pr.ru0)

	// Check that EnterScope when scope already entered does not touch
	// settings at all.
	changed := map[string]interface{}{"foo": "bar"}
	err = pr.ru0.EnterScope(changed)
	c.Assert(err, gc.IsNil)
	assertSettings(pr.u0, normal)
	assertInScope(c, pr.ru0)

	// Leave scope, check settings are still as accessible as before.
	err = pr.ru0.LeaveScope()
	c.Assert(err, gc.IsNil)
	assertSettings(pr.u0, normal)
	assertNotInScope(c, pr.ru0)

	// Re-enter scope wih changed settings, and check they completely overwrite
	// the old ones.
	err = pr.ru0.EnterScope(changed)
	c.Assert(err, gc.IsNil)
	assertSettings(pr.u0, changed)
	assertInScope(c, pr.ru0)

	// Leave and re-enter with nil nettings, and check they overwrite to become
	// an empty map.
	err = pr.ru0.LeaveScope()
	c.Assert(err, gc.IsNil)
	assertNotInScope(c, pr.ru0)
	err = pr.ru0.EnterScope(nil)
	c.Assert(err, gc.IsNil)
	assertSettings(pr.u0, map[string]interface{}{})
	assertInScope(c, pr.ru0)

	// Check that entering scope for the first time with nil settings works correctly.
	assertNotInScope(c, pr.ru1)
	err = pr.ru1.EnterScope(nil)
	c.Assert(err, gc.IsNil)
	assertSettings(pr.u1, map[string]interface{}{})
	assertInScope(c, pr.ru1)
}

func (s *RelationUnitSuite) TestProReqSettings(c *gc.C) {
	prr := NewProReqRelation(c, &s.ConnSuite, charm.ScopeGlobal)
	rus := RUs{prr.pru0, prr.pru1, prr.rru0, prr.rru1}

	// Check missing settings cannot be read by any RU.
	for _, ru := range rus {
		_, err := ru.ReadSettings("mysql/0")
		c.Assert(err, gc.ErrorMatches, `cannot read settings for unit "mysql/0" in relation "wordpress:db mysql:server": settings not found`)
	}

	// Add settings for one RU.
	assertNotInScope(c, prr.pru0)
	err := prr.pru0.EnterScope(map[string]interface{}{"gene": "simmons"})
	c.Assert(err, gc.IsNil)
	node, err := prr.pru0.Settings()
	c.Assert(err, gc.IsNil)
	node.Set("meme", "foul-bachelor-frog")
	_, err = node.Write()
	c.Assert(err, gc.IsNil)
	assertInScope(c, prr.pru0)

	// Check settings can be read by every RU.
	for _, ru := range rus {
		m, err := ru.ReadSettings("mysql/0")
		c.Assert(err, gc.IsNil)
		c.Assert(m["gene"], gc.Equals, "simmons")
		c.Assert(m["meme"], gc.Equals, "foul-bachelor-frog")
	}
}

func (s *RelationUnitSuite) TestContainerSettings(c *gc.C) {
	prr := NewProReqRelation(c, &s.ConnSuite, charm.ScopeContainer)
	rus := RUs{prr.pru0, prr.pru1, prr.rru0, prr.rru1}

	// Check missing settings cannot be read by any RU.
	for _, ru := range rus {
		_, err := ru.ReadSettings("logging/0")
		c.Assert(err, gc.ErrorMatches, `cannot read settings for unit "logging/0" in relation "logging:info mysql:juju-info": settings not found`)
	}

	// Add settings for one RU.
	assertNotInScope(c, prr.pru0)
	err := prr.pru0.EnterScope(map[string]interface{}{"gene": "hackman"})
	c.Assert(err, gc.IsNil)
	node, err := prr.pru0.Settings()
	c.Assert(err, gc.IsNil)
	node.Set("meme", "foul-bachelor-frog")
	_, err = node.Write()
	c.Assert(err, gc.IsNil)
	assertInScope(c, prr.pru0)

	// Check settings can be read by RUs in the same container.
	rus0 := RUs{prr.pru0, prr.rru0}
	for _, ru := range rus0 {
		m, err := ru.ReadSettings("mysql/0")
		c.Assert(err, gc.IsNil)
		c.Assert(m["gene"], gc.Equals, "hackman")
		c.Assert(m["meme"], gc.Equals, "foul-bachelor-frog")
	}

	// Check settings are still inaccessible to RUs outside that container
	rus1 := RUs{prr.pru1, prr.rru1}
	for _, ru := range rus1 {
		_, err := ru.ReadSettings("mysql/0")
		c.Assert(err, gc.ErrorMatches, `cannot read settings for unit "mysql/0" in relation "logging:info mysql:juju-info": settings not found`)
	}
}

func (s *RelationUnitSuite) TestContainerCreateSubordinate(c *gc.C) {
	psvc := s.AddTestingService(c, "mysql", s.AddTestingCharm(c, "mysql"))
	rsvc := s.AddTestingService(c, "logging", s.AddTestingCharm(c, "logging"))
	eps, err := s.State.InferEndpoints([]string{"mysql", "logging"})
	c.Assert(err, gc.IsNil)
	rel, err := s.State.AddRelation(eps...)
	c.Assert(err, gc.IsNil)
	punit, err := psvc.AddUnit()
	c.Assert(err, gc.IsNil)
	pru, err := rel.Unit(punit)
	c.Assert(err, gc.IsNil)

	// Check that no units of the subordinate service exist.
	assertSubCount := func(expect int) []*state.Unit {
		runits, err := rsvc.AllUnits()
		c.Assert(err, gc.IsNil)
		c.Assert(runits, gc.HasLen, expect)
		return runits
	}
	assertSubCount(0)

	// Enter principal's scope and check a subordinate was created.
	assertNotInScope(c, pru)
	err = pru.EnterScope(nil)
	c.Assert(err, gc.IsNil)
	assertSubCount(1)
	assertInScope(c, pru)

	// Enter principal scope again and check no more subordinates created.
	err = pru.EnterScope(nil)
	c.Assert(err, gc.IsNil)
	assertSubCount(1)
	assertInScope(c, pru)

	// Leave principal scope, then re-enter, and check that still no further
	// subordinates are created.
	err = pru.LeaveScope()
	c.Assert(err, gc.IsNil)
	assertNotInScope(c, pru)
	err = pru.EnterScope(nil)
	c.Assert(err, gc.IsNil)
	runits := assertSubCount(1)
	assertInScope(c, pru)

	// Set the subordinate to Dying, and enter scope again; because the scope
	// is already entered, no error is returned.
	runit := runits[0]
	err = runit.Destroy()
	c.Assert(err, gc.IsNil)
	err = pru.EnterScope(nil)
	c.Assert(err, gc.IsNil)
	assertInScope(c, pru)

	// Leave scope, then try to enter again with the Dying subordinate.
	err = pru.LeaveScope()
	c.Assert(err, gc.IsNil)
	assertNotInScope(c, pru)
	err = pru.EnterScope(nil)
	c.Assert(err, gc.Equals, state.ErrCannotEnterScopeYet)
	assertNotInScope(c, pru)

	// Remove the subordinate, and enter scope again; this should work, and
	// create a new subordinate.
	err = runit.EnsureDead()
	c.Assert(err, gc.IsNil)
	err = runit.Remove()
	c.Assert(err, gc.IsNil)
	assertSubCount(0)
	assertNotInScope(c, pru)
	err = pru.EnterScope(nil)
	c.Assert(err, gc.IsNil)
	assertSubCount(1)
	assertInScope(c, pru)
}

func (s *RelationUnitSuite) TestDestroyRelationWithUnitsInScope(c *gc.C) {
	pr := NewPeerRelation(c, s.State)
	rel := pr.ru0.Relation()

	// Enter two units, and check that Destroying the service sets the
	// relation to Dying (rather than removing it directly).
	assertNotInScope(c, pr.ru0)
	err := pr.ru0.EnterScope(map[string]interface{}{"some": "settings"})
	c.Assert(err, gc.IsNil)
	assertInScope(c, pr.ru0)
	assertNotInScope(c, pr.ru1)
	err = pr.ru1.EnterScope(nil)
	c.Assert(err, gc.IsNil)
	assertInScope(c, pr.ru1)
	err = pr.svc.Destroy()
	c.Assert(err, gc.IsNil)
	err = rel.Refresh()
	c.Assert(err, gc.IsNil)
	c.Assert(rel.Life(), gc.Equals, state.Dying)

	// Check that we can't add a new unit now.
	assertNotInScope(c, pr.ru2)
	err = pr.ru2.EnterScope(nil)
	c.Assert(err, gc.Equals, state.ErrCannotEnterScope)
	assertNotInScope(c, pr.ru2)

	// Check that we created no settings for the unit we failed to add.
	_, err = pr.ru0.ReadSettings("riak/2")
	c.Assert(err, gc.ErrorMatches, `cannot read settings for unit "riak/2" in relation "riak:ring": settings not found`)

	// ru0 leaves the scope; check that service Destroy is still a no-op.
	assertInScope(c, pr.ru0)
	err = pr.ru0.LeaveScope()
	c.Assert(err, gc.IsNil)
	assertNotInScope(c, pr.ru0)
	err = pr.svc.Destroy()
	c.Assert(err, gc.IsNil)

	// Check that unit settings for the original unit still exist, and have
	// not yet been marked for deletion.
	err = s.State.Cleanup()
	c.Assert(err, gc.IsNil)
	assertSettings := func() {
		settings, err := pr.ru1.ReadSettings("riak/0")
		c.Assert(err, gc.IsNil)
		c.Assert(settings, gc.DeepEquals, map[string]interface{}{"some": "settings"})
	}
	assertSettings()

	// The final unit leaves the scope, and cleans up after itself.
	assertInScope(c, pr.ru1)
	err = pr.ru1.LeaveScope()
	c.Assert(err, gc.IsNil)
	assertNotInScope(c, pr.ru1)
	err = rel.Refresh()
<<<<<<< HEAD
	c.Assert(err, jc.Satisfies, errors.IsNotFoundError)
=======
	c.Assert(err, jc.Satisfies, errors.IsNotFound)
>>>>>>> 66157f14

	// The settings were not themselves actually deleted yet...
	assertSettings()

	// ...but they were scheduled for deletion.
	err = s.State.Cleanup()
	c.Assert(err, gc.IsNil)
	_, err = pr.ru1.ReadSettings("riak/0")
	c.Assert(err, gc.ErrorMatches, `cannot read settings for unit "riak/0" in relation "riak:ring": settings not found`)
}

func (s *RelationUnitSuite) TestAliveRelationScope(c *gc.C) {
	pr := NewPeerRelation(c, s.State)
	rel := pr.ru0.Relation()

	// Two units enter...
	assertNotInScope(c, pr.ru0)
	err := pr.ru0.EnterScope(nil)
	c.Assert(err, gc.IsNil)
	assertInScope(c, pr.ru0)
	assertNotInScope(c, pr.ru1)
	err = pr.ru1.EnterScope(nil)
	c.Assert(err, gc.IsNil)
	assertInScope(c, pr.ru1)

	// One unit becomes Dying, then re-enters the scope; this is not an error,
	// because the state is already as requested.
	err = pr.u0.Destroy()
	c.Assert(err, gc.IsNil)
	err = pr.ru0.EnterScope(nil)
	c.Assert(err, gc.IsNil)
	assertInScope(c, pr.ru0)

	// Two units leave...
	err = pr.ru0.LeaveScope()
	c.Assert(err, gc.IsNil)
	assertNotInScope(c, pr.ru0)
	err = pr.ru1.LeaveScope()
	c.Assert(err, gc.IsNil)
	assertNotInScope(c, pr.ru1)

	// The relation scope is empty, but the relation is still alive...
	err = rel.Refresh()
	c.Assert(err, gc.IsNil)
	c.Assert(rel.Life(), gc.Equals, state.Alive)

	// ...and new units can still join it...
	assertNotInScope(c, pr.ru2)
	err = pr.ru2.EnterScope(nil)
	c.Assert(err, gc.IsNil)
	assertInScope(c, pr.ru2)

	// ...but Dying units cannot.
	err = pr.u3.Destroy()
	c.Assert(err, gc.IsNil)
	assertNotInScope(c, pr.ru3)
	err = pr.ru3.EnterScope(nil)
	c.Assert(err, gc.Equals, state.ErrCannotEnterScope)
	assertNotInScope(c, pr.ru3)
}

func (s *StateSuite) TestWatchWatchScopeDiesOnStateClose(c *gc.C) {
	testWatcherDiesWhenStateCloses(c, func(c *gc.C, st *state.State) waiter {
		pr := NewPeerRelation(c, st)
		w := pr.ru0.WatchScope()
		<-w.Changes()
		return w
	})
}

func (s *RelationUnitSuite) TestPeerWatchScope(c *gc.C) {
	pr := NewPeerRelation(c, s.State)

	// Test empty initial event.
	w0 := pr.ru0.WatchScope()
	defer testing.AssertStop(c, w0)
	s.assertScopeChange(c, w0, nil, nil)
	s.assertNoScopeChange(c, w0)

	// ru0 enters; check no change, but settings written.
	assertNotInScope(c, pr.ru0)
	err := pr.ru0.EnterScope(map[string]interface{}{"foo": "bar"})
	c.Assert(err, gc.IsNil)
	s.assertNoScopeChange(c, w0)
	node, err := pr.ru0.Settings()
	c.Assert(err, gc.IsNil)
	c.Assert(node.Map(), gc.DeepEquals, map[string]interface{}{"foo": "bar"})
	assertInScope(c, pr.ru0)

	// ru1 enters; check change is observed.
	assertNotInScope(c, pr.ru1)
	err = pr.ru1.EnterScope(nil)
	c.Assert(err, gc.IsNil)
	s.assertScopeChange(c, w0, []string{"riak/1"}, nil)
	s.assertNoScopeChange(c, w0)
	assertInScope(c, pr.ru1)

	// ru1 enters again, check no problems and no changes.
	err = pr.ru1.EnterScope(nil)
	c.Assert(err, gc.IsNil)
	s.assertNoScopeChange(c, w0)
	assertInScope(c, pr.ru1)

	// Stop watching; ru2 enters.
	testing.AssertStop(c, w0)
	assertNotInScope(c, pr.ru2)
	err = pr.ru2.EnterScope(nil)
	c.Assert(err, gc.IsNil)
	assertInScope(c, pr.ru2)

	// Start watch again, check initial event.
	w0 = pr.ru0.WatchScope()
	defer testing.AssertStop(c, w0)
	s.assertScopeChange(c, w0, []string{"riak/1", "riak/2"}, nil)
	s.assertNoScopeChange(c, w0)

	// ru1 leaves; check event.
	assertInScope(c, pr.ru1)
	err = pr.ru1.LeaveScope()
	c.Assert(err, gc.IsNil)
	s.assertScopeChange(c, w0, nil, []string{"riak/1"})
	s.assertNoScopeChange(c, w0)
	assertNotInScope(c, pr.ru1)

	// ru1 leaves again; check no problems and no changes.
	err = pr.ru1.LeaveScope()
	c.Assert(err, gc.IsNil)
	s.assertNoScopeChange(c, w0)
	assertNotInScope(c, pr.ru1)
}

func (s *RelationUnitSuite) TestProReqWatchScope(c *gc.C) {
	prr := NewProReqRelation(c, &s.ConnSuite, charm.ScopeGlobal)

	// Test empty initial events for all RUs.
	ws := prr.watches()
	for _, w := range ws {
		defer testing.AssertStop(c, w)
	}
	for _, w := range ws {
		s.assertScopeChange(c, w, nil, nil)
	}
	s.assertNoScopeChange(c, ws...)

	// pru0 enters; check detected only by req RUs.
	assertNotInScope(c, prr.pru0)
	err := prr.pru0.EnterScope(nil)
	c.Assert(err, gc.IsNil)
	rws := func() []*state.RelationScopeWatcher {
		return []*state.RelationScopeWatcher{ws[2], ws[3]}
	}
	for _, w := range rws() {
		s.assertScopeChange(c, w, []string{"mysql/0"}, nil)
	}
	s.assertNoScopeChange(c, ws...)
	assertInScope(c, prr.pru0)

	// req0 enters; check detected only by pro RUs.
	assertNotInScope(c, prr.rru0)
	err = prr.rru0.EnterScope(nil)
	c.Assert(err, gc.IsNil)
	pws := func() []*state.RelationScopeWatcher {
		return []*state.RelationScopeWatcher{ws[0], ws[1]}
	}
	for _, w := range pws() {
		s.assertScopeChange(c, w, []string{"wordpress/0"}, nil)
	}
	s.assertNoScopeChange(c, ws...)
	assertInScope(c, prr.rru0)

	// Stop watches; remaining RUs enter.
	for _, w := range ws {
		testing.AssertStop(c, w)
	}
	assertNotInScope(c, prr.pru1)
	err = prr.pru1.EnterScope(nil)
	c.Assert(err, gc.IsNil)
	assertInScope(c, prr.pru1)
	assertNotInScope(c, prr.rru1)
	err = prr.rru1.EnterScope(nil)
	c.Assert(err, gc.IsNil)
	assertInScope(c, prr.rru0)

	// Start new watches, check initial events.
	ws = prr.watches()
	for _, w := range ws {
		defer testing.AssertStop(c, w)
	}
	for _, w := range pws() {
		s.assertScopeChange(c, w, []string{"wordpress/0", "wordpress/1"}, nil)
	}
	for _, w := range rws() {
		s.assertScopeChange(c, w, []string{"mysql/0", "mysql/1"}, nil)
	}
	s.assertNoScopeChange(c, ws...)

	// pru0 leaves; check detected only by req RUs.
	assertInScope(c, prr.pru0)
	err = prr.pru0.LeaveScope()
	c.Assert(err, gc.IsNil)
	for _, w := range rws() {
		s.assertScopeChange(c, w, nil, []string{"mysql/0"})
	}
	s.assertNoScopeChange(c, ws...)
	assertNotInScope(c, prr.pru0)

	// rru0 leaves; check detected only by pro RUs.
	assertInScope(c, prr.rru0)
	err = prr.rru0.LeaveScope()
	c.Assert(err, gc.IsNil)
	for _, w := range pws() {
		s.assertScopeChange(c, w, nil, []string{"wordpress/0"})
	}
	s.assertNoScopeChange(c, ws...)
	assertNotInScope(c, prr.rru0)
}

func (s *RelationUnitSuite) TestContainerWatchScope(c *gc.C) {
	prr := NewProReqRelation(c, &s.ConnSuite, charm.ScopeContainer)

	// Test empty initial events for all RUs.
	ws := prr.watches()
	for _, w := range ws {
		defer testing.AssertStop(c, w)
	}
	for _, w := range ws {
		s.assertScopeChange(c, w, nil, nil)
	}
	s.assertNoScopeChange(c, ws...)

	// pru0 enters; check detected only by same-container req.
	assertNotInScope(c, prr.pru0)
	err := prr.pru0.EnterScope(nil)
	c.Assert(err, gc.IsNil)
	s.assertScopeChange(c, ws[2], []string{"mysql/0"}, nil)
	s.assertNoScopeChange(c, ws...)
	assertInScope(c, prr.pru0)

	// req1 enters; check detected only by same-container pro.
	assertNotInScope(c, prr.rru1)
	err = prr.rru1.EnterScope(nil)
	c.Assert(err, gc.IsNil)
	s.assertScopeChange(c, ws[1], []string{"logging/1"}, nil)
	s.assertNoScopeChange(c, ws...)
	assertInScope(c, prr.rru1)

	// Stop watches; remaining RUs enter scope.
	for _, w := range ws {
		testing.AssertStop(c, w)
	}
	assertNotInScope(c, prr.pru1)
	err = prr.pru1.EnterScope(nil)
	c.Assert(err, gc.IsNil)
	assertNotInScope(c, prr.rru0)
	err = prr.rru0.EnterScope(nil)
	c.Assert(err, gc.IsNil)

	// Start new watches, check initial events.
	ws = prr.watches()
	for _, w := range ws {
		defer testing.AssertStop(c, w)
	}
	s.assertScopeChange(c, ws[0], []string{"logging/0"}, nil)
	s.assertScopeChange(c, ws[1], []string{"logging/1"}, nil)
	s.assertScopeChange(c, ws[2], []string{"mysql/0"}, nil)
	s.assertScopeChange(c, ws[3], []string{"mysql/1"}, nil)
	s.assertNoScopeChange(c, ws...)
	assertInScope(c, prr.pru1)
	assertInScope(c, prr.rru0)

	// pru0 leaves; check detected only by same-container req.
	assertInScope(c, prr.pru0)
	err = prr.pru0.LeaveScope()
	c.Assert(err, gc.IsNil)
	s.assertScopeChange(c, ws[2], nil, []string{"mysql/0"})
	s.assertNoScopeChange(c, ws...)
	assertNotInScope(c, prr.pru0)

	// rru0 leaves; check detected only by same-container pro.
	assertInScope(c, prr.rru0)
	err = prr.rru0.LeaveScope()
	c.Assert(err, gc.IsNil)
	s.assertScopeChange(c, ws[0], nil, []string{"logging/0"})
	s.assertNoScopeChange(c, ws...)
	assertNotInScope(c, prr.rru0)
}

func (s *RelationUnitSuite) TestCoalesceWatchScope(c *gc.C) {
	pr := NewPeerRelation(c, &s.ConnSuite)

	// Test empty initial event.
	w0 := pr.ru0.WatchScope()
	defer testing.AssertStop(c, w0)
	s.assertScopeChange(c, w0, nil, nil)
	s.assertNoScopeChange(c, w0)

	// ru1 and ru2 enter; check changes observed together.
	err := pr.ru1.EnterScope(nil)
	c.Assert(err, gc.IsNil)
	err = pr.ru2.EnterScope(nil)
	c.Assert(err, gc.IsNil)
	s.assertScopeChange(c, w0, []string{"riak/1", "riak/2"}, nil)
	s.assertNoScopeChange(c, w0)

	// ru1 leaves and re-enters; check no change observed.
	err = pr.ru1.LeaveScope()
	c.Assert(err, gc.IsNil)
	err = pr.ru1.EnterScope(nil)
	c.Assert(err, gc.IsNil)
	s.assertNoScopeChange(c, w0)

	// ru1 and ru2 leave; check changes observed together.
	err = pr.ru1.LeaveScope()
	c.Assert(err, gc.IsNil)
	err = pr.ru2.LeaveScope()
	c.Assert(err, gc.IsNil)
	s.assertScopeChange(c, w0, nil, []string{"riak/1", "riak/2"})
	s.assertNoScopeChange(c, w0)
}

func (s *RelationUnitSuite) TestPrepareLeaveScope(c *gc.C) {
	prr := NewProReqRelation(c, &s.ConnSuite, charm.ScopeGlobal)

	// Test empty initial event.
	w0 := prr.pru0.WatchScope()
	defer testing.AssertStop(c, w0)
	s.assertScopeChange(c, w0, nil, nil)
	s.assertNoScopeChange(c, w0)

	// rru0 and rru1 enter; check changes.
	err := prr.rru0.EnterScope(nil)
	c.Assert(err, gc.IsNil)
	err = prr.rru1.EnterScope(nil)
	c.Assert(err, gc.IsNil)
	s.assertScopeChange(c, w0, []string{"wordpress/0", "wordpress/1"}, nil)
	s.assertNoScopeChange(c, w0)

	// rru0 notifies that it will leave soon; it's reported as departed by the
	// watcher, but InScope remains accurate.
	err = prr.rru0.PrepareLeaveScope()
	c.Assert(err, gc.IsNil)
	s.assertScopeChange(c, w0, nil, []string{"wordpress/0"})
	s.assertNoScopeChange(c, w0)
	c.Assert(prr.rru0.InScope(), gc.Equals, true)

	// rru1 leaves, and the relation is destroyed; it's not removed, because
	// rru0 keeps it alive until it really leaves scope.
	err = prr.rru1.LeaveScope()
	c.Assert(err, gc.IsNil)
	s.assertScopeChange(c, w0, nil, []string{"wordpress/1"})
	s.assertNoScopeChange(c, w0)
	err = prr.rel.Destroy()
	c.Assert(err, gc.IsNil)
	err = prr.rel.Refresh()
	c.Assert(err, gc.IsNil)

	// rru0 really leaves; the relation is cleaned up.
	err = prr.rru0.LeaveScope()
	c.Assert(err, gc.IsNil)
	err = prr.rel.Destroy()
	c.Assert(err, gc.IsNil)
	s.assertNoScopeChange(c, w0)
	err = prr.rel.Refresh()
	c.Assert(err, jc.Satisfies, errors.IsNotFoundError)
}

func (s *RelationUnitSuite) assertScopeChange(c *gc.C, w *state.RelationScopeWatcher, entered, left []string) {
	s.State.StartSync()
	select {
	case ch, ok := <-w.Changes():
		c.Assert(ok, gc.Equals, true)
		sort.Strings(entered)
		sort.Strings(ch.Entered)
		c.Assert(ch.Entered, gc.DeepEquals, entered)
		sort.Strings(left)
		sort.Strings(ch.Left)
		c.Assert(ch.Left, gc.DeepEquals, left)
	case <-time.After(coretesting.LongWait):
		c.Fatalf("no change")
	}
}

func (s *RelationUnitSuite) assertNoScopeChange(c *gc.C, ws ...*state.RelationScopeWatcher) {
	s.State.StartSync()
	for _, w := range ws {
		select {
		case ch, ok := <-w.Changes():
			c.Fatalf("got unwanted change: %#v, %t", ch, ok)
		case <-time.After(coretesting.ShortWait):
		}
	}
}

type PeerRelation struct {
	rel                *state.Relation
	svc                *state.Service
	u0, u1, u2, u3     *state.Unit
	ru0, ru1, ru2, ru3 *state.RelationUnit
}

func NewPeerRelation(c *gc.C, st *state.State) *PeerRelation {
	svc := state.AddTestingService(c, st, "riak", state.AddTestingCharm(c, st, "riak"))
	ep, err := svc.Endpoint("ring")
	c.Assert(err, gc.IsNil)
	rel, err := st.EndpointsRelation(ep)
	c.Assert(err, gc.IsNil)
	pr := &PeerRelation{rel: rel, svc: svc}
	pr.u0, pr.ru0 = addRU(c, svc, rel, nil)
	pr.u1, pr.ru1 = addRU(c, svc, rel, nil)
	pr.u2, pr.ru2 = addRU(c, svc, rel, nil)
	pr.u3, pr.ru3 = addRU(c, svc, rel, nil)
	return pr
}

type ProReqRelation struct {
	rel                    *state.Relation
	psvc, rsvc             *state.Service
	pu0, pu1, ru0, ru1     *state.Unit
	pru0, pru1, rru0, rru1 *state.RelationUnit
}

func NewProReqRelation(c *gc.C, s *ConnSuite, scope charm.RelationScope) *ProReqRelation {
	psvc := s.AddTestingService(c, "mysql", s.AddTestingCharm(c, "mysql"))
	var rsvc *state.Service
	if scope == charm.ScopeGlobal {
		rsvc = s.AddTestingService(c, "wordpress", s.AddTestingCharm(c, "wordpress"))
	} else {
		rsvc = s.AddTestingService(c, "logging", s.AddTestingCharm(c, "logging"))
	}
	eps, err := s.State.InferEndpoints([]string{"mysql", rsvc.Name()})
	c.Assert(err, gc.IsNil)
	rel, err := s.State.AddRelation(eps...)
	c.Assert(err, gc.IsNil)
	prr := &ProReqRelation{rel: rel, psvc: psvc, rsvc: rsvc}
	prr.pu0, prr.pru0 = addRU(c, psvc, rel, nil)
	prr.pu1, prr.pru1 = addRU(c, psvc, rel, nil)
	if scope == charm.ScopeGlobal {
		prr.ru0, prr.rru0 = addRU(c, rsvc, rel, nil)
		prr.ru1, prr.rru1 = addRU(c, rsvc, rel, nil)
	} else {
		prr.ru0, prr.rru0 = addRU(c, rsvc, rel, prr.pu0)
		prr.ru1, prr.rru1 = addRU(c, rsvc, rel, prr.pu1)
	}
	return prr
}

func (prr *ProReqRelation) watches() []*state.RelationScopeWatcher {
	return []*state.RelationScopeWatcher{
		prr.pru0.WatchScope(), prr.pru1.WatchScope(),
		prr.rru0.WatchScope(), prr.rru1.WatchScope(),
	}
}

func addRU(c *gc.C, svc *state.Service, rel *state.Relation, principal *state.Unit) (*state.Unit, *state.RelationUnit) {
	// Given the service svc in the relation rel, add a unit of svc and create
	// a RelationUnit with rel. If principal is supplied, svc is assumed to be
	// subordinate and the unit will be created by temporarily entering the
	// relation's scope as the principal.
	var u *state.Unit
	if principal == nil {
		unit, err := svc.AddUnit()
		c.Assert(err, gc.IsNil)
		u = unit
	} else {
		origUnits, err := svc.AllUnits()
		c.Assert(err, gc.IsNil)
		pru, err := rel.Unit(principal)
		c.Assert(err, gc.IsNil)
		err = pru.EnterScope(nil) // to create the subordinate
		c.Assert(err, gc.IsNil)
		err = pru.LeaveScope() // to reset to initial expected state
		c.Assert(err, gc.IsNil)
		newUnits, err := svc.AllUnits()
		c.Assert(err, gc.IsNil)
		for _, unit := range newUnits {
			found := false
			for _, old := range origUnits {
				if unit.Name() == old.Name() {
					found = true
					break
				}
			}
			if !found {
				u = unit
				break
			}
		}
		c.Assert(u, gc.NotNil)
	}
	preventUnitDestroyRemove(c, u)
	ru, err := rel.Unit(u)
	c.Assert(err, gc.IsNil)
	return u, ru
}

type WatchScopeSuite struct {
	ConnSuite
}

var _ = gc.Suite(&WatchScopeSuite{})

func (s *WatchScopeSuite) TestPeer(c *gc.C) {
	// Create a service and get a peer relation.
	riak := s.AddTestingService(c, "riak", s.AddTestingCharm(c, "riak"))
	riakEP, err := riak.Endpoint("ring")
	c.Assert(err, gc.IsNil)
	rels, err := riak.Relations()
	c.Assert(err, gc.IsNil)
	c.Assert(rels, gc.HasLen, 1)
	rel := rels[0]

	// Add some units to the service and set their private addresses; get
	// the relevant RelationUnits.
	// (Private addresses should be set by their unit agents on
	// startup; this test does not include that, but Join expects
	// the information to be available, and uses it to populate the
	// relation settings node.)
	addUnit := func(i int) *state.RelationUnit {
		unit, err := riak.AddUnit()
		c.Assert(err, gc.IsNil)
		err = unit.AssignToNewMachine()
		c.Assert(err, gc.IsNil)
		mId, err := unit.AssignedMachineId()
		c.Assert(err, gc.IsNil)
		machine, err := s.State.Machine(mId)
		c.Assert(err, gc.IsNil)
		privateAddr := instance.NewAddress(fmt.Sprintf("riak%d.example.com", i), instance.NetworkCloudLocal)
		machine.SetAddresses(privateAddr)
		ru, err := rel.Unit(unit)
		c.Assert(err, gc.IsNil)
		c.Assert(ru.Endpoint(), gc.Equals, riakEP)
		return ru
	}
	ru0 := addUnit(0)
	ru1 := addUnit(1)
	ru2 := addUnit(2)

	// ---------- Single unit ----------

	// Start watching the relation from the perspective of the first unit.
	w0 := ru0.Watch()
	defer testing.AssertStop(c, w0)
	w0c := testing.NewRelationUnitsWatcherC(c, s.State, w0)
	w0c.AssertChange(nil, nil)
	w0c.AssertNoChange()

	// Join the first unit to the relation, and change the settings, and
	// check that nothing apparently happens.
	err = ru0.EnterScope(nil)
	c.Assert(err, gc.IsNil)
	changeSettings(c, ru0)
	w0c.AssertNoChange()

	// ---------- Two units ----------

	// Now join another unit to the relation...
	err = ru1.EnterScope(nil)
	c.Assert(err, gc.IsNil)

	// ...and check that the first relation unit sees the change.
	expectChanged := []string{"riak/1"}
	w0c.AssertChange(expectChanged, nil)
	w0c.AssertNoChange()

	// Join again, check it's a no-op.
	err = ru1.EnterScope(nil)
	c.Assert(err, gc.IsNil)
	w0c.AssertNoChange()

	// Start watching the relation from the perspective of the second unit,
	// and check that it sees the right state.
	w1 := ru1.Watch()
	defer testing.AssertStop(c, w1)
	w1c := testing.NewRelationUnitsWatcherC(c, s.State, w1)
	expectChanged = []string{"riak/0"}
	w1c.AssertChange(expectChanged, nil)
	w1c.AssertNoChange()

	// ---------- Three units ----------

	// Whoa, it works. Ok, check the third unit's opinion of the state.
	w2 := ru2.Watch()
	defer testing.AssertStop(c, w2)
	w2c := testing.NewRelationUnitsWatcherC(c, s.State, w2)
	expectChanged = []string{"riak/0", "riak/1"}
	w2c.AssertChange(expectChanged, nil)
	w2c.AssertNoChange()

	// Join the third unit, and check the first and second units see it.
	err = ru2.EnterScope(nil)
	c.Assert(err, gc.IsNil)
	expectChanged = []string{"riak/2"}
	w0c.AssertChange(expectChanged, nil)
	w0c.AssertNoChange()
	w1c.AssertChange(expectChanged, nil)
	w1c.AssertNoChange()

	// Change the second unit's settings, and check that only
	// the first and third see changes.
	changeSettings(c, ru1)
	w1c.AssertNoChange()
	expectChanged = []string{"riak/1"}
	w0c.AssertChange(expectChanged, nil)
	w0c.AssertNoChange()
	w2c.AssertChange(expectChanged, nil)
	w2c.AssertNoChange()

	// ---------- Two units again ----------

	// Depart the second unit, and check that the first and third detect it.
	err = ru1.LeaveScope()
	c.Assert(err, gc.IsNil)
	expectDeparted := []string{"riak/1"}
	w0c.AssertChange(nil, expectDeparted)
	w0c.AssertNoChange()
	w2c.AssertChange(nil, expectDeparted)
	w2c.AssertNoChange()

	// Change its settings, and check the others don't observe anything.
	changeSettings(c, ru1)
	w0c.AssertNoChange()
	w2c.AssertNoChange()

	// Check no spurious events showed up on the second unit's watch, and check
	// it closes cleanly.
	w1c.AssertNoChange()
	testing.AssertStop(c, w1)

	// OK, we're done here. Cleanup, and error detection during same,
	// will be handled by the deferred kill/stop calls. Phew.
}

func (s *WatchScopeSuite) TestProviderRequirerGlobal(c *gc.C) {
	// Create a pair of services and a relation between them.
	mysql := s.AddTestingService(c, "mysql", s.AddTestingCharm(c, "mysql"))
	mysqlEP, err := mysql.Endpoint("server")
	c.Assert(err, gc.IsNil)
	wordpress := s.AddTestingService(c, "wordpress", s.AddTestingCharm(c, "wordpress"))
	wordpressEP, err := wordpress.Endpoint("db")
	c.Assert(err, gc.IsNil)
	rel, err := s.State.AddRelation(mysqlEP, wordpressEP)
	c.Assert(err, gc.IsNil)

	// Add some units to the services and set their private addresses.
	addUnit := func(srv *state.Service, sub string, ep state.Endpoint) *state.RelationUnit {
		unit, err := srv.AddUnit()
		c.Assert(err, gc.IsNil)
		ru, err := rel.Unit(unit)
		c.Assert(err, gc.IsNil)
		c.Assert(ru.Endpoint(), gc.Equals, ep)
		return ru
	}
	msru0 := addUnit(mysql, "ms0", mysqlEP)
	msru1 := addUnit(mysql, "ms1", mysqlEP)
	wpru0 := addUnit(wordpress, "wp0", wordpressEP)
	wpru1 := addUnit(wordpress, "wp1", wordpressEP)

	// ---------- Single role active ----------

	// Watch the relation from the perspective of the first provider unit and
	// check initial event.
	msw0 := msru0.Watch()
	defer testing.AssertStop(c, msw0)
	msw0c := testing.NewRelationUnitsWatcherC(c, s.State, msw0)
	msw0c.AssertChange(nil, nil)
	msw0c.AssertNoChange()

	// Join the unit to the relation, change its settings, and check that
	// nothing apparently happens.
	err = msru0.EnterScope(nil)
	c.Assert(err, gc.IsNil)
	changeSettings(c, msru0)
	msw0c.AssertNoChange()

	// Join the second provider unit, start its watch, and check what it thinks the
	// state of the relation is.
	err = msru1.EnterScope(nil)
	c.Assert(err, gc.IsNil)
	msw1 := msru1.Watch()
	defer testing.AssertStop(c, msw1)
	msw1c := testing.NewRelationUnitsWatcherC(c, s.State, msw1)
	msw1c.AssertChange(nil, nil)
	msw1c.AssertNoChange()

	// Change the unit's settings, and check that neither provider unit
	// observes any change.
	changeSettings(c, msru1)
	msw1c.AssertNoChange()
	msw0c.AssertNoChange()

	// ---------- Two roles active ----------

	// Start watches from both requirer units' perspectives, and check that
	// they see the provider units.
	expectChanged := []string{"mysql/0", "mysql/1"}
	wpw0 := wpru0.Watch()
	defer testing.AssertStop(c, wpw0)
	wpw0c := testing.NewRelationUnitsWatcherC(c, s.State, wpw0)
	wpw0c.AssertChange(expectChanged, nil)
	wpw0c.AssertNoChange()
	wpw1 := wpru1.Watch()
	defer testing.AssertStop(c, wpw1)
	wpw1c := testing.NewRelationUnitsWatcherC(c, s.State, wpw1)
	wpw1c.AssertChange(expectChanged, nil)
	wpw1c.AssertNoChange()

	// Join the first requirer unit, and check the provider units see it.
	err = wpru0.EnterScope(nil)
	c.Assert(err, gc.IsNil)
	expectChanged = []string{"wordpress/0"}
	msw0c.AssertChange(expectChanged, nil)
	msw0c.AssertNoChange()
	msw1c.AssertChange(expectChanged, nil)
	msw1c.AssertNoChange()

	// Join again, check no-op.
	err = wpru0.EnterScope(nil)
	c.Assert(err, gc.IsNil)
	msw0c.AssertNoChange()
	msw1c.AssertNoChange()

	// Join the second requirer, and check the provider units see the change.
	err = wpru1.EnterScope(nil)
	c.Assert(err, gc.IsNil)
	expectChanged = []string{"wordpress/1"}
	msw0c.AssertChange(expectChanged, nil)
	msw0c.AssertNoChange()
	msw1c.AssertChange(expectChanged, nil)
	msw1c.AssertNoChange()

	// Verify that neither requirer has observed any change to the relation.
	wpw0c.AssertNoChange()
	wpw1c.AssertNoChange()

	// Change settings for the first requirer, check providers see it...
	changeSettings(c, wpru0)
	expectChanged = []string{"wordpress/0"}
	msw0c.AssertChange(expectChanged, nil)
	msw0c.AssertNoChange()
	msw1c.AssertChange(expectChanged, nil)
	msw1c.AssertNoChange()

	// ...and requirers don't.
	wpw0c.AssertNoChange()
	wpw1c.AssertNoChange()

	// Depart the second requirer and check the providers see it...
	err = wpru1.LeaveScope()
	c.Assert(err, gc.IsNil)
	expectDeparted := []string{"wordpress/1"}
	msw0c.AssertChange(nil, expectDeparted)
	msw0c.AssertNoChange()
	msw1c.AssertChange(nil, expectDeparted)
	msw1c.AssertNoChange()

	// ...and the requirers don't.
	wpw0c.AssertNoChange()
	wpw1c.AssertNoChange()

	// Cleanup handled by defers as before.
}

func (s *WatchScopeSuite) TestProviderRequirerContainer(c *gc.C) {
	// Create a pair of services and a relation between them.
	mysql := s.AddTestingService(c, "mysql", s.AddTestingCharm(c, "mysql"))
	mysqlEP, err := mysql.Endpoint("juju-info")
	c.Assert(err, gc.IsNil)
	logging := s.AddTestingService(c, "logging", s.AddTestingCharm(c, "logging"))
	loggingEP, err := logging.Endpoint("info")
	c.Assert(err, gc.IsNil)
	rel, err := s.State.AddRelation(mysqlEP, loggingEP)
	c.Assert(err, gc.IsNil)

	// Change mysqlEP to match the endpoint that will actually be used by the relation.
	mysqlEP.Scope = charm.ScopeContainer

	// Add some units to the services and set their private addresses.
	addUnits := func(i int) (*state.RelationUnit, *state.RelationUnit) {
		msu, err := mysql.AddUnit()
		c.Assert(err, gc.IsNil)
		msru, err := rel.Unit(msu)
		c.Assert(err, gc.IsNil)
		c.Assert(msru.Endpoint(), gc.Equals, mysqlEP)
		err = msru.EnterScope(nil)
		c.Assert(err, gc.IsNil)
		err = msru.LeaveScope()
		c.Assert(err, gc.IsNil)
		lgu, err := s.State.Unit("logging/" + strconv.Itoa(i))
		c.Assert(err, gc.IsNil)
		lgru, err := rel.Unit(lgu)
		c.Assert(err, gc.IsNil)
		c.Assert(lgru.Endpoint(), gc.Equals, loggingEP)
		return msru, lgru
	}
	msru0, lgru0 := addUnits(0)
	msru1, lgru1 := addUnits(1)

	// ---------- Single role active ----------

	// Start watching the relation from the perspective of the first unit, and
	// check the initial event.
	msw0 := msru0.Watch()
	defer testing.AssertStop(c, msw0)
	msw0c := testing.NewRelationUnitsWatcherC(c, s.State, msw0)
	msw0c.AssertChange(nil, nil)
	msw0c.AssertNoChange()

	// Join the unit to the relation, change its settings, and check that
	// nothing apparently happens.
	err = msru0.EnterScope(nil)
	c.Assert(err, gc.IsNil)
	changeSettings(c, msru0)
	msw0c.AssertNoChange()

	// Watch the relation from the perspective of the second provider, and
	// check initial event.
	msw1 := msru1.Watch()
	defer testing.AssertStop(c, msw1)
	msw1c := testing.NewRelationUnitsWatcherC(c, s.State, msw1)
	msw1c.AssertChange(nil, nil)
	msw1c.AssertNoChange()

	// Join the second provider unit to the relation, and check that neither
	// watching unit observes any change.
	err = msru1.EnterScope(nil)
	c.Assert(err, gc.IsNil)
	msw1c.AssertNoChange()
	msw0c.AssertNoChange()

	// Change the unit's settings, and check that nothing apparently happens.
	changeSettings(c, msru1)
	msw1c.AssertNoChange()
	msw0c.AssertNoChange()

	// ---------- Two roles active ----------

	// Start a watch from the first requirer unit's perspective, and check it
	// only sees the first provider (with which it shares a container).
	lgw0 := lgru0.Watch()
	defer testing.AssertStop(c, lgw0)
	lgw0c := testing.NewRelationUnitsWatcherC(c, s.State, lgw0)
	expectChanged := []string{"mysql/0"}
	lgw0c.AssertChange(expectChanged, nil)
	lgw0c.AssertNoChange()

	// Join the first requirer unit, and check that only the first provider
	// observes the change.
	err = lgru0.EnterScope(nil)
	c.Assert(err, gc.IsNil)
	expectChanged = []string{"logging/0"}
	msw0c.AssertChange(expectChanged, nil)
	msw0c.AssertNoChange()
	msw1c.AssertNoChange()
	lgw0c.AssertNoChange()

	// Watch from the second requirer's perspective, and check it only sees the
	// second provider.
	lgw1 := lgru1.Watch()
	defer testing.AssertStop(c, lgw1)
	lgw1c := testing.NewRelationUnitsWatcherC(c, s.State, lgw1)
	expectChanged = []string{"mysql/1"}
	lgw1c.AssertChange(expectChanged, nil)
	lgw1c.AssertNoChange()

	// Join the second requirer, and check that the first provider observes it...
	err = lgru1.EnterScope(nil)
	c.Assert(err, gc.IsNil)
	expectChanged = []string{"logging/1"}
	msw1c.AssertChange(expectChanged, nil)
	msw1c.AssertNoChange()

	// ...and that nothing else sees anything.
	msw0c.AssertNoChange()
	lgw0c.AssertNoChange()
	lgw1c.AssertNoChange()

	// Change the second provider's settings and check that the second
	// requirer notices...
	changeSettings(c, msru1)
	expectChanged = []string{"mysql/1"}
	lgw1c.AssertChange(expectChanged, nil)
	lgw1c.AssertNoChange()

	// ...but that nothing else does.
	msw0c.AssertNoChange()
	msw1c.AssertNoChange()
	msw0c.AssertNoChange()

	// Finally, depart the first provider, and check that only the first
	// requirer observes any change.
	err = msru0.LeaveScope()
	c.Assert(err, gc.IsNil)
	expectDeparted := []string{"mysql/0"}
	lgw0c.AssertChange(nil, expectDeparted)
	lgw0c.AssertNoChange()
	lgw1c.AssertNoChange()
	msw0c.AssertNoChange()
	msw1c.AssertNoChange()

	// Again, I think we're done, and can be comfortable that the appropriate
	// connections are in place.
}

func changeSettings(c *gc.C, ru *state.RelationUnit) {
	node, err := ru.Settings()
	c.Assert(err, gc.IsNil)
	value, _ := node.Get("value")
	v, _ := value.(int)
	node.Set("value", v+1)
	_, err = node.Write()
	c.Assert(err, gc.IsNil)
}<|MERGE_RESOLUTION|>--- conflicted
+++ resolved
@@ -18,10 +18,6 @@
 	"launchpad.net/juju-core/state"
 	"launchpad.net/juju-core/state/testing"
 	coretesting "launchpad.net/juju-core/testing"
-<<<<<<< HEAD
-	jc "launchpad.net/juju-core/testing/checkers"
-=======
->>>>>>> 66157f14
 )
 
 type RUs []*state.RelationUnit
@@ -337,11 +333,7 @@
 	c.Assert(err, gc.IsNil)
 	assertNotInScope(c, pr.ru1)
 	err = rel.Refresh()
-<<<<<<< HEAD
-	c.Assert(err, jc.Satisfies, errors.IsNotFoundError)
-=======
 	c.Assert(err, jc.Satisfies, errors.IsNotFound)
->>>>>>> 66157f14
 
 	// The settings were not themselves actually deleted yet...
 	assertSettings()
@@ -630,7 +622,7 @@
 }
 
 func (s *RelationUnitSuite) TestCoalesceWatchScope(c *gc.C) {
-	pr := NewPeerRelation(c, &s.ConnSuite)
+	pr := NewPeerRelation(c, s.State)
 
 	// Test empty initial event.
 	w0 := pr.ru0.WatchScope()
@@ -685,7 +677,7 @@
 	c.Assert(err, gc.IsNil)
 	s.assertScopeChange(c, w0, nil, []string{"wordpress/0"})
 	s.assertNoScopeChange(c, w0)
-	c.Assert(prr.rru0.InScope(), gc.Equals, true)
+	assertInScope(c, prr.rru0)
 
 	// rru1 leaves, and the relation is destroyed; it's not removed, because
 	// rru0 keeps it alive until it really leaves scope.
@@ -705,7 +697,7 @@
 	c.Assert(err, gc.IsNil)
 	s.assertNoScopeChange(c, w0)
 	err = prr.rel.Refresh()
-	c.Assert(err, jc.Satisfies, errors.IsNotFoundError)
+	c.Assert(err, jc.Satisfies, errors.IsNotFound)
 }
 
 func (s *RelationUnitSuite) assertScopeChange(c *gc.C, w *state.RelationScopeWatcher, entered, left []string) {
