--- conflicted
+++ resolved
@@ -155,13 +155,9 @@
 	if err != nil {
 		return errors.Trace(err)
 	}
-<<<<<<< HEAD
-	info := &multiwatcher.ModelUpdate{
-=======
 	// Update the context with the model type.
 	ctx.modelType_ = e.Type
-	info := &multiwatcher.ModelInfo{
->>>>>>> 3334e6c1
+	info := &multiwatcher.ModelUpdate{
 		ModelUUID:      e.UUID,
 		Name:           e.Name,
 		Life:           life.Value(e.Life.String()),
@@ -1377,13 +1373,8 @@
 }
 
 // GetAll fetches all items that we want to watch from the state.
-<<<<<<< HEAD
 func (b *allWatcherStateBacking) GetAll(store multiwatcher.Store) error {
-	err := loadAllWatcherEntities(b.st, b.collectionByName, store)
-=======
-func (b *allWatcherStateBacking) GetAll(all *multiwatcherStore) error {
-	err := loadAllWatcherEntities(b.st, b.collections, b.collectionByName, all)
->>>>>>> 3334e6c1
+	err := loadAllWatcherEntities(b.st, b.collections, b.collectionByName, store)
 	return errors.Trace(err)
 }
 
@@ -1500,11 +1491,7 @@
 	}
 	defer st.Release()
 
-<<<<<<< HEAD
-	err = loadAllWatcherEntities(st.State, b.collectionByName, store)
-=======
-	err = loadAllWatcherEntities(st.State, b.collections, b.collectionByName, all)
->>>>>>> 3334e6c1
+	err = loadAllWatcherEntities(st.State, b.collections, b.collectionByName, store)
 	if err != nil {
 		return errors.Annotatef(err, "error loading entities for model %v", modelUUID)
 	}
@@ -1591,11 +1578,7 @@
 	return nil
 }
 
-<<<<<<< HEAD
-func loadAllWatcherEntities(st *State, collectionByName map[string]allWatcherStateCollection, store multiwatcher.Store) error {
-=======
-func loadAllWatcherEntities(st *State, loadOrder []string, collectionByName map[string]allWatcherStateCollection, all *multiwatcherStore) error {
->>>>>>> 3334e6c1
+func loadAllWatcherEntities(st *State, loadOrder []string, collectionByName map[string]allWatcherStateCollection, store multiwatcher.Store) error {
 	// Use a single new MongoDB connection for all the work here.
 	db, closer := st.newDB()
 	defer closer()
@@ -1888,13 +1871,13 @@
 		ModelUUID: ctx.modelUUID,
 		Name:      principalName,
 	}
-	stored := ctx.store.Get(principal.EntityId())
+	stored := ctx.store.Get(principal.EntityID())
 	switch info := stored.(type) {
 	case *multiwatcher.UnitInfo:
-		if info.MachineId == "" {
+		if info.MachineID == "" {
 			return "", unitNotAssignedError(u)
 		}
-		return info.MachineId, nil
+		return info.MachineID, nil
 
 	default:
 		// This should never happen as the principal should always be in the
