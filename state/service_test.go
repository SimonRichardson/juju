--- conflicted
+++ resolved
@@ -253,11 +253,7 @@
 	// Remove the service and check that both fail.
 	err = u.EnsureDead()
 	c.Assert(err, IsNil)
-<<<<<<< HEAD
-	err = s.mysql.RemoveUnit(u)
-=======
 	err = u.Remove()
->>>>>>> a42a1e34
 	c.Assert(err, IsNil)
 	err = s.mysql.SetExposed()
 	c.Assert(err, ErrorMatches, notAliveErr)
@@ -325,11 +321,7 @@
 	c.Assert(err, ErrorMatches, `cannot add unit to service "mysql": service is not alive`)
 	err = u.EnsureDead()
 	c.Assert(err, IsNil)
-<<<<<<< HEAD
-	err = s.mysql.RemoveUnit(u)
-=======
 	err = u.Remove()
->>>>>>> a42a1e34
 	c.Assert(err, IsNil)
 	_, err = s.mysql.AddUnit()
 	c.Assert(err, ErrorMatches, `cannot add unit to service "mysql": service "mysql" not found`)
@@ -409,34 +401,6 @@
 	c.Assert(err, IsNil)
 }
 
-<<<<<<< HEAD
-func (s *ServiceSuite) TestRemoveUnit(c *C) {
-	_, err := s.mysql.AddUnit()
-	c.Assert(err, IsNil)
-	_, err = s.mysql.AddUnit()
-	c.Assert(err, IsNil)
-
-	// Check that removing a unit works.
-	unit, err := s.mysql.Unit("mysql/0")
-	c.Assert(err, IsNil)
-	err = s.mysql.RemoveUnit(unit)
-	c.Assert(err, ErrorMatches, `cannot remove unit "mysql/0": unit is not dead`)
-	err = unit.EnsureDead()
-	c.Assert(err, IsNil)
-	err = s.mysql.RemoveUnit(unit)
-	c.Assert(err, IsNil)
-
-	units, err := s.mysql.AllUnits()
-	c.Assert(err, IsNil)
-	c.Assert(units, HasLen, 1)
-	c.Assert(units[0].Name(), Equals, "mysql/1")
-
-	err = s.mysql.RemoveUnit(unit)
-	c.Assert(err, IsNil)
-}
-
-=======
->>>>>>> a42a1e34
 func (s *ServiceSuite) TestLifeWithUnits(c *C) {
 	unit, err := s.mysql.AddUnit()
 	c.Assert(err, IsNil)
@@ -444,13 +408,9 @@
 	c.Assert(err, IsNil)
 	err = unit.EnsureDead()
 	c.Assert(err, IsNil)
-<<<<<<< HEAD
-	err = s.mysql.RemoveUnit(unit)
-=======
-	err = s.service.Refresh()
+	err = s.mysql.Refresh()
 	c.Assert(err, IsNil)
 	err = unit.Remove()
->>>>>>> a42a1e34
 	c.Assert(err, IsNil)
 	err = s.mysql.Refresh()
 	c.Assert(state.IsNotFound(err), Equals, true)
