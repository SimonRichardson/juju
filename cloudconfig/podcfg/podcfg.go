--- conflicted
+++ resolved
@@ -241,13 +241,7 @@
 	if imageRepo == "" {
 		imageRepo = jujudOCINamespace
 	}
-<<<<<<< HEAD
-	v := mongo.Mongo36wt
-	v.Point = 6
-	// we use mongo:3.6.6 for k8s controller.
-=======
 	v := jujudbVersion
->>>>>>> 16f1d567
 	return fmt.Sprintf("%s/%s:%d.%d.%d", imageRepo, jujudbOCIName, v.Major, v.Minor, v.Point)
 }
 
