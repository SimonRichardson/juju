import logging
import os
import subprocess
from time import sleep

from jujuconfig import (
    get_euca_env,
    translate_to_env,
    )
from utility import (
    print_now,
    until_timeout,
)


LIBVIRT_DOMAIN_RUNNING = 'running'
LIBVIRT_DOMAIN_SHUT_OFF = 'shut off'


def terminate_instances(env, instance_ids):
    provider_type = env.config.get('type')
    environ = dict(os.environ)
    if provider_type == 'ec2':
        environ.update(get_euca_env(env.config))
        command_args = ['euca-terminate-instances'] + instance_ids
    elif provider_type == 'openstack':
        environ.update(translate_to_env(env.config))
        command_args = ['nova', 'delete'] + instance_ids
    else:
        raise ValueError(
            "This test does not support the %s provider" % provider_type)
    if len(instance_ids) == 0:
        print_now("No instances to delete.")
        return
    print_now("Deleting %s." % ', '.join(instance_ids))
    subprocess.check_call(command_args, env=environ)


<<<<<<< HEAD
class AWSAccount:
    """Represent the credentials of an AWS account."""

    @classmethod
    def from_config(cls, config):
        """Create an AWSAccount from a juju environment dict."""
        return cls(get_euca_env(config))

    def __init__(self, euca_environ):
        self.euca_environ = euca_environ

    def get_environ(self):
        """Return the environ to run euca in."""
        environ = dict(os.environ)
        environ.update(self.euca_environ)
        return environ

    @staticmethod
    def get_commandline(command, args):
        """Return the euca commandline."""
        return ['euca-' + command] + args

    def euca(self, command, args):
        """Run a euca-* command."""
        commandline = self.get_commandline(command, args)
        logging.info(' '.join(commandline))
        return subprocess.check_call(commandline,
                                     env=self.get_environ())

    def get_euca_output(self, command, args):
        """Run a euca-* command and return its output."""
        commandline = self.get_commandline(command, args)
        logging.debug(' '.join(commandline))
        return subprocess.check_output(commandline,
                                       env=self.get_environ())

    @staticmethod
    def iter_field_lists(lines):
        """Iterate through lists of fields for euca output."""
        for line in lines.splitlines():
            yield line.split('\t')

    def list_security_groups(self):
        """List the security groups created by juju in this account."""
        lines = self.get_euca_output(
            'describe-groups', ['--filter', 'description=juju group'])
        for field in self.iter_field_lists(lines):
            if field[:1] != ['GROUP']:
                continue
            yield field[1], field[3]

    def list_instance_security_groups(self):
        """List the security groups used by instances in this account."""
        lines = self.get_euca_output(
            'describe-instances', [])
        for field in self.iter_field_lists(lines):
            if field[:1] != ['GROUP']:
                continue
            yield field[1], field[2]

    def destroy_security_groups(self, groups):
        """Destroy the specified security groups.

        :return: a list of groups that could not be destroyed.
        """
        failures = []
        for group in groups:
            try:
                self.euca('delete-group', [group])
            except subprocess.CalledProcessError:
                failures.append(group)
        return failures
=======
def start_libvirt_domain(URI, domain):
    """Call virsh to start the domain.

    @Parms URI: The address of the libvirt service.
    @Parm domain: The name of the domain.
    """

    command = ['virsh', '-c', URI, 'start', domain]
    try:
        subprocess.check_output(command, stderr=subprocess.STDOUT)
    except subprocess.CalledProcessError as e:
        if 'already active' in e.output:
            return '%s is already running; nothing to do.' % domain
        raise Exception('%s failed:\n %s' % (command, e.output))
    sleep(30)
    for ignored in until_timeout(120):
        if verify_libvirt_domain(URI, domain, LIBVIRT_DOMAIN_RUNNING):
            return "%s is now running" % domain
        sleep(2)
    raise Exception('libvirt domain %s did not start.' % domain)


def stop_libvirt_domain(URI, domain):
    """Call virsh to shutdown the domain.

    @Parms URI: The address of the libvirt service.
    @Parm domain: The name of the domain.
    """

    command = ['virsh', '-c', URI, 'shutdown', domain]
    try:
        subprocess.check_output(command, stderr=subprocess.STDOUT)
    except subprocess.CalledProcessError as e:
        if 'domain is not running' in e.output:
            return ('%s is not running; nothing to do.' % domain)
        raise Exception('%s failed:\n %s' % (command, e.output))
    sleep(30)
    for ignored in until_timeout(120):
        if verify_libvirt_domain(URI, domain, LIBVIRT_DOMAIN_SHUT_OFF):
            return "%s is now shut off" % domain
        sleep(2)
    raise Exception('libvirt domain %s is not shut off.' % domain)


def verify_libvirt_domain(URI, domain, state=LIBVIRT_DOMAIN_RUNNING):
    """Returns a bool based on if the domain is in the given state.

    @Parms URI: The address of the libvirt service.
    @Parm domain: The name of the domain.
    @Parm state: The state to verify (e.g. "running or "shut off").
    """

    dom_status = get_libvirt_domstate(URI, domain)
    return state in dom_status


def get_libvirt_domstate(URI, domain):
    """Call virsh to get the state of the given domain.

    @Parms URI: The address of the libvirt service.
    @Parm domain: The name of the domain.
    """

    command = ['virsh', '-c', URI, 'domstate', domain]
    try:
        sub_output = subprocess.check_output(command)
    except subprocess.CalledProcessError:
        raise Exception('%s failed' % command)
    return sub_output
>>>>>>> 39c1dcb9
<|MERGE_RESOLUTION|>--- conflicted
+++ resolved
@@ -36,7 +36,6 @@
     subprocess.check_call(command_args, env=environ)
 
 
-<<<<<<< HEAD
 class AWSAccount:
     """Represent the credentials of an AWS account."""
 
@@ -109,7 +108,8 @@
             except subprocess.CalledProcessError:
                 failures.append(group)
         return failures
-=======
+
+
 def start_libvirt_domain(URI, domain):
     """Call virsh to start the domain.
 
@@ -178,5 +178,4 @@
         sub_output = subprocess.check_output(command)
     except subprocess.CalledProcessError:
         raise Exception('%s failed' % command)
-    return sub_output
->>>>>>> 39c1dcb9
+    return sub_output