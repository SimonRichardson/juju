--- conflicted
+++ resolved
@@ -7,35 +7,13 @@
 	"launchpad.net/juju-core/state"
 	"launchpad.net/juju-core/upstart"
 	"os"
-<<<<<<< HEAD
-=======
-	"os/exec"
->>>>>>> b5ad4998
 	"path/filepath"
 	"strings"
 )
 
-<<<<<<< HEAD
-// Container contains running juju service units.
-type Container interface {
-	// Deploy deploys the unit into a new container.
-	Deploy(unit *state.Unit, info *state.Info, tools *state.Tools) error
-
-	// Destroy destroys the unit's container.
-	Destroy(unit *state.Unit) error
-}
-
-// TODO:
-// type LXC struct { ... }
-
-// Simple is a Container that knows how deploy units within
-// the current machine.
-type Simple struct {
-=======
 // Config holds information about where containers should
 // be started.
 type Config struct {
->>>>>>> b5ad4998
 	VarDir string
 	// InitDir holds the directory where upstart scripts
 	// will be deployed. If blank, the system default will
@@ -45,46 +23,24 @@
 	// TODO(rog) add LogDir?
 }
 
-<<<<<<< HEAD
-func (c *Simple) service(unit *state.Unit) *upstart.Service {
+func (c *simple) service(unit *state.Unit) *upstart.Service {
 	svc := upstart.NewService("juju-" + unit.AgentName())
-	if c.InitDir != "" {
-		svc.InitDir = c.InitDir
-=======
-func deslash(s string) string {
-	return strings.Replace(s, "/", "-", -1)
-}
-
-func (c *simple) dirName(unit *state.Unit) string {
-	return filepath.Join(c.cfg.VarDir, "units", deslash(unit.Name()))
-}
-
-func (c *simple) service(unit *state.Unit) *upstart.Service {
-	svc := upstart.NewService("juju-agent-" + deslash(unit.Name()))
 	if c.cfg.InitDir != "" {
 		svc.InitDir = c.cfg.InitDir
->>>>>>> b5ad4998
 	}
 	return svc
 }
 
-<<<<<<< HEAD
-func (c *Simple) dirName(unit *state.Unit) string {
-	return filepath.Join(c.VarDir, "agents", unit.AgentName())
+func (c *simple) dirName(unit *state.Unit) string {
+	return filepath.Join(c.cfg.VarDir, "agents", unit.AgentName())
 }
 
-func (c *Simple) Deploy(unit *state.Unit, info *state.Info, tools *state.Tools) (err error) {
-	if info.UseSSH {
-		return fmt.Errorf("cannot deploy agent connecting with ssh")
-	}
-	toolsDir := environs.AgentToolsDir(c.VarDir, unit.AgentName())
-	err = os.Symlink(tools.Binary.String(), toolsDir)
-=======
-// Deploy deploys the unit into a new container.
-func Deploy(cfg Config, unit *state.Unit) (err error) {
+// Deploy deploys a unit running the given tools unit into a new container.
+// The unit will use the given info to connect to the state.
+func Deploy(cfg Config, unit *state.Unit, info *state.Info, tools *state.Tools) (err error) {
 	// TODO choose an LXC container when the unit requires isolation.
 	cont := &simple{cfg}
-	return cont.deploy(unit)
+	return cont.deploy(unit, info, tools)
 }
 
 // Destroy destroys the unit's container.
@@ -98,9 +54,12 @@
 	cfg Config
 }
 
-func (c *simple) deploy(unit *state.Unit) (err error) {
-	exe, err := exec.LookPath("jujud")
->>>>>>> b5ad4998
+func (c *simple) deploy(unit *state.Unit, info *state.Info, tools *state.Tools) (err error) {
+	if info.UseSSH {
+		return fmt.Errorf("cannot deploy unit agent connecting with ssh")
+	}
+	toolsDir := environs.AgentToolsDir(c.cfg.VarDir, unit.AgentName())
+	err = os.Symlink(tools.Binary.String(), toolsDir)
 	if err != nil {
 		return fmt.Errorf("cannot make agent tools symlink: %v", err)
 	}
@@ -137,11 +96,7 @@
 	return conf.Install()
 }
 
-<<<<<<< HEAD
-func (c *Simple) Destroy(unit *state.Unit) error {
-=======
 func (c *simple) destroy(unit *state.Unit) error {
->>>>>>> b5ad4998
 	if err := c.service(unit).Remove(); err != nil {
 		return err
 	}
