// Copyright 2020 Canonical Ltd.
// Licensed under the AGPLv3, see LICENCE file for details.

package caasmodeloperator_test

import (
	"context"
	"testing"

	"github.com/juju/errors"
	"github.com/juju/tc"

	"github.com/juju/juju/agent"
	modeloperatorapi "github.com/juju/juju/api/controller/caasmodeloperator"
	"github.com/juju/juju/caas"
	"github.com/juju/juju/core/resource"
	"github.com/juju/juju/core/semversion"
	"github.com/juju/juju/core/watcher"
	"github.com/juju/juju/core/watcher/eventsource"
	"github.com/juju/juju/core/watcher/watchertest"
	loggertesting "github.com/juju/juju/internal/logger/testing"
	"github.com/juju/juju/internal/worker/caasmodeloperator"
)

type dummyAPI struct {
	provInfo      func() (modeloperatorapi.ModelOperatorProvisioningInfo, error)
	setPassword   func(password string) error
	watchProvInfo func() (watcher.NotifyWatcher, error)
}

type dummyBroker struct {
<<<<<<< HEAD
	ensureModelOperator func(context.Context, string, string, *caas.ModelOperatorConfig) error
	modelOperator       func(ctx context.Context) (*caas.ModelOperatorConfig, error)
	modelOperatorExists func(context.Context) (bool, error)
=======
	ensureModelOperator             func(string, string, *caas.ModelOperatorConfig) error
	modelOperator                   func() (*caas.ModelOperatorConfig, error)
	modelOperatorExists             func() (bool, error)
	getModelOperatorDeploymentImage func() (string, error)
>>>>>>> 01ce0e80
}

type ModelOperatorManagerSuite struct{}

func TestModelOperatorManagerSuite(t *testing.T) {
	tc.Run(t, &ModelOperatorManagerSuite{})
}
func (b *dummyBroker) EnsureModelOperator(ctx context.Context, modelUUID, agentPath string, c *caas.ModelOperatorConfig) error {
	if b.ensureModelOperator == nil {
		return nil
	}
	return b.ensureModelOperator(ctx, modelUUID, agentPath, c)
}

func (b *dummyBroker) ModelOperator(ctx context.Context) (*caas.ModelOperatorConfig, error) {
	if b.modelOperator == nil {
		return nil, nil
	}
	return b.modelOperator(ctx)
}

func (b *dummyBroker) ModelOperatorExists(ctx context.Context) (bool, error) {
	if b.modelOperatorExists == nil {
		return false, nil
	}
	return b.modelOperatorExists(ctx)
}

<<<<<<< HEAD
func (a *dummyAPI) ModelOperatorProvisioningInfo(ctx context.Context) (modeloperatorapi.ModelOperatorProvisioningInfo, error) {
=======
func (b *dummyBroker) GetModelOperatorDeploymentImage() (string, error) {
	if b.getModelOperatorDeploymentImage == nil {
		return "ghcr.io/juju/jujud-operator:3.6.9", nil
	}
	return b.getModelOperatorDeploymentImage()
}

func (a *dummyAPI) ModelOperatorProvisioningInfo() (modeloperatorapi.ModelOperatorProvisioningInfo, error) {
>>>>>>> 01ce0e80
	if a.provInfo == nil {
		return modeloperatorapi.ModelOperatorProvisioningInfo{}, nil
	}
	return a.provInfo()
}

func (a *dummyAPI) WatchModelOperatorProvisioningInfo(ctx context.Context) (watcher.NotifyWatcher, error) {
	if a.watchProvInfo == nil {
		return eventsource.NewMultiNotifyWatcher(ctx)
	}
	return a.watchProvInfo()
}

func (a *dummyAPI) SetPassword(ctx context.Context, p string) error {
	if a.setPassword == nil {
		return nil
	}
	return a.setPassword(p)
}

func (m *ModelOperatorManagerSuite) TestModelOperatorManagerApplying(c *tc.C) {
	const n = 3
	var (
		iteration = 0 // ... n

<<<<<<< HEAD
		apiAddresses = [n][]string{{"fe80:abcd::1"}, {"fe80:abcd::2"}, {"fe80:abcd::3"}}
		imagePath    = [n]string{"juju/jujud:1", "juju/jujud:2", "juju/jujud:3"}
		modelUUID    = "deadbeef-0bad-400d-8000-4b1d0d06f00d"
		ver          = [n]semversion.Number{semversion.MustParse("2.8.2"), semversion.MustParse("2.9.1"), semversion.MustParse("2.9.99")}

		password   = ""
		lastConfig = (*caas.ModelOperatorConfig)(nil)
=======
		apiAddresses      = [n][]string{{"fe80:abcd::1"}, {"fe80:abcd::2"}, {"fe80:abcd::3"}}
		modelUUID         = "deadbeef-0bad-400d-8000-4b1d0d06f00d"
		imagePath         = [n]string{"docker.io/jujusolutions/jujud-operator:1", "docker.io/jujusolutions/jujud-operator:2", "docker.io/jujusolutions/jujud-operator:3"}
		ver               = [n]version.Number{version.MustParse("2.8.2"), version.MustParse("2.9.1"), version.MustParse("2.9.99")}
		expectedImagePath = [n]string{"docker.io/jujusolutions/jujud-operator:1", "docker.io/jujusolutions/jujud-operator:2.9.1", "docker.io/jujusolutions/jujud-operator:2.9.99"}
		password          = ""
		lastConfig        = (*caas.ModelOperatorConfig)(nil)
>>>>>>> 01ce0e80
	)

	changed := make(chan struct{})
	api := &dummyAPI{
		provInfo: func() (modeloperatorapi.ModelOperatorProvisioningInfo, error) {
			return modeloperatorapi.ModelOperatorProvisioningInfo{
				APIAddresses: apiAddresses[iteration],
				ImageDetails: resource.DockerImageDetails{RegistryPath: imagePath[iteration]},
				Version:      ver[iteration],
			}, nil
		},
		watchProvInfo: func() (watcher.NotifyWatcher, error) {
			return watchertest.NewMockNotifyWatcher(changed), nil
		},
	}

	broker := &dummyBroker{
		ensureModelOperator: func(_ context.Context, _, _ string, conf *caas.ModelOperatorConfig) error {
			defer func() {
				iteration++
			}()
			lastConfig = conf

<<<<<<< HEAD
			c.Check(conf.ImageDetails.RegistryPath, tc.Equals, imagePath[iteration])
=======
			c.Check(conf.ImageDetails.RegistryPath, gc.Equals, expectedImagePath[iteration])
>>>>>>> 01ce0e80

			ac, err := agent.ParseConfigData(conf.AgentConf)
			c.Check(err, tc.ErrorIsNil)
			if err != nil {
				return err
			}
			addresses, _ := ac.APIAddresses()
			c.Check(addresses, tc.DeepEquals, apiAddresses[iteration])
			c.Check(ac.UpgradedToVersion(), tc.Equals, ver[iteration])

			if password == "" {
				password = ac.OldPassword()
			}
			c.Check(ac.OldPassword(), tc.Equals, password)
			c.Check(ac.OldPassword(), tc.HasLen, 24)

			return nil
		},
		modelOperatorExists: func(context.Context) (bool, error) {
			return iteration > 0, nil
		},
		modelOperator: func(context.Context) (*caas.ModelOperatorConfig, error) {
			if iteration == 0 {
				return nil, errors.NotFoundf("model operator")
			}
			return lastConfig, nil
		},
		getModelOperatorDeploymentImage: func() (string, error) {
			return imagePath[iteration], nil
		},
	}

	worker, err := caasmodeloperator.NewModelOperatorManager(
		loggertesting.WrapCheckLog(c),
		api, broker, modelUUID, &mockAgentConfig{})
	c.Assert(err, tc.ErrorIsNil)

	for i := 0; i < n; i++ {
		changed <- struct{}{}
	}

	worker.Kill()
	err = worker.Wait()
	c.Assert(err, tc.ErrorIsNil)

	c.Assert(iteration, tc.Equals, n)
}<|MERGE_RESOLUTION|>--- conflicted
+++ resolved
@@ -29,16 +29,10 @@
 }
 
 type dummyBroker struct {
-<<<<<<< HEAD
-	ensureModelOperator func(context.Context, string, string, *caas.ModelOperatorConfig) error
-	modelOperator       func(ctx context.Context) (*caas.ModelOperatorConfig, error)
-	modelOperatorExists func(context.Context) (bool, error)
-=======
-	ensureModelOperator             func(string, string, *caas.ModelOperatorConfig) error
-	modelOperator                   func() (*caas.ModelOperatorConfig, error)
-	modelOperatorExists             func() (bool, error)
-	getModelOperatorDeploymentImage func() (string, error)
->>>>>>> 01ce0e80
+	ensureModelOperator             func(context.Context, string, string, *caas.ModelOperatorConfig) error
+	modelOperator                   func(ctx context.Context) (*caas.ModelOperatorConfig, error)
+	modelOperatorExists             func(context.Context) (bool, error)
+	getModelOperatorDeploymentImage func(ctx context.Context) (string, error)
 }
 
 type ModelOperatorManagerSuite struct{}
@@ -67,18 +61,14 @@
 	return b.modelOperatorExists(ctx)
 }
 
-<<<<<<< HEAD
-func (a *dummyAPI) ModelOperatorProvisioningInfo(ctx context.Context) (modeloperatorapi.ModelOperatorProvisioningInfo, error) {
-=======
-func (b *dummyBroker) GetModelOperatorDeploymentImage() (string, error) {
+func (b *dummyBroker) GetModelOperatorDeploymentImage(ctx context.Context) (string, error) {
 	if b.getModelOperatorDeploymentImage == nil {
 		return "ghcr.io/juju/jujud-operator:3.6.9", nil
 	}
-	return b.getModelOperatorDeploymentImage()
+	return b.getModelOperatorDeploymentImage(ctx)
 }
 
-func (a *dummyAPI) ModelOperatorProvisioningInfo() (modeloperatorapi.ModelOperatorProvisioningInfo, error) {
->>>>>>> 01ce0e80
+func (a *dummyAPI) ModelOperatorProvisioningInfo(ctx context.Context) (modeloperatorapi.ModelOperatorProvisioningInfo, error) {
 	if a.provInfo == nil {
 		return modeloperatorapi.ModelOperatorProvisioningInfo{}, nil
 	}
@@ -104,23 +94,13 @@
 	var (
 		iteration = 0 // ... n
 
-<<<<<<< HEAD
-		apiAddresses = [n][]string{{"fe80:abcd::1"}, {"fe80:abcd::2"}, {"fe80:abcd::3"}}
-		imagePath    = [n]string{"juju/jujud:1", "juju/jujud:2", "juju/jujud:3"}
-		modelUUID    = "deadbeef-0bad-400d-8000-4b1d0d06f00d"
-		ver          = [n]semversion.Number{semversion.MustParse("2.8.2"), semversion.MustParse("2.9.1"), semversion.MustParse("2.9.99")}
-
-		password   = ""
-		lastConfig = (*caas.ModelOperatorConfig)(nil)
-=======
 		apiAddresses      = [n][]string{{"fe80:abcd::1"}, {"fe80:abcd::2"}, {"fe80:abcd::3"}}
 		modelUUID         = "deadbeef-0bad-400d-8000-4b1d0d06f00d"
 		imagePath         = [n]string{"docker.io/jujusolutions/jujud-operator:1", "docker.io/jujusolutions/jujud-operator:2", "docker.io/jujusolutions/jujud-operator:3"}
-		ver               = [n]version.Number{version.MustParse("2.8.2"), version.MustParse("2.9.1"), version.MustParse("2.9.99")}
+		ver               = [n]semversion.Number{semversion.MustParse("2.8.2"), semversion.MustParse("2.9.1"), semversion.MustParse("2.9.99")}
 		expectedImagePath = [n]string{"docker.io/jujusolutions/jujud-operator:1", "docker.io/jujusolutions/jujud-operator:2.9.1", "docker.io/jujusolutions/jujud-operator:2.9.99"}
 		password          = ""
 		lastConfig        = (*caas.ModelOperatorConfig)(nil)
->>>>>>> 01ce0e80
 	)
 
 	changed := make(chan struct{})
@@ -144,11 +124,7 @@
 			}()
 			lastConfig = conf
 
-<<<<<<< HEAD
-			c.Check(conf.ImageDetails.RegistryPath, tc.Equals, imagePath[iteration])
-=======
-			c.Check(conf.ImageDetails.RegistryPath, gc.Equals, expectedImagePath[iteration])
->>>>>>> 01ce0e80
+			c.Check(conf.ImageDetails.RegistryPath, tc.Equals, expectedImagePath[iteration])
 
 			ac, err := agent.ParseConfigData(conf.AgentConf)
 			c.Check(err, tc.ErrorIsNil)
@@ -176,7 +152,7 @@
 			}
 			return lastConfig, nil
 		},
-		getModelOperatorDeploymentImage: func() (string, error) {
+		getModelOperatorDeploymentImage: func(ctx context.Context) (string, error) {
 			return imagePath[iteration], nil
 		},
 	}
