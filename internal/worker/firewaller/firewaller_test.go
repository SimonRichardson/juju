// Copyright 2012, 2013 Canonical Ltd.
// Licensed under the AGPLv3, see LICENCE file for details.

package firewaller_test

import (
	"context"
	"fmt"
	"strconv"
	"sync"
	"testing"
	"time"

	"github.com/go-macaroon-bakery/macaroon-bakery/v3/bakery"
	"github.com/juju/clock/testclock"
	"github.com/juju/collections/set"
	"github.com/juju/errors"
	"github.com/juju/names/v6"
	"github.com/juju/tc"
	"github.com/juju/worker/v4"
	"github.com/juju/worker/v4/workertest"
	"go.uber.org/mock/gomock"
	"gopkg.in/macaroon.v2"

	"github.com/juju/juju/api"
	"github.com/juju/juju/core/instance"
	"github.com/juju/juju/core/life"
	"github.com/juju/juju/core/machine"
	coremachinetesting "github.com/juju/juju/core/machine/testing"
	"github.com/juju/juju/core/network"
	"github.com/juju/juju/core/network/firewall"
	"github.com/juju/juju/core/relation"
	coreunit "github.com/juju/juju/core/unit"
	"github.com/juju/juju/core/watcher"
	"github.com/juju/juju/core/watcher/watchertest"
	"github.com/juju/juju/domain/application"
	"github.com/juju/juju/environs/config"
	"github.com/juju/juju/environs/instances"
	loggertesting "github.com/juju/juju/internal/logger/testing"
	"github.com/juju/juju/internal/testhelpers"
	coretesting "github.com/juju/juju/internal/testing"
	"github.com/juju/juju/internal/worker/firewaller"
	"github.com/juju/juju/internal/worker/firewaller/mocks"
	jujutesting "github.com/juju/juju/juju/testing"
	"github.com/juju/juju/rpc/params"
)

const allEndpoints = ""

// firewallerBaseSuite implements common functionality for embedding
// into each of the other per-mode suites.
type firewallerBaseSuite struct {
	testhelpers.IsolationSuite

	firewaller           *mocks.MockFirewallerAPI
	remoteRelations      *mocks.MockRemoteRelationsAPI
	portService          *mocks.MockPortService
	machineService       *mocks.MockMachineService
	applicationService   *mocks.MockApplicationService
	crossmodelFirewaller *mocks.MockCrossModelFirewallerFacadeCloser
	envFirewaller        *mocks.MockEnvironFirewaller
	envModelFirewaller   *mocks.MockEnvironModelFirewaller
	envInstances         *mocks.MockEnvironInstances

	machinesCh     chan []string
	applicationsCh chan struct{}
	openedPortsCh  chan []string
	remoteRelCh    chan []string
	subnetsCh      chan []string
	modelFwRulesCh chan struct{}

	clock testclock.AdvanceableClock

	firewallerStarted bool
	modelFlushed      chan bool
<<<<<<< HEAD
	machineFlushed    chan machine.Name
	watchingMachine   chan machine.Name
=======
	modelFlushSkipped chan bool
	machineFlushed    chan names.MachineTag
	watchingMachine   chan names.MachineTag
>>>>>>> 01ce0e80

	mode                string
	withIpv6            bool
	withModelFirewaller bool

	modelIngressRules firewall.IngressRules
	envModelPorts     firewall.IngressRules

	nextMachineId int
	nextUnitId    map[string]int

	deadMachines  set.Strings
	instancePorts map[string]firewall.IngressRules
	envPorts      firewall.IngressRules

	mu             sync.Mutex
	unitPortRanges *unitPortRanges
}

func (s *firewallerBaseSuite) SetUpTest(c *tc.C) {
	s.IsolationSuite.SetUpTest(c)

	s.withIpv6 = true
	s.withModelFirewaller = true
	s.firewaller = nil
	s.firewallerStarted = false

	s.nextMachineId = 0
	s.nextUnitId = make(map[string]int)
	s.deadMachines = set.NewStrings()

	s.unitPortRanges = newUnitPortRanges()
	s.instancePorts = make(map[string]firewall.IngressRules)
	s.envPorts = firewall.IngressRules{}

	s.modelIngressRules = firewall.IngressRules{}
	s.envModelPorts = firewall.IngressRules{}
}

var _ worker.Worker = (*firewaller.Firewaller)(nil)

func (s *firewallerBaseSuite) ensureMocks(c *tc.C, ctrl *gomock.Controller) {
	if s.firewaller != nil {
		panic("firewaller already created")
	}
	if s.clock == nil {
		s.clock = testclock.NewDilatedWallClock(coretesting.ShortWait)
	}

	s.firewaller = mocks.NewMockFirewallerAPI(ctrl)
	s.portService = mocks.NewMockPortService(ctrl)
	s.machineService = mocks.NewMockMachineService(ctrl)
	s.applicationService = mocks.NewMockApplicationService(ctrl)
	s.envFirewaller = mocks.NewMockEnvironFirewaller(ctrl)
	s.envModelFirewaller = mocks.NewMockEnvironModelFirewaller(ctrl)
	s.envInstances = mocks.NewMockEnvironInstances(ctrl)
	s.remoteRelations = mocks.NewMockRemoteRelationsAPI(ctrl)
	s.crossmodelFirewaller = mocks.NewMockCrossModelFirewallerFacadeCloser(ctrl)

	s.machinesCh = make(chan []string, 5)
	s.applicationsCh = make(chan struct{}, 5)
	s.openedPortsCh = make(chan []string, 10)
	s.remoteRelCh = make(chan []string, 5)
	s.subnetsCh = make(chan []string, 5)
	s.modelFwRulesCh = make(chan struct{}, 5)

	// This is the controller machine.
	m, _ := s.addMachine(ctrl)
	inst := s.startInstance(c, ctrl, m)
	inst.EXPECT().IngressRules(gomock.Any(), m.Tag().Id()).Return(nil, nil).AnyTimes()

	s.envFirewaller.EXPECT().IngressRules(gomock.Any()).DoAndReturn(func(ctx context.Context) (firewall.IngressRules, error) {
		return s.envPorts, nil
	}).AnyTimes()

	// Initial event.
	if s.withModelFirewaller {
		s.firewaller.EXPECT().ModelFirewallRules(gomock.Any()).AnyTimes().DoAndReturn(func(context.Context) (firewall.IngressRules, error) {
			s.mu.Lock()
			defer s.mu.Unlock()
			return s.modelIngressRules, nil
		})

		s.envModelFirewaller.EXPECT().ModelIngressRules(gomock.Any()).AnyTimes().DoAndReturn(func(arg0 context.Context) (firewall.IngressRules, error) {
			s.mu.Lock()
			defer s.mu.Unlock()
			return s.envModelPorts, nil
		})

		s.envModelFirewaller.EXPECT().OpenModelPorts(gomock.Any(), gomock.Any()).AnyTimes().DoAndReturn(func(_ context.Context, rules firewall.IngressRules) error {
			s.mu.Lock()
			defer s.mu.Unlock()
			add, _ := s.envModelPorts.Diff(rules)
			s.envModelPorts = append(s.envModelPorts, add...)
			return nil
		})

		s.modelFwRulesCh <- struct{}{}
	}

	c.Cleanup(func() {
		s.firewaller = nil
		s.portService = nil
		s.machineService = nil
		s.applicationService = nil
		s.envFirewaller = nil
		s.envModelFirewaller = nil
		s.envInstances = nil
		s.crossmodelFirewaller = nil
		s.remoteRelations = nil

		s.machinesCh = nil
		s.applicationsCh = nil
		s.openedPortsCh = nil
		s.remoteRelCh = nil
		s.subnetsCh = nil
		s.modelFwRulesCh = nil
	})
}

func (s *firewallerBaseSuite) ensureMocksWithoutMachine(ctrl *gomock.Controller) {
	if s.firewaller != nil {
		return
	}
	if s.clock == nil {
		s.clock = testclock.NewDilatedWallClock(coretesting.ShortWait)
	}

	s.firewaller = mocks.NewMockFirewallerAPI(ctrl)
	s.portService = mocks.NewMockPortService(ctrl)
	s.machineService = mocks.NewMockMachineService(ctrl)
	s.applicationService = mocks.NewMockApplicationService(ctrl)
	s.envFirewaller = mocks.NewMockEnvironFirewaller(ctrl)
	s.envModelFirewaller = mocks.NewMockEnvironModelFirewaller(ctrl)
	s.envInstances = mocks.NewMockEnvironInstances(ctrl)
	s.remoteRelations = mocks.NewMockRemoteRelationsAPI(ctrl)
	s.crossmodelFirewaller = mocks.NewMockCrossModelFirewallerFacadeCloser(ctrl)

	s.machinesCh = make(chan []string, 5)
	s.applicationsCh = make(chan struct{}, 5)
	s.openedPortsCh = make(chan []string, 10)
	s.remoteRelCh = make(chan []string, 5)
	s.subnetsCh = make(chan []string, 5)
	s.modelFwRulesCh = make(chan struct{}, 5)

	// Initial event.
	if s.withModelFirewaller {
		s.modelFwRulesCh <- struct{}{}
	}

	s.AddCleanup(func(_ *tc.C) {
		s.firewaller = nil
		s.portService = nil
		s.machineService = nil
		s.applicationService = nil
		s.envFirewaller = nil
		s.envModelFirewaller = nil
		s.envInstances = nil
		s.crossmodelFirewaller = nil
		s.remoteRelations = nil

		s.machinesCh = nil
		s.applicationsCh = nil
		s.openedPortsCh = nil
		s.remoteRelCh = nil
		s.subnetsCh = nil
		s.modelFwRulesCh = nil
	})
}

// assertIngressRules retrieves the ingress rules from the provided instance
// and compares them to the expected value.
func (s *firewallerBaseSuite) assertIngressRules(c *tc.C, machineId string,
	expected firewall.IngressRules) {
	start := time.Now()
	for {
		s.mu.Lock()
		got := s.instancePorts[machineId]
		if expected.EqualTo(got) {
			s.mu.Unlock()
			return
		}
		s.mu.Unlock()
		if time.Since(start) > coretesting.LongWait {
			c.Fatalf("timed out: expected %q; got %q", expected, got)
		}
		time.Sleep(coretesting.ShortWait)
	}
}

// assertEnvironPorts retrieves the open ports of environment and compares them
// to the expected.
func (s *firewallerBaseSuite) assertEnvironPorts(c *tc.C, expected firewall.IngressRules) {
	start := time.Now()
	for {
		s.mu.Lock()
		got := s.envPorts
		if got.EqualTo(expected) {
			s.mu.Unlock()
			return
		}
		s.mu.Unlock()
		if time.Since(start) > 2*coretesting.LongWait {
			c.Fatalf("timed out: expected %q; got %q", expected, s.envPorts)
		}
		time.Sleep(coretesting.ShortWait)
	}
}

// assertModelIngressRules retrieves the ingress rules from the model firewall
// and compares them to the expected value
func (s *firewallerBaseSuite) assertModelIngressRules(c *tc.C, expected firewall.IngressRules) {
	start := time.Now()
	for {
		s.mu.Lock()
		got := s.envModelPorts
		if got.EqualTo(expected) {
			s.mu.Unlock()
			return
		}
		s.mu.Unlock()
		if time.Since(start) > coretesting.LongWait {
			c.Fatalf("timed out: expected %q; got %q", expected, got)
		}
		time.Sleep(coretesting.ShortWait)
	}
}

func (s *firewallerBaseSuite) waitForMachineFlush(c *tc.C) {
	select {
	case <-s.machineFlushed:
	case <-time.After(coretesting.LongWait):
		c.Fatalf("timed out waiting for firewaller worker machine flush")
	}
}

func (s *firewallerBaseSuite) waitForModelFlush(c *tc.C) {
	select {
	case <-s.modelFlushed:
	case <-time.After(coretesting.LongWait):
		c.Fatalf("timed out waiting for firewaller worker model flush")
	}
}

<<<<<<< HEAD
func (s *firewallerBaseSuite) waitForMachine(c *tc.C, id machine.Name) {
=======
func (s *firewallerBaseSuite) waitForSkipModelFlush(c *gc.C) {
	select {
	case <-s.modelFlushSkipped:
	case <-time.After(coretesting.LongWait):
		c.Fatalf("timed out waiting for firewaller worker to skip model flush")
	}
}

func (s *firewallerBaseSuite) waitForMachine(c *gc.C, id string) {
>>>>>>> 01ce0e80
	select {
	case got := <-s.watchingMachine:
		c.Assert(got, tc.Equals, id)
	case <-time.After(coretesting.LongWait):
		c.Fatalf("timed out waiting to watch machine %v", id)
	}
}

func (s *firewallerBaseSuite) addMachine(ctrl *gomock.Controller) (*mocks.MockMachine, chan []string) {
	return s.addModelMachine(ctrl, false)
}

func (s *firewallerBaseSuite) addModelMachine(ctrl *gomock.Controller, manual bool) (*mocks.MockMachine, chan []string) {
	id := strconv.Itoa(s.nextMachineId)
	s.nextMachineId++

	m := mocks.NewMockMachine(ctrl)
	tag := names.NewMachineTag(id)
	machineName := machine.Name(id)
	s.firewaller.EXPECT().Machine(gomock.Any(), tag).Return(m, nil).MinTimes(1)
	m.EXPECT().Tag().Return(tag).AnyTimes()
	m.EXPECT().Life().DoAndReturn(func() life.Value {
		s.mu.Lock()
		defer s.mu.Unlock()
		if s.deadMachines.Contains(id) {
			return life.Dead
		}
		return life.Alive
	}).AnyTimes()
	m.EXPECT().IsManual(gomock.Any()).Return(manual, nil).MinTimes(1)

	var unitsCh chan []string
	if !manual {
		// Added machine watches units.
		unitsCh = make(chan []string, 5)
		unitWatch := watchertest.NewMockStringsWatcher(unitsCh)
		s.applicationService.EXPECT().WatchUnitAddRemoveOnMachine(gomock.Any(), machineName).Return(unitWatch, nil).AnyTimes()
		// Initial event.
		unitsCh <- nil
	}

	return m, unitsCh
}

func (s *firewallerBaseSuite) addApplication(ctrl *gomock.Controller, appName string, exposed bool) *mocks.MockApplication {
	app := mocks.NewMockApplication(ctrl)
	appWatch := watchertest.NewMockNotifyWatcher(s.applicationsCh)
	s.applicationService.EXPECT().WatchApplicationExposed(gomock.Any(), appName).Return(appWatch, nil).AnyTimes()
	s.applicationService.EXPECT().IsApplicationExposed(gomock.Any(), appName).Return(exposed, nil)
	s.applicationService.EXPECT().GetExposedEndpoints(gomock.Any(), appName).Return(map[string]application.ExposedEndpoint{
		allEndpoints: {ExposeToCIDRs: set.NewStrings(firewall.AllNetworksIPV4CIDR)}}, nil)
	app.EXPECT().Name().Return(appName).AnyTimes()
	app.EXPECT().Tag().Return(names.NewApplicationTag(appName)).AnyTimes()
	return app
}

func (s *firewallerBaseSuite) addUnit(c *tc.C, ctrl *gomock.Controller, app *mocks.MockApplication) (*mocks.MockUnit, *mocks.MockMachine, chan []string) {
	unitId := s.nextUnitId[app.Name()]
	s.nextUnitId[app.Name()] = unitId + 1
	unitName, err := coreunit.NewNameFromParts(app.Name(), unitId)
	c.Assert(err, tc.ErrorIsNil)
	m, unitsCh := s.addMachine(ctrl)
	u := mocks.NewMockUnit(ctrl)
	s.firewaller.EXPECT().Unit(gomock.Any(), names.NewUnitTag(unitName.String())).Return(u, nil).AnyTimes()
	u.EXPECT().Life().Return(life.Alive)
	u.EXPECT().Name().Return(unitName.String()).AnyTimes()
	u.EXPECT().Application().Return(app, nil).AnyTimes()
	s.applicationService.EXPECT().GetUnitMachineName(gomock.Any(), unitName).Return(machine.Name(m.Tag().Id()), nil).AnyTimes()

	machineUUID := coremachinetesting.GenUUID(c)
	s.machineService.EXPECT().GetMachineUUID(gomock.Any(), machine.Name(m.Tag().Id())).Return(machineUUID, nil).AnyTimes()
	s.portService.EXPECT().GetMachineOpenedPorts(gomock.Any(), machineUUID.String()).DoAndReturn(
		func(ctx context.Context, machineUUID string) (map[coreunit.Name]network.GroupedPortRanges, error) {
			s.mu.Lock()
			defer s.mu.Unlock()
			c.Logf("GetMachineOpenedPorts for %q: %v", m.Tag().Id(), s.unitPortRanges.ByUnitEndpoint())
			opened := map[coreunit.Name]network.GroupedPortRanges{}
			// NOTE: unitPortRanges contains all units across machines. Filtering
			// to this unit only is a naive way to filter to the provided machine
			if r, ok := s.unitPortRanges.ByUnitEndpoint()[unitName]; ok {
				opened[unitName] = r
			}
			return opened, nil
		},
	).AnyTimes()

	unitsCh <- []string{unitName.String()}

	return u, m, unitsCh
}

func (s *firewallerBaseSuite) newFirewaller(c *tc.C, ctrl *gomock.Controller) worker.Worker {
	s.modelFlushed = make(chan bool, 1)
<<<<<<< HEAD
	s.machineFlushed = make(chan machine.Name, 1)
	s.watchingMachine = make(chan machine.Name, 1)
=======
	s.modelFlushSkipped = make(chan bool, 1)
	s.machineFlushed = make(chan names.MachineTag, 1)
	s.watchingMachine = make(chan names.MachineTag, 1)
>>>>>>> 01ce0e80

	flushMachineNotify := func(id machine.Name) {
		select {
		case s.machineFlushed <- id:
		default:
		}
	}
	flushModelNotify := func() {
		select {
		case s.modelFlushed <- true:
		default:
		}
	}
<<<<<<< HEAD
	watchMachineNotify := func(name machine.Name) {
=======
	skipFlushModelNotify := func() {
		select {
		case s.modelFlushSkipped <- true:
		default:
		}
	}
	watchMachineNotify := func(tag names.MachineTag) {
>>>>>>> 01ce0e80
		select {
		case s.watchingMachine <- name:
		default:
		}
	}

	cfg := firewaller.Config{
		ModelUUID:              coretesting.ModelTag.Id(),
		Mode:                   s.mode,
		EnvironFirewaller:      s.envFirewaller,
		EnvironInstances:       s.envInstances,
		EnvironIPV6CIDRSupport: s.withIpv6,
		FirewallerAPI:          s.firewaller,
		PortsService:           s.portService,
		MachineService:         s.machineService,
		ApplicationService:     s.applicationService,
		RemoteRelationsApi:     s.remoteRelations,
		NewCrossModelFacadeFunc: func(context.Context, *api.Info) (firewaller.CrossModelFirewallerFacadeCloser, error) {
			return s.crossmodelFirewaller, nil
		},
<<<<<<< HEAD
		Clock:              s.clock,
		Logger:             loggertesting.WrapCheckLog(c),
		WatchMachineNotify: watchMachineNotify,
		FlushModelNotify:   flushModelNotify,
		FlushMachineNotify: flushMachineNotify,
=======
		Clock:                s.clock,
		Logger:               loggo.GetLogger("test"),
		CredentialAPI:        s.credentialsFacade,
		WatchMachineNotify:   watchMachineNotify,
		FlushModelNotify:     flushModelNotify,
		FlushMachineNotify:   flushMachineNotify,
		SkipFlushModelNotify: skipFlushModelNotify,
>>>>>>> 01ce0e80
	}
	if s.withModelFirewaller {
		cfg.EnvironModelFirewaller = s.envModelFirewaller
	}

	mWatcher := watchertest.NewMockStringsWatcher(s.machinesCh)
	s.firewaller.EXPECT().WatchModelMachines(gomock.Any()).Return(mWatcher, nil)

	opWatcher := watchertest.NewMockStringsWatcher(s.openedPortsCh)
	s.portService.EXPECT().WatchMachineOpenedPorts(gomock.Any()).Return(opWatcher, nil)

	remoteRelWatcher := watchertest.NewMockStringsWatcher(s.remoteRelCh)
	s.remoteRelations.EXPECT().WatchRemoteRelations(gomock.Any()).Return(remoteRelWatcher, nil)

	subnetsWatcher := watchertest.NewMockStringsWatcher(s.subnetsCh)
	s.firewaller.EXPECT().WatchSubnets(gomock.Any()).Return(subnetsWatcher, nil)

	if s.withModelFirewaller {
		fwRulesWatcher := watchertest.NewMockNotifyWatcher(s.modelFwRulesCh)
		s.firewaller.EXPECT().WatchModelFirewallRules(gomock.Any()).Return(fwRulesWatcher, nil)
	}

	initialised := make(chan bool)
	s.firewaller.EXPECT().AllSpaceInfos(gomock.Any()).DoAndReturn(func(context.Context) (network.SpaceInfos, error) {
		defer close(initialised)
		return nil, nil
	})

	s.envFirewaller.EXPECT().OpenPorts(gomock.Any(), gomock.Any()).DoAndReturn(func(_ context.Context, rules firewall.IngressRules) error {
		s.mu.Lock()
		defer s.mu.Unlock()

		c.Logf("open global ports: %v\n", rules)
		s.envPorts = openPorts(s.envPorts, rules)
		c.Logf("global ports are now: %v\n", s.envPorts)
		return nil
	}).AnyTimes()

	s.envFirewaller.EXPECT().ClosePorts(gomock.Any(), gomock.Any()).DoAndReturn(func(_ context.Context, rules firewall.IngressRules) error {
		s.mu.Lock()
		defer s.mu.Unlock()

		c.Logf("close global ports: %v\n", rules)
		s.envPorts = closePorts(s.envPorts, rules)
		c.Logf("global ports are now: %v\n", s.envPorts)
		return nil
	}).AnyTimes()

	fw, err := firewaller.NewFirewaller(cfg)
	c.Assert(err, tc.ErrorIsNil)
	c.Log("firewaller worker started")

	select {
	case <-initialised:
	case <-time.After(coretesting.LongWait):
		c.Fatalf("timed out waiting for firewaller worker to start")
	}
	s.firewallerStarted = true

	return fw
}

func openPorts(existing, rules firewall.IngressRules) firewall.IngressRules {
	for _, o := range rules {
		found := false
		for i, up := range existing {
			if up.PortRange.String() == o.PortRange.String() {
				up.SourceCIDRs = up.SourceCIDRs.Union(o.SourceCIDRs)
				existing[i] = up
				found = true
				break
			}
		}
		if !found {
			existing = append(existing, o)
		}
	}
	return existing
}

func closePorts(existing, rules firewall.IngressRules) firewall.IngressRules {
	for _, cl := range rules {
		for i, up := range existing {
			if up.EqualTo(cl) {
				existing = append(existing[:i], existing[i+1:]...)
				break
			}
			if up.PortRange.String() == cl.PortRange.String() {
				up.SourceCIDRs = up.SourceCIDRs.Difference(cl.SourceCIDRs)
				existing[i] = up
				if len(up.SourceCIDRs) == 0 {
					existing = append(existing[:i], existing[i+1:]...)
				}
				break
			}
		}
	}
	return existing
}

// startInstance starts a new instance for the given machine.
func (s *firewallerBaseSuite) startInstance(c *tc.C, ctrl *gomock.Controller, m *mocks.MockMachine) *mocks.MockEnvironInstance {
	instId := instance.Id("inst-" + m.Tag().Id())
	m.EXPECT().InstanceId(gomock.Any()).Return(instId, nil).AnyTimes()
	inst := mocks.NewMockEnvironInstance(ctrl)
	s.envInstances.EXPECT().Instances(gomock.Any(), []instance.Id{instId}).Return([]instances.Instance{inst}, nil).AnyTimes()

	inst.EXPECT().OpenPorts(gomock.Any(), m.Tag().Id(), gomock.Any()).DoAndReturn(func(_ context.Context, machineId string, rules firewall.IngressRules) error {
		s.mu.Lock()
		defer s.mu.Unlock()

		c.Logf("open ports for %q: %v\n", instId, rules)
		unitPorts := openPorts(s.instancePorts[machineId], rules)
		c.Logf("ports for %q are now: %v\n", instId, unitPorts)
		s.instancePorts[machineId] = unitPorts
		return nil
	}).AnyTimes()

	inst.EXPECT().ClosePorts(gomock.Any(), m.Tag().Id(), gomock.Any()).DoAndReturn(func(_ context.Context, machineId string, rules firewall.IngressRules) error {
		s.mu.Lock()
		defer s.mu.Unlock()

		c.Logf("close ports for %q: %v\n", instId, rules)
		unitPorts := closePorts(s.instancePorts[machineId], rules)
		c.Logf("ports for %q are now: %v\n", instId, unitPorts)
		s.instancePorts[machineId] = unitPorts
		return nil
	}).AnyTimes()

	// Start the machine.
	s.machinesCh <- []string{m.Tag().Id()}
	if s.firewallerStarted {
		s.waitForMachineFlush(c)
	}

	return inst
}

type InstanceModeSuite struct {
	firewallerBaseSuite
}

func TestInstanceModeSuite(t *testing.T) {
	tc.Run(t, &InstanceModeSuite{})
}

func (s *InstanceModeSuite) SetUpTest(c *tc.C) {
	s.mode = config.FwInstance
	s.firewallerBaseSuite.SetUpTest(c)
}

func (s *InstanceModeSuite) TestStartStop(c *tc.C) {
	ctrl := gomock.NewController(c)
	defer ctrl.Finish()

	s.ensureMocks(c, ctrl)

	fw := s.newFirewaller(c, ctrl)
	defer workertest.CleanKill(c, fw)

	s.waitForMachine(c, "0")
	// Initial event.
	s.waitForModelFlush(c)
}

func (s *InstanceModeSuite) TestStartStopWithoutModelFirewaller(c *tc.C) {
	ctrl := gomock.NewController(c)
	defer ctrl.Finish()

	s.ensureMocks(c, ctrl)

	s.withModelFirewaller = false
	fw := s.newFirewaller(c, ctrl)

	defer workertest.CleanKill(c, fw)
	s.waitForMachine(c, "0")
}

func (s *InstanceModeSuite) TestNotExposedApplication(c *tc.C) {
	ctrl := gomock.NewController(c)
	defer ctrl.Finish()

	s.ensureMocks(c, ctrl)

	fw := s.newFirewaller(c, ctrl)
	defer workertest.CleanKill(c, fw)

	app := s.addApplication(ctrl, "wordpress", true)
	_, m, _ := s.addUnit(c, ctrl, app)
	s.machinesCh <- []string{m.Tag().Id()}
	s.waitForMachineFlush(c)
}

func (s *InstanceModeSuite) TestShouldFlushModelWhenFlushingMachine(c *tc.C) {
	c.Skip(c, "This test is flaky, and needs to be fixed. The mock composition is insane.")

	ctrl := gomock.NewController(c)
	defer ctrl.Finish()

	s.modelIngressRules = firewall.IngressRules{
		firewall.NewIngressRule(network.MustParsePortRange("22"), firewall.AllNetworksIPV4CIDR, firewall.AllNetworksIPV6CIDR),
		firewall.NewIngressRule(network.MustParsePortRange("17070"), firewall.AllNetworksIPV4CIDR, firewall.AllNetworksIPV6CIDR),
	}
	s.ensureMocksWithoutMachine(ctrl)

	fw := s.newFirewaller(c, ctrl)
	defer workertest.CleanKill(c, fw)

	s.waitForSkipModelFlush(c)

	m := s.addMachineUnitAndEnsureMocks(c, ctrl)

	s.waitForMachine(c, machine.Name(m.Tag().Id()))
	s.waitForMachineFlush(c)
	s.waitForModelFlush(c)
}

func (s *InstanceModeSuite) TestNotExposedApplicationWithoutModelFirewaller(c *tc.C) {
	ctrl := gomock.NewController(c)
	defer ctrl.Finish()

	s.ensureMocks(c, ctrl)

	s.withModelFirewaller = false
	fw := s.newFirewaller(c, ctrl)
	defer workertest.CleanKill(c, fw)

	app := s.addApplication(ctrl, "wordpress", false)
	_, m, _ := s.addUnit(c, ctrl, app)
	s.machinesCh <- []string{m.Tag().Id()}
	s.waitForMachineFlush(c)
}

func (s *InstanceModeSuite) TestExposedApplication(c *tc.C) {
	ctrl := gomock.NewController(c)
	defer ctrl.Finish()

	s.ensureMocks(c, ctrl)

	fw := s.newFirewaller(c, ctrl)
	defer workertest.CleanKill(c, fw)

	app := s.addApplication(ctrl, "wordpress", true)
	u, m, _ := s.addUnit(c, ctrl, app)
	s.startInstance(c, ctrl, m)

	s.mustOpenPortRanges(c, u, allEndpoints, []network.PortRange{
		network.MustParsePortRange("80-90/tcp"),
		network.MustParsePortRange("8080/tcp"),
	})

	s.assertIngressRules(c, m.Tag().Id(), firewall.IngressRules{
		firewall.NewIngressRule(network.MustParsePortRange("80-90/tcp"), firewall.AllNetworksIPV4CIDR),
		firewall.NewIngressRule(network.MustParsePortRange("8080/tcp"), firewall.AllNetworksIPV4CIDR),
	})

	s.mustClosePortRanges(c, u, allEndpoints, []network.PortRange{
		network.MustParsePortRange("80-90/tcp"),
	})

	s.assertIngressRules(c, m.Tag().Id(), firewall.IngressRules{
		firewall.NewIngressRule(network.MustParsePortRange("8080/tcp"), firewall.AllNetworksIPV4CIDR),
	})
}

func (s *InstanceModeSuite) TestMultipleExposedApplications(c *tc.C) {
	ctrl := gomock.NewController(c)
	defer ctrl.Finish()

	s.ensureMocks(c, ctrl)

	fw := s.newFirewaller(c, ctrl)
	defer workertest.CleanKill(c, fw)

	app1 := s.addApplication(ctrl, "wordpress", true)
	u1, m1, _ := s.addUnit(c, ctrl, app1)
	s.startInstance(c, ctrl, m1)

	app2 := s.addApplication(ctrl, "mysql", true)
	u2, m2, _ := s.addUnit(c, ctrl, app2)
	s.startInstance(c, ctrl, m2)

	s.mustOpenPortRanges(c, u1, allEndpoints, []network.PortRange{
		network.MustParsePortRange("80/tcp"),
		network.MustParsePortRange("8080/tcp"),
	})

	s.mustOpenPortRanges(c, u2, allEndpoints, []network.PortRange{
		network.MustParsePortRange("3306/tcp"),
	})

	s.assertIngressRules(c, m1.Tag().Id(), firewall.IngressRules{
		firewall.NewIngressRule(network.MustParsePortRange("80/tcp"), firewall.AllNetworksIPV4CIDR),
		firewall.NewIngressRule(network.MustParsePortRange("8080/tcp"), firewall.AllNetworksIPV4CIDR),
	})

	s.assertIngressRules(c, m2.Tag().Id(), firewall.IngressRules{
		firewall.NewIngressRule(network.MustParsePortRange("3306/tcp"), firewall.AllNetworksIPV4CIDR),
	})

	s.mustClosePortRanges(c, u1, allEndpoints, []network.PortRange{
		network.MustParsePortRange("80/tcp"),
	})
	s.mustClosePortRanges(c, u2, allEndpoints, []network.PortRange{
		network.MustParsePortRange("3306/tcp"),
	})

	s.assertIngressRules(c, m1.Tag().Id(), firewall.IngressRules{
		firewall.NewIngressRule(network.MustParsePortRange("8080/tcp"), firewall.AllNetworksIPV4CIDR),
	})
	s.assertIngressRules(c, m2.Tag().Id(), nil)
}

func (s *InstanceModeSuite) TestMachineWithoutInstanceId(c *tc.C) {
	ctrl := gomock.NewController(c)
	defer ctrl.Finish()

	s.ensureMocks(c, ctrl)

	fw := s.newFirewaller(c, ctrl)
	defer workertest.CleanKill(c, fw)

	app := s.addApplication(ctrl, "wordpress", true)
	// add a unit but don't start its instance yet.
	u1, m1, _ := s.addUnit(c, ctrl, app)

	// add another unit and start its instance, so that
	// we're sure the firewaller has seen the first instance.
	u2, m2, _ := s.addUnit(c, ctrl, app)
	s.startInstance(c, ctrl, m2)
	s.mustOpenPortRanges(c, u2, allEndpoints, []network.PortRange{
		network.MustParsePortRange("80/tcp"),
	})
	s.assertIngressRules(c, m2.Tag().Id(), firewall.IngressRules{
		firewall.NewIngressRule(network.MustParsePortRange("80/tcp"), firewall.AllNetworksIPV4CIDR),
	})

	s.startInstance(c, ctrl, m1)
	s.mustOpenPortRanges(c, u1, allEndpoints, []network.PortRange{
		network.MustParsePortRange("8080/tcp"),
	})
	s.assertIngressRules(c, m1.Tag().Id(), firewall.IngressRules{
		firewall.NewIngressRule(network.MustParsePortRange("8080/tcp"), firewall.AllNetworksIPV4CIDR),
	})
}

func (s *InstanceModeSuite) TestMultipleUnits(c *tc.C) {
	ctrl := gomock.NewController(c)
	defer ctrl.Finish()

	s.ensureMocks(c, ctrl)

	fw := s.newFirewaller(c, ctrl)
	defer workertest.CleanKill(c, fw)

	app := s.addApplication(ctrl, "wordpress", true)
	u1, m1, _ := s.addUnit(c, ctrl, app)
	s.startInstance(c, ctrl, m1)
	s.mustOpenPortRanges(c, u1, allEndpoints, []network.PortRange{
		network.MustParsePortRange("80/tcp"),
	})

	u2, m2, _ := s.addUnit(c, ctrl, app)
	s.startInstance(c, ctrl, m2)
	s.mustOpenPortRanges(c, u2, allEndpoints, []network.PortRange{
		network.MustParsePortRange("80/tcp"),
	})

	s.assertIngressRules(c, m1.Tag().Id(), firewall.IngressRules{
		firewall.NewIngressRule(network.MustParsePortRange("80/tcp"), firewall.AllNetworksIPV4CIDR),
	})
	s.assertIngressRules(c, m1.Tag().Id(), firewall.IngressRules{
		firewall.NewIngressRule(network.MustParsePortRange("80/tcp"), firewall.AllNetworksIPV4CIDR),
	})

	s.mustClosePortRanges(c, u1, allEndpoints, []network.PortRange{
		network.MustParsePortRange("80/tcp"),
	})
	s.mustClosePortRanges(c, u2, allEndpoints, []network.PortRange{
		network.MustParsePortRange("80/tcp"),
	})

	s.assertIngressRules(c, m1.Tag().Id(), nil)
	s.assertIngressRules(c, m1.Tag().Id(), nil)
}

func (s *InstanceModeSuite) TestStartWithState(c *tc.C) {
	ctrl := gomock.NewController(c)
	defer ctrl.Finish()

	s.ensureMocks(c, ctrl)

	app := s.addApplication(ctrl, "wordpress", true)
	u, m, _ := s.addUnit(c, ctrl, app)
	s.startInstance(c, ctrl, m)

	s.mustOpenPortRanges(c, u, allEndpoints, []network.PortRange{
		network.MustParsePortRange("80/tcp"),
		network.MustParsePortRange("8080/tcp"),
	})

	// Nothing open without firewaller.
	s.assertIngressRules(c, m.Tag().Id(), nil)

	// Starting the firewaller opens the ports.
	fw := s.newFirewaller(c, ctrl)
	defer workertest.CleanKill(c, fw)

	s.assertIngressRules(c, m.Tag().Id(), firewall.IngressRules{
		firewall.NewIngressRule(network.MustParsePortRange("80/tcp"), firewall.AllNetworksIPV4CIDR),
		firewall.NewIngressRule(network.MustParsePortRange("8080/tcp"), firewall.AllNetworksIPV4CIDR),
	})
}

func (s *InstanceModeSuite) TestStartWithPartialState(c *tc.C) {
	ctrl := gomock.NewController(c)
	defer ctrl.Finish()

	s.ensureMocks(c, ctrl)

	app := s.addApplication(ctrl, "wordpress", true)

	// Starting the firewaller, no open ports.
	fw := s.newFirewaller(c, ctrl)
	defer workertest.CleanKill(c, fw)

	s.assertIngressRules(c, "1", nil)

	// Complete steps to open port.
	u, m, _ := s.addUnit(c, ctrl, app)
	s.startInstance(c, ctrl, m)
	s.mustOpenPortRanges(c, u, allEndpoints, []network.PortRange{
		network.MustParsePortRange("80/tcp"),
	})

	s.assertIngressRules(c, m.Tag().Id(), firewall.IngressRules{
		firewall.NewIngressRule(network.MustParsePortRange("80/tcp"), firewall.AllNetworksIPV4CIDR),
	})
}

func (s *InstanceModeSuite) TestStartWithUnexposedApplication(c *tc.C) {
	ctrl := gomock.NewController(c)
	defer ctrl.Finish()

	s.ensureMocks(c, ctrl)

	app := s.addApplication(ctrl, "wordpress", false)
	u, m, _ := s.addUnit(c, ctrl, app)
	s.startInstance(c, ctrl, m)

	s.mustOpenPortRanges(c, u, allEndpoints, []network.PortRange{
		network.MustParsePortRange("80/tcp"),
	})

	// Starting the firewaller, no open ports.
	fw := s.newFirewaller(c, ctrl)
	defer workertest.CleanKill(c, fw)

	s.assertIngressRules(c, m.Tag().Id(), nil)

	// Expose service.
	s.applicationService.EXPECT().IsApplicationExposed(gomock.Any(), "wordpress").Return(true, nil)
	s.applicationService.EXPECT().GetExposedEndpoints(gomock.Any(), "wordpress").Return(map[string]application.ExposedEndpoint{
		allEndpoints: {ExposeToCIDRs: set.NewStrings(firewall.AllNetworksIPV4CIDR)}}, nil)
	s.applicationsCh <- struct{}{}

	s.assertIngressRules(c, m.Tag().Id(), firewall.IngressRules{
		firewall.NewIngressRule(network.MustParsePortRange("80/tcp"), firewall.AllNetworksIPV4CIDR),
	})
}

func (s *InstanceModeSuite) TestStartMachineWithManualMachine(c *tc.C) {
	ctrl := gomock.NewController(c)
	defer ctrl.Finish()

	s.ensureMocks(c, ctrl)

	fw := s.newFirewaller(c, ctrl)
	defer workertest.CleanKill(c, fw)

	// Wait for controller (started by setUpTest)
	s.waitForMachine(c, "0")

	m, _ := s.addModelMachine(ctrl, true)
	s.machinesCh <- []string{m.Tag().Id()}

	select {
	case tag := <-s.watchingMachine:
		c.Fatalf("shouldn't be watching manual machine %v", tag)
	case <-time.After(coretesting.ShortWait):
	}

	m, _ = s.addMachine(ctrl)
	s.machinesCh <- []string{m.Tag().Id()}
	s.waitForMachine(c, machine.Name(m.Tag().Id()))
}

func (s *InstanceModeSuite) addMachineUnitAndEnsureMocks(c *tc.C, ctrl *gomock.Controller) *mocks.MockMachine {
	// Create a new machine.
	id := strconv.Itoa(s.nextMachineId)
	s.nextMachineId++

	m := mocks.NewMockMachine(ctrl)
	tag := names.NewMachineTag(id)
	s.firewaller.EXPECT().Machine(gomock.Any(), machine.Name(m.Tag().Id())).Return(m, nil).MinTimes(1)
	m.EXPECT().Tag().Return(tag).MinTimes(1)
	m.EXPECT().Life().DoAndReturn(func() life.Value {
		s.mu.Lock()
		defer s.mu.Unlock()
		if s.deadMachines.Contains(id) {
			return life.Dead
		}
		return life.Alive
	}).MinTimes(1)
<<<<<<< HEAD
	m.EXPECT().IsManual(gomock.Any()).Return(false, nil).MinTimes(1)
=======
	m.EXPECT().IsManual().Return(false, nil).MinTimes(1)

	// Create an app.
	app := s.addApplication(ctrl, "wordpress", false)

	unitId := s.nextUnitId[app.Name()]
	s.nextUnitId[app.Name()] = unitId + 1
	unitTag := names.NewUnitTag(fmt.Sprintf("%s/%d", app.Name(), unitId))

	// Create a unit.
	u := mocks.NewMockUnit(ctrl)
	s.firewaller.EXPECT().Unit(unitTag).Return(u, nil).Times(1)
	u.EXPECT().Life().Return(life.Alive)
	u.EXPECT().Tag().Return(unitTag).Times(1)
	u.EXPECT().Application().Return(app, nil).Times(1)
	u.EXPECT().AssignedMachine().Return(m.Tag(), nil).Times(1)

	// Add the unit to the machine.
	m.EXPECT().OpenedMachinePortRanges().DoAndReturn(func() (map[names.UnitTag]network.GroupedPortRanges, map[names.UnitTag]network.GroupedPortRanges, error) {
		s.mu.Lock()
		defer s.mu.Unlock()
		c.Logf("get OpenedMachinePortRanges for %q: %v", m.Tag().Id(), s.unitPortRanges.ByUnitEndpoint())
		opened := map[names.UnitTag]network.GroupedPortRanges{}
		if r, ok := s.unitPortRanges.ByUnitEndpoint()[unitTag.Id()]; ok {
			opened[unitTag] = r
		}
		return nil, opened, nil
	}).Times(1)
	s.firewaller.EXPECT().ModelFirewallRules().MinTimes(1).DoAndReturn(func() (firewall.IngressRules, error) {
		s.mu.Lock()
		defer s.mu.Unlock()
		return s.modelIngressRules, nil
	})
	s.envModelFirewaller.EXPECT().ModelIngressRules(gomock.Any()).MinTimes(1).DoAndReturn(func(arg0 context.ProviderCallContext) (firewall.IngressRules, error) {
		s.mu.Lock()
		defer s.mu.Unlock()
		return s.envModelPorts, nil
	})
	s.envModelFirewaller.EXPECT().OpenModelPorts(gomock.Any(), gomock.Any()).MinTimes(1).DoAndReturn(func(_ context.ProviderCallContext, rules firewall.IngressRules) error {
		s.mu.Lock()
		defer s.mu.Unlock()
		add, _ := s.envModelPorts.Diff(rules)
		s.envModelPorts = append(s.envModelPorts, add...)
		return nil
	})

	// Added machine watches units.
	unitsCh := make(chan []string, 5)
	unitWatch := watchertest.NewMockStringsWatcher(unitsCh)
	m.EXPECT().WatchUnits().Return(unitWatch, nil).Times(1)
	// Initial event.
	unitsCh <- []string{unitTag.Id()}
>>>>>>> 01ce0e80

	// Add a machine.
	s.machinesCh <- []string{tag.Id()}

	instId := instance.Id("inst-" + m.Tag().Id())
	m.EXPECT().InstanceId(gomock.Any()).Return(instId, nil).AnyTimes()
	inst := mocks.NewMockEnvironInstance(ctrl)
	s.envInstances.EXPECT().Instances(gomock.Any(), []instance.Id{instId}).Return([]instances.Instance{inst}, nil).Times(1)
	inst.EXPECT().IngressRules(gomock.Any(), m.Tag().Id()).Return(nil, nil).Times(1)

<<<<<<< HEAD
	s.machinesCh <- []string{m.Tag().Id()}

	s.firewaller.EXPECT().ModelFirewallRules(gomock.Any()).MinTimes(1).MaxTimes(2).DoAndReturn(func(_ context.Context) (firewall.IngressRules, error) {
		s.mu.Lock()
		defer s.mu.Unlock()
		return s.modelIngressRules, nil
	})
	s.envModelFirewaller.EXPECT().ModelIngressRules(gomock.Any()).MinTimes(1).MaxTimes(2).DoAndReturn(func(_ context.Context) (firewall.IngressRules, error) {
		s.mu.Lock()
		defer s.mu.Unlock()
		return s.envModelPorts, nil
	})
	s.envModelFirewaller.EXPECT().OpenModelPorts(gomock.Any(), gomock.Any()).AnyTimes().DoAndReturn(func(_ context.Context, rules firewall.IngressRules) error {
		s.mu.Lock()
		defer s.mu.Unlock()
		add, _ := s.envModelPorts.Diff(rules)
		s.envModelPorts = append(s.envModelPorts, add...)
		return nil
	}).Times(1)

=======
>>>>>>> 01ce0e80
	return m
}

func (s *InstanceModeSuite) TestSetClearExposedApplication(c *tc.C) {
	ctrl := gomock.NewController(c)
	defer ctrl.Finish()

	s.ensureMocks(c, ctrl)

	fw := s.newFirewaller(c, ctrl)
	defer workertest.CleanKill(c, fw)

	app := s.addApplication(ctrl, "wordpress", false)
	u, m, _ := s.addUnit(c, ctrl, app)
	s.startInstance(c, ctrl, m)
	s.mustOpenPortRanges(c, u, allEndpoints, []network.PortRange{
		network.MustParsePortRange("80/tcp"),
		network.MustParsePortRange("8080/tcp"),
	})

	// Not exposed application, so no open port.
	s.assertIngressRules(c, m.Tag().Id(), nil)

	// Expose service.
	s.applicationService.EXPECT().IsApplicationExposed(gomock.Any(), "wordpress").Return(true, nil)
	s.applicationService.EXPECT().GetExposedEndpoints(gomock.Any(), "wordpress").Return(map[string]application.ExposedEndpoint{
		allEndpoints: {ExposeToCIDRs: set.NewStrings(firewall.AllNetworksIPV4CIDR)}}, nil)
	s.applicationsCh <- struct{}{}

	rules := firewall.IngressRules{
		firewall.NewIngressRule(network.MustParsePortRange("80/tcp"), firewall.AllNetworksIPV4CIDR),
		firewall.NewIngressRule(network.MustParsePortRange("8080/tcp"), firewall.AllNetworksIPV4CIDR),
	}
	s.assertIngressRules(c, m.Tag().Id(), rules)

	// ClearExposed closes the ports again.
	s.applicationService.EXPECT().IsApplicationExposed(gomock.Any(), "wordpress").Return(false, nil)
	s.applicationService.EXPECT().GetExposedEndpoints(gomock.Any(), "wordpress").Return(map[string]application.ExposedEndpoint{
		allEndpoints: {ExposeToCIDRs: set.NewStrings(firewall.AllNetworksIPV4CIDR)}}, nil)
	s.applicationsCh <- struct{}{}

	s.assertIngressRules(c, m.Tag().Id(), nil)
}

func (s *InstanceModeSuite) TestRemoveUnit(c *tc.C) {
	ctrl := gomock.NewController(c)
	defer ctrl.Finish()

	s.ensureMocks(c, ctrl)

	fw := s.newFirewaller(c, ctrl)
	defer workertest.CleanKill(c, fw)

	app := s.addApplication(ctrl, "wordpress", true)
	u1, m1, unitsCh := s.addUnit(c, ctrl, app)
	s.startInstance(c, ctrl, m1)

	s.mustOpenPortRanges(c, u1, allEndpoints, []network.PortRange{
		network.MustParsePortRange("80/tcp"),
	})

	u2, m2, _ := s.addUnit(c, ctrl, app)
	s.startInstance(c, ctrl, m2)
	s.mustOpenPortRanges(c, u2, allEndpoints, []network.PortRange{
		network.MustParsePortRange("80/tcp"),
	})

	s.assertIngressRules(c, m1.Tag().Id(), firewall.IngressRules{
		firewall.NewIngressRule(network.MustParsePortRange("80/tcp"), firewall.AllNetworksIPV4CIDR),
	})
	s.assertIngressRules(c, m2.Tag().Id(), firewall.IngressRules{
		firewall.NewIngressRule(network.MustParsePortRange("80/tcp"), firewall.AllNetworksIPV4CIDR),
	})

	// Remove unit.
	u1.EXPECT().Life().Return(life.Dead)
	unitsCh <- []string{u1.Name()}

	s.assertIngressRules(c, m1.Tag().Id(), nil)
	s.assertIngressRules(c, m2.Tag().Id(), firewall.IngressRules{
		firewall.NewIngressRule(network.MustParsePortRange("80/tcp"), firewall.AllNetworksIPV4CIDR),
	})
}

func (s *InstanceModeSuite) TestRemoveApplication(c *tc.C) {
	ctrl := gomock.NewController(c)
	defer ctrl.Finish()

	s.ensureMocks(c, ctrl)

	fw := s.newFirewaller(c, ctrl)
	defer workertest.CleanKill(c, fw)

	app := s.addApplication(ctrl, "wordpress", true)
	u, m, unitsCh := s.addUnit(c, ctrl, app)
	s.startInstance(c, ctrl, m)

	s.mustOpenPortRanges(c, u, allEndpoints, []network.PortRange{
		network.MustParsePortRange("80/tcp"),
	})

	rules1 := firewall.IngressRules{
		firewall.NewIngressRule(network.MustParsePortRange("80/tcp"), firewall.AllNetworksIPV4CIDR),
	}
	s.assertIngressRules(c, m.Tag().Id(), rules1)

	// Remove application.
	u.EXPECT().Life().Return(life.Dead)
	unitsCh <- []string{u.Name()}

	s.applicationService.EXPECT().IsApplicationExposed(gomock.Any(), "wordpress").
		Return(false, errors.NotFoundf("wordpress")).MaxTimes(1)
	s.applicationsCh <- struct{}{}

	s.waitForMachineFlush(c)
	s.assertIngressRules(c, m.Tag().Id(), nil)
}

func (s *InstanceModeSuite) TestRemoveMultipleApplications(c *tc.C) {
	ctrl := gomock.NewController(c)
	defer ctrl.Finish()

	s.ensureMocks(c, ctrl)

	fw := s.newFirewaller(c, ctrl)
	defer workertest.CleanKill(c, fw)

	app1 := s.addApplication(ctrl, "wordpress", true)
	u1, m1, unitsCh1 := s.addUnit(c, ctrl, app1)
	s.startInstance(c, ctrl, m1)
	s.mustOpenPortRanges(c, u1, allEndpoints, []network.PortRange{
		network.MustParsePortRange("80/tcp"),
	})

	app2 := s.addApplication(ctrl, "mysql", true)
	u2, m2, unitsCh2 := s.addUnit(c, ctrl, app2)
	s.startInstance(c, ctrl, m2)
	s.mustOpenPortRanges(c, u2, allEndpoints, []network.PortRange{
		network.MustParsePortRange("3306/tcp"),
	})

	rules1 := firewall.IngressRules{
		firewall.NewIngressRule(network.MustParsePortRange("80/tcp"), firewall.AllNetworksIPV4CIDR),
	}
	s.assertIngressRules(c, m1.Tag().Id(), rules1)
	rules2 := firewall.IngressRules{
		firewall.NewIngressRule(network.MustParsePortRange("3306/tcp"), firewall.AllNetworksIPV4CIDR),
	}
	s.assertIngressRules(c, m2.Tag().Id(), rules2)

	// Remove applications.
	u1.EXPECT().Life().Return(life.Dead)
	unitsCh1 <- []string{u1.Name()}

	removed1 := make(chan bool)
	s.applicationService.EXPECT().IsApplicationExposed(gomock.Any(), "wordpress").
		DoAndReturn(func(context.Context, string) (bool, error) {
			defer close(removed1)
			return false, errors.NotFoundf(app1.Name())
		})
	s.applicationsCh <- struct{}{}

	u2.EXPECT().Life().Return(life.Dead)
	unitsCh2 <- []string{u2.Name()}

	s.applicationService.EXPECT().IsApplicationExposed(gomock.Any(), "mysql").
		Return(false, errors.NotFoundf(app2.Name())).MaxTimes(1)
	s.applicationsCh <- struct{}{}

	s.assertIngressRules(c, m1.Tag().Id(), nil)
	s.assertIngressRules(c, m2.Tag().Id(), nil)

	select {
	case <-removed1:
	case <-time.After(coretesting.LongWait):
		c.Fatalf("timed out waiting for app1 removal")
	}
	s.waitForMachineFlush(c)
}

func (s *InstanceModeSuite) TestDeadMachine(c *tc.C) {
	ctrl := gomock.NewController(c)
	defer ctrl.Finish()

	s.ensureMocks(c, ctrl)

	fw := s.newFirewaller(c, ctrl)
	defer workertest.CleanKill(c, fw)

	app := s.addApplication(ctrl, "wordpress", true)
	u, m, unitsCh := s.addUnit(c, ctrl, app)
	s.startInstance(c, ctrl, m)

	s.mustOpenPortRanges(c, u, allEndpoints, []network.PortRange{
		network.MustParsePortRange("80/tcp"),
	})

	rules1 := firewall.IngressRules{
		firewall.NewIngressRule(network.MustParsePortRange("80/tcp"), firewall.AllNetworksIPV4CIDR),
	}
	s.assertIngressRules(c, m.Tag().Id(), rules1)

	// Remove unit and application, also tested without. Has no effect.
	u.EXPECT().Life().Return(life.Dead).AnyTimes()
	unitsCh <- []string{u.Name()}

	s.applicationService.EXPECT().IsApplicationExposed(gomock.Any(), "wordpress").
		Return(false, errors.NotFoundf("wordpress")).MaxTimes(1)
	s.applicationsCh <- struct{}{}
	s.waitForMachineFlush(c)

	// Kill machine.
	s.mu.Lock()
	s.deadMachines.Add(m.Tag().Id())
	s.mu.Unlock()
	s.machinesCh <- []string{m.Tag().Id()}
	s.waitForMachineFlush(c)

	s.assertIngressRules(c, m.Tag().Id(), nil)
}

func (s *InstanceModeSuite) TestRemoveMachine(c *tc.C) {
	ctrl := gomock.NewController(c)
	defer ctrl.Finish()

	s.ensureMocks(c, ctrl)

	fw := s.newFirewaller(c, ctrl)
	defer workertest.DirtyKill(c, fw)

	app := s.addApplication(ctrl, "wordpress", true)
	u, m, _ := s.addUnit(c, ctrl, app)
	s.startInstance(c, ctrl, m)
	s.mustOpenPortRanges(c, u, allEndpoints, []network.PortRange{
		network.MustParsePortRange("80/tcp"),
	})

	rules1 := firewall.IngressRules{
		firewall.NewIngressRule(network.MustParsePortRange("80/tcp"), firewall.AllNetworksIPV4CIDR),
	}
	s.assertIngressRules(c, m.Tag().Id(), rules1)

	// Kill machine.
	s.deadMachines.Add(m.Tag().Id())
	s.machinesCh <- []string{m.Tag().Id()}
	s.waitForMachineFlush(c)

	// TODO (manadart 2019-02-01): This fails intermittently with a "not found"
	// error for the machine. This is not a huge problem in production, as the
	// worker will restart and proceed happily thereafter.
	// That error is detected here for expediency, but the ideal mitigation is
	// a refactoring of the worker logic as per LP:1814277.
	fw.Kill()
	err := fw.Wait()
	c.Assert(err == nil || params.IsCodeNotFound(err), tc.IsTrue)
}

func (s *InstanceModeSuite) TestStartWithStateOpenPortsBroken(c *tc.C) {
	ctrl := gomock.NewController(c)
	defer ctrl.Finish()

	s.ensureMocks(c, ctrl)

	app := s.addApplication(ctrl, "wordpress", true)
	u, m, _ := s.addUnit(c, ctrl, app)

	instId := instance.Id("inst-" + m.Tag().Id())
	m.EXPECT().InstanceId(gomock.Any()).Return(instId, nil).AnyTimes()
	inst := mocks.NewMockEnvironInstance(ctrl)
	s.envInstances.EXPECT().Instances(gomock.Any(), []instance.Id{instId}).Return([]instances.Instance{inst}, nil).AnyTimes()
	s.machinesCh <- []string{m.Tag().Id()}

	s.mustOpenPortRanges(c, u, allEndpoints, []network.PortRange{
		network.MustParsePortRange("80/tcp"),
	})

	called := make(chan bool)
	inst.EXPECT().OpenPorts(gomock.Any(), m.Tag().Id(), gomock.Any()).DoAndReturn(func(_ context.Context, machineId string, rules firewall.IngressRules) error {
		defer close(called)
		return errors.New("open ports is broken")
	})
	s.openedPortsCh <- []string{m.Tag().Id()}

	// Nothing open without firewaller.
	s.assertIngressRules(c, m.Tag().Id(), nil)

	// Starting the firewaller should attempt to open the ports,
	// and fail due to the method being broken.
	// Starting the firewaller opens the ports.
	fw := s.newFirewaller(c, ctrl)
	defer workertest.DirtyKill(c, fw)

	errc := make(chan error, 1)
	go func() { errc <- fw.Wait() }()
	select {
	case err := <-errc:
		c.Assert(err, tc.ErrorMatches, "open ports is broken")
	case <-time.After(coretesting.LongWait):
		fw.Kill()
		fw.Wait()
		c.Fatal("timed out waiting for firewaller to stop")
	}
}

func (s *InstanceModeSuite) TestDefaultModelFirewall(c *tc.C) {
	ctrl := gomock.NewController(c)
	defer ctrl.Finish()

	s.modelIngressRules = firewall.IngressRules{
		firewall.NewIngressRule(network.MustParsePortRange("22"), firewall.AllNetworksIPV4CIDR, firewall.AllNetworksIPV6CIDR),
		firewall.NewIngressRule(network.MustParsePortRange("17070"), firewall.AllNetworksIPV4CIDR, firewall.AllNetworksIPV6CIDR),
	}

	s.ensureMocks(c, ctrl)

	fw := s.newFirewaller(c, ctrl)
	defer workertest.CleanKill(c, fw)

	s.waitForModelFlush(c)
	s.assertModelIngressRules(c, s.modelIngressRules)
}

func (s *InstanceModeSuite) TestShouldSkipFlushModelWhenNoMachines(c *tc.C) {
	ctrl := gomock.NewController(c)
	defer ctrl.Finish()

	s.ensureMocksWithoutMachine(ctrl)

	fw := s.newFirewaller(c, ctrl)
	workertest.CleanKill(c, fw)
}

func (s *InstanceModeSuite) TestConfigureModelFirewall(c *tc.C) {
	ctrl := gomock.NewController(c)
	defer ctrl.Finish()

	s.modelIngressRules = firewall.IngressRules{
		firewall.NewIngressRule(network.MustParsePortRange("22"), firewall.AllNetworksIPV4CIDR, firewall.AllNetworksIPV6CIDR),
		firewall.NewIngressRule(network.MustParsePortRange("17070"), firewall.AllNetworksIPV4CIDR, firewall.AllNetworksIPV6CIDR),
	}

	s.ensureMocks(c, ctrl)

	fw := s.newFirewaller(c, ctrl)
	defer workertest.CleanKill(c, fw)

	s.assertModelIngressRules(c, s.modelIngressRules)

	s.modelIngressRules = append(s.modelIngressRules,
		firewall.NewIngressRule(network.MustParsePortRange("666"), "192.168.0.0/24"))

	s.modelFwRulesCh <- struct{}{}

	s.assertModelIngressRules(c, firewall.IngressRules{
		firewall.NewIngressRule(network.MustParsePortRange("666"), "192.168.0.0/24"),
		firewall.NewIngressRule(network.MustParsePortRange("22"), firewall.AllNetworksIPV4CIDR, firewall.AllNetworksIPV6CIDR),
		firewall.NewIngressRule(network.MustParsePortRange("17070"), firewall.AllNetworksIPV4CIDR, firewall.AllNetworksIPV6CIDR),
	})
}

func (s *InstanceModeSuite) setupRemoteRelationRequirerRoleConsumingSide(c *tc.C) (chan []string, *macaroon.Macaroon) {
	mac, err := jujutesting.NewMacaroon("id")
	c.Assert(err, tc.ErrorIsNil)
	s.remoteRelations.EXPECT().Relations(gomock.Any(), []string{"wordpress:db remote-mysql:server"}).Return(
		[]params.RemoteRelationResult{{
			Result: &params.RemoteRelation{
				Life:            "alive",
				Suspended:       false,
				Id:              666,
				Key:             "wordpress:db remote-mysql:server",
				ApplicationName: "wordpress",
				Endpoint: params.RemoteEndpoint{
					Role: "requirer",
				},
				UnitCount:             2,
				RemoteApplicationName: "remote-mysql",
				RemoteEndpointName:    "server",
				SourceModelUUID:       coretesting.ModelTag.Id(),
			},
		}}, nil).MinTimes(1)
	s.remoteRelations.EXPECT().RemoteApplications(gomock.Any(), []string{"remote-mysql"}).Return(
		[]params.RemoteApplicationResult{{
			Result: &params.RemoteApplication{
				Name:            "remote-mysql",
				OfferUUID:       "offer-uuid",
				Life:            "alive",
				Status:          "active",
				ModelUUID:       coretesting.ModelTag.Id(),
				IsConsumerProxy: false,
				ConsumeVersion:  66,
				Macaroon:        mac,
			},
		}}, nil).MinTimes(1)
	relTag := names.NewRelationTag("wordpress:db remote-mysql:server")
	s.remoteRelations.EXPECT().GetToken(gomock.Any(), relTag).Return("rel-token", nil).MinTimes(1)

	s.firewaller.EXPECT().ControllerAPIInfoForModel(gomock.Any(), coretesting.ModelTag.Id()).Return(
		&api.Info{
			Addrs:  []string{"1.2.3.4:1234"},
			CACert: coretesting.CACert,
		}, nil).AnyTimes()
	s.firewaller.EXPECT().MacaroonForRelation(gomock.Any(), relTag.Id()).Return(mac, nil).MinTimes(1)

	localEgressCh := make(chan []string, 1)
	remoteEgressWatch := watchertest.NewMockStringsWatcher(localEgressCh)
	s.firewaller.EXPECT().WatchEgressAddressesForRelation(gomock.Any(), relTag).Return(remoteEgressWatch, nil).MinTimes(1)
	s.crossmodelFirewaller.EXPECT().Close().Return(nil).MinTimes(1)

	s.remoteRelCh <- []string{"wordpress:db remote-mysql:server"}

	return localEgressCh, mac
}

func (s *InstanceModeSuite) TestRemoteRelationRequirerRoleConsumingSide(c *tc.C) {
	ctrl := gomock.NewController(c)
	defer ctrl.Finish()

	s.ensureMocks(c, ctrl)

	// Create the firewaller facade on the consuming model.
	fw := s.newFirewaller(c, ctrl)
	defer workertest.CleanKill(c, fw)

	published := make(chan bool)
	app := s.addApplication(ctrl, "wordpress", true)
	_, m, _ := s.addUnit(c, ctrl, app)
	s.machinesCh <- []string{m.Tag().Id()}
	relSubnetCh, mac := s.setupRemoteRelationRequirerRoleConsumingSide(c)

	// Have a unit on the consuming app enter the relation scope.
	// This will trigger the firewaller to publish the changes.
	event := params.IngressNetworksChangeEvent{
		RelationToken:   "rel-token",
		Networks:        []string{"10.0.0.0/24"},
		IngressRequired: true,
		Macaroons:       macaroon.Slice{mac},
		BakeryVersion:   bakery.LatestVersion,
	}
	s.crossmodelFirewaller.EXPECT().PublishIngressNetworkChange(gomock.Any(), event).DoAndReturn(func(_ context.Context, _ params.IngressNetworksChangeEvent) error {
		published <- true
		return nil
	})

	relSubnetCh <- []string{"10.0.0.0/24"}

	select {
	case <-time.After(coretesting.LongWait):
		c.Fatal("time out waiting for ingress change to be published on enter scope")
	case <-published:
	}

	// Trigger watcher for unit on the consuming app (leave the relation scope).
	event.IngressRequired = false
	event.Networks = []string{}
	s.crossmodelFirewaller.EXPECT().PublishIngressNetworkChange(gomock.Any(), event).DoAndReturn(func(_ context.Context, _ params.IngressNetworksChangeEvent) error {
		published <- true
		return nil
	})

	relSubnetCh <- []string{}

	select {
	case <-time.After(coretesting.LongWait):
		c.Fatal("time out waiting for ingress change to be published on leave scope")
	case <-published:
	}
}

func (s *InstanceModeSuite) TestRemoteRelationWorkerError(c *tc.C) {
	ctrl := gomock.NewController(c)
	defer ctrl.Finish()

	s.ensureMocks(c, ctrl)

	// Create the firewaller facade on the consuming model.
	fw := s.newFirewaller(c, ctrl)
	defer workertest.CleanKill(c, fw)

	published := make(chan bool)
	app := s.addApplication(ctrl, "wordpress", true)
	_, m, _ := s.addUnit(c, ctrl, app)
	s.machinesCh <- []string{m.Tag().Id()}
	relSubnetCh, mac := s.setupRemoteRelationRequirerRoleConsumingSide(c)

	// Have a unit on the consuming app enter the relation scope.
	event := params.IngressNetworksChangeEvent{
		RelationToken:   "rel-token",
		Networks:        []string{"10.0.0.0/24"},
		IngressRequired: true,
		Macaroons:       macaroon.Slice{mac},
		BakeryVersion:   bakery.LatestVersion,
	}
	s.crossmodelFirewaller.EXPECT().PublishIngressNetworkChange(gomock.Any(), event).DoAndReturn(func(_ context.Context, _ params.IngressNetworksChangeEvent) error {
		published <- true
		return errors.New("fail")
	})

	relSubnetCh <- []string{"10.0.0.0/24"}

	select {
	case <-time.After(coretesting.LongWait):
		c.Fatal("time out waiting for ingress change to be published on enter scope")
	case <-published:
	}

	s.crossmodelFirewaller.EXPECT().PublishIngressNetworkChange(gomock.Any(), event).DoAndReturn(func(_ context.Context, _ params.IngressNetworksChangeEvent) error {
		published <- true
		return nil
	})

	relSubnetCh <- []string{"10.0.0.0/24"}

	select {
	case <-time.After(coretesting.LongWait):
		c.Fatal("time out waiting for ingress change to be published on enter scope")
	case <-published:
	}
}

func (s *InstanceModeSuite) TestRemoteRelationProviderRoleConsumingSide(c *tc.C) {
	ctrl := gomock.NewController(c)
	defer ctrl.Finish()

	s.ensureMocks(c, ctrl)

	// Create the firewaller facade on the consuming model.
	fw := s.newFirewaller(c, ctrl)
	defer workertest.CleanKill(c, fw)

	app := s.addApplication(ctrl, "mysql", true)
	_, m, _ := s.addUnit(c, ctrl, app)
	s.machinesCh <- []string{m.Tag().Id()}

	mac, err := jujutesting.NewMacaroon("id")
	c.Assert(err, tc.ErrorIsNil)
	s.remoteRelations.EXPECT().Relations(gomock.Any(), []string{"remote-wordpress:db mysql:server"}).Return(
		[]params.RemoteRelationResult{{
			Result: &params.RemoteRelation{
				Life:            "alive",
				Suspended:       false,
				Id:              666,
				Key:             "remote-wordpress:db mysql:server",
				ApplicationName: "mysql",
				Endpoint: params.RemoteEndpoint{
					Role: "provider",
				},
				UnitCount:             2,
				RemoteApplicationName: "remote-wordpress",
				RemoteEndpointName:    "db",
				SourceModelUUID:       coretesting.ModelTag.Id(),
			},
		}}, nil)
	s.remoteRelations.EXPECT().RemoteApplications(gomock.Any(), []string{"remote-wordpress"}).Return(
		[]params.RemoteApplicationResult{{
			Result: &params.RemoteApplication{
				Name:            "remote-wordpress",
				OfferUUID:       "offer-uuid",
				Life:            "alive",
				Status:          "active",
				ModelUUID:       coretesting.ModelTag.Id(),
				IsConsumerProxy: false,
				ConsumeVersion:  66,
				Macaroon:        mac,
			},
		}}, nil)
	relTag := names.NewRelationTag("remote-wordpress:db mysql:server")
	s.remoteRelations.EXPECT().GetToken(gomock.Any(), relTag).Return("rel-token", nil)

	s.firewaller.EXPECT().ControllerAPIInfoForModel(gomock.Any(), coretesting.ModelTag.Id()).Return(
		&api.Info{
			Addrs:  []string{"1.2.3.4:1234"},
			CACert: coretesting.CACert,
		}, nil).AnyTimes()
	s.firewaller.EXPECT().MacaroonForRelation(gomock.Any(), relTag.Id()).Return(mac, nil)

	watched := make(chan bool, 2)

	localEgressCh := make(chan []string, 1)
	remoteEgressWatch := watchertest.NewMockStringsWatcher(localEgressCh)
	arg := params.RemoteEntityArg{
		Token:     "rel-token",
		Macaroons: macaroon.Slice{mac},
	}
	s.crossmodelFirewaller.EXPECT().WatchEgressAddressesForRelation(gomock.Any(), arg).DoAndReturn(func(_ context.Context, _ params.RemoteEntityArg) (watcher.StringsWatcher, error) {
		watched <- true
		return remoteEgressWatch, nil
	})
	s.crossmodelFirewaller.EXPECT().Close().AnyTimes()

	s.remoteRelCh <- []string{"remote-wordpress:db mysql:server"}
	localEgressCh <- []string{"10.0.0.0/24"}

	select {
	case <-time.After(coretesting.LongWait):
		c.Fatal("time out waiting for watcher call")
	case <-watched:
	}
}

func (s *InstanceModeSuite) TestRemoteRelationIngressRejected(c *tc.C) {
	ctrl := gomock.NewController(c)
	defer ctrl.Finish()

	s.ensureMocks(c, ctrl)

	// Create the firewaller facade on the consuming model.
	fw := s.newFirewaller(c, ctrl)
	defer workertest.CleanKill(c, fw)

	app := s.addApplication(ctrl, "mysql", true)
	_, m, _ := s.addUnit(c, ctrl, app)
	s.machinesCh <- []string{m.Tag().Id()}

	mac, err := jujutesting.NewMacaroon("id")
	c.Assert(err, tc.ErrorIsNil)
	s.remoteRelations.EXPECT().Relations(gomock.Any(), []string{"wordpress:db remote-mysql:server"}).Return(
		[]params.RemoteRelationResult{{
			Result: &params.RemoteRelation{
				Life:            "alive",
				Suspended:       false,
				Id:              666,
				Key:             "wordpress:db remote-mysql:server",
				ApplicationName: "wordpress",
				Endpoint: params.RemoteEndpoint{
					Role: "requirer",
				},
				UnitCount:             2,
				RemoteApplicationName: "remote-mysql",
				RemoteEndpointName:    "server",
				SourceModelUUID:       coretesting.ModelTag.Id(),
			},
		}}, nil).MinTimes(1)
	s.remoteRelations.EXPECT().RemoteApplications(gomock.Any(), []string{"remote-mysql"}).Return(
		[]params.RemoteApplicationResult{{
			Result: &params.RemoteApplication{
				Name:            "remote-mysql",
				OfferUUID:       "offer-uuid",
				Life:            "alive",
				Status:          "active",
				ModelUUID:       coretesting.ModelTag.Id(),
				IsConsumerProxy: false,
				ConsumeVersion:  66,
				Macaroon:        mac,
			},
		}}, nil).MinTimes(1)
	relTag := names.NewRelationTag("wordpress:db remote-mysql:server")
	s.remoteRelations.EXPECT().GetToken(gomock.Any(), relTag).Return("rel-token", nil).MinTimes(1)

	s.firewaller.EXPECT().ControllerAPIInfoForModel(gomock.Any(), coretesting.ModelTag.Id()).Return(
		&api.Info{
			Addrs:  []string{"1.2.3.4:1234"},
			CACert: coretesting.CACert,
		}, nil).AnyTimes()
	s.firewaller.EXPECT().MacaroonForRelation(gomock.Any(), relTag.Id()).Return(mac, nil).MinTimes(1)

	localEgressCh := make(chan []string, 1)
	remoteEgressWatch := watchertest.NewMockStringsWatcher(localEgressCh)
	s.firewaller.EXPECT().WatchEgressAddressesForRelation(gomock.Any(), relTag).Return(remoteEgressWatch, nil).MinTimes(1)
	s.crossmodelFirewaller.EXPECT().Close().Return(nil).MinTimes(1)

	s.remoteRelCh <- []string{"wordpress:db remote-mysql:server"}

	updated := make(chan bool)

	// Have a unit on the consuming app enter the relation scope.
	// This will trigger the firewaller to publish the changes.
	event := params.IngressNetworksChangeEvent{
		RelationToken:   "rel-token",
		Networks:        []string{"10.0.0.0/24"},
		IngressRequired: true,
		Macaroons:       macaroon.Slice{mac},
		BakeryVersion:   bakery.LatestVersion,
	}
	s.crossmodelFirewaller.EXPECT().PublishIngressNetworkChange(gomock.Any(), event).DoAndReturn(func(_ context.Context, _ params.IngressNetworksChangeEvent) error {
		return &params.Error{Code: params.CodeForbidden, Message: "error"}
	})
	s.firewaller.EXPECT().SetRelationStatus(gomock.Any(), relTag.Id(), relation.Error, "error").DoAndReturn(func(context.Context, string, relation.Status, string) error {
		updated <- true
		return nil
	})

	localEgressCh <- []string{"10.0.0.0/24"}

	select {
	case <-time.After(coretesting.LongWait):
		c.Fatal("time out waiting for relation to be updated")
	case <-updated:
	}
}

func (s *InstanceModeSuite) assertIngressCidrs(c *tc.C, ctrl *gomock.Controller, ingress []string, expected []string) {
	// Create the firewaller facade on the offering model.
	fw := s.newFirewaller(c, ctrl)
	defer workertest.CleanKill(c, fw)

	// Set up the offering model - create the local app.
	app := s.addApplication(ctrl, "mysql", false)
	u, m, _ := s.addUnit(c, ctrl, app)
	s.startInstance(c, ctrl, m)

	s.mustOpenPortRanges(c, u, allEndpoints, []network.PortRange{
		network.MustParsePortRange("3306/tcp"),
	})

	// Set up the offering model - create the remote app.
	mac, err := jujutesting.NewMacaroon("id")
	c.Assert(err, tc.ErrorIsNil)
	remoteRelParams := params.RemoteRelation{
		Life:            "alive",
		Suspended:       false,
		Id:              666,
		Key:             "remote-wordpress:db mysql:server",
		ApplicationName: "mysql",
		Endpoint: params.RemoteEndpoint{
			Role: "provider",
		},
		UnitCount:             2,
		RemoteApplicationName: "remote-wordpress",
		RemoteEndpointName:    "db",
		SourceModelUUID:       coretesting.ModelTag.Id(),
	}
	s.remoteRelations.EXPECT().Relations(gomock.Any(), []string{"remote-wordpress:db mysql:server"}).Return(
		[]params.RemoteRelationResult{{Result: &remoteRelParams}}, nil)
	s.remoteRelations.EXPECT().RemoteApplications(gomock.Any(), []string{"remote-wordpress"}).Return(
		[]params.RemoteApplicationResult{{
			Result: &params.RemoteApplication{
				Name:            "remote-wordpress",
				OfferUUID:       "offer-uuid",
				Life:            "alive",
				Status:          "active",
				ModelUUID:       coretesting.ModelTag.Id(),
				IsConsumerProxy: true,
				ConsumeVersion:  66,
				Macaroon:        mac,
			},
		}}, nil).MinTimes(1)
	relTag := names.NewRelationTag("remote-wordpress:db mysql:server")
	s.remoteRelations.EXPECT().GetToken(gomock.Any(), relTag).Return("rel-token", nil).MinTimes(1)

	localIngressCh := make(chan []string, 1)
	remoteIngressWatch := watchertest.NewMockStringsWatcher(localIngressCh)
	s.firewaller.EXPECT().WatchIngressAddressesForRelation(gomock.Any(), relTag).Return(remoteIngressWatch, nil).MinTimes(1)

	// No port changes yet.
	s.waitForMachineFlush(c)
	s.assertIngressRules(c, m.Tag().Id(), nil)

	// Save a new ingress network against the relation.
	s.remoteRelCh <- []string{"remote-wordpress:db mysql:server"}
	localIngressCh <- ingress

	// Ports opened.
	s.assertIngressRules(c, m.Tag().Id(), firewall.IngressRules{
		firewall.NewIngressRule(network.MustParsePortRange("3306/tcp"), expected...),
	})

	// Change should be sent when ingress networks disappear.
	localIngressCh <- nil
	s.assertIngressRules(c, m.Tag().Id(), nil)

	localIngressCh <- ingress
	s.assertIngressRules(c, m.Tag().Id(), firewall.IngressRules{
		firewall.NewIngressRule(network.MustParsePortRange("3306/tcp"), expected...),
	})

	// And again when relation is suspended.
	remoteRelParams.Suspended = true
	s.remoteRelations.EXPECT().Relations(gomock.Any(), []string{"remote-wordpress:db mysql:server"}).Return(
		[]params.RemoteRelationResult{{Result: &remoteRelParams}}, nil)
	s.remoteRelCh <- []string{"remote-wordpress:db mysql:server"}
	s.assertIngressRules(c, m.Tag().Id(), nil)

	// And again when relation is resumed.
	remoteRelParams.Suspended = false
	s.remoteRelations.EXPECT().Relations(gomock.Any(), []string{"remote-wordpress:db mysql:server"}).Return(
		[]params.RemoteRelationResult{{Result: &remoteRelParams}}, nil)
	s.remoteRelCh <- []string{"remote-wordpress:db mysql:server"}
	localIngressCh <- ingress
	s.assertIngressRules(c, m.Tag().Id(), firewall.IngressRules{
		firewall.NewIngressRule(network.MustParsePortRange("3306/tcp"), expected...),
	})

	// And again when relation is destroyed.
	localIngressCh <- nil
	s.waitForMachineFlush(c)
	s.assertIngressRules(c, m.Tag().Id(), nil)
	s.remoteRelations.EXPECT().Relations(gomock.Any(), []string{"remote-wordpress:db mysql:server"}).Return(
		[]params.RemoteRelationResult{{Error: &params.Error{Code: params.CodeNotFound}}}, nil)
	s.remoteRelCh <- []string{"remote-wordpress:db mysql:server"}
}

func (s *InstanceModeSuite) TestRemoteRelationProviderRoleOffering(c *tc.C) {
	ctrl := gomock.NewController(c)
	defer ctrl.Finish()

	s.ensureMocks(c, ctrl)

	s.assertIngressCidrs(c, ctrl, []string{"10.0.0.4/16"}, []string{"10.0.0.4/16"})
}

func (s *InstanceModeSuite) TestRemoteRelationIngressFallbackToWhitelist(c *tc.C) {
	ctrl := gomock.NewController(c)
	defer ctrl.Finish()

	s.ensureMocks(c, ctrl)

	attr := map[string]interface{}{
		"name":               "name",
		"uuid":               coretesting.ModelTag.Id(),
		"type":               "foo",
		"saas-ingress-allow": "192.168.1.0/16",
	}
	cfg, err := config.New(config.UseDefaults, attr)
	c.Assert(err, tc.ErrorIsNil)
	s.firewaller.EXPECT().ModelConfig(gomock.Any()).Return(cfg, nil).AnyTimes()
	var ingress []string
	for i := 1; i < 30; i++ {
		ingress = append(ingress, fmt.Sprintf("10.%d.0.1/32", i))
	}
	s.assertIngressCidrs(c, ctrl, ingress, []string{"192.168.1.0/16"})
}

func (s *InstanceModeSuite) TestRemoteRelationIngressMergesCIDRS(c *tc.C) {
	ctrl := gomock.NewController(c)
	defer ctrl.Finish()

	s.ensureMocks(c, ctrl)

	ingress := []string{
		"192.0.1.254/31",
		"192.0.2.0/28",
		"192.0.2.16/28",
		"192.0.2.32/28",
		"192.0.2.48/28",
		"192.0.2.64/28",
		"192.0.2.80/28",
		"192.0.2.96/28",
		"192.0.2.112/28",
		"192.0.2.128/28",
		"192.0.2.144/28",
		"192.0.2.160/28",
		"192.0.2.176/28",
		"192.0.2.192/28",
		"192.0.2.208/28",
		"192.0.2.224/28",
		"192.0.2.240/28",
		"192.0.3.0/28",
		"192.0.4.0/28",
		"192.0.5.0/28",
		"192.0.6.0/28",
	}
	expected := []string{
		"192.0.1.254/31",
		"192.0.2.0/24",
		"192.0.3.0/28",
		"192.0.4.0/28",
		"192.0.5.0/28",
		"192.0.6.0/28",
	}
	s.assertIngressCidrs(c, ctrl, ingress, expected)
}

func (s *InstanceModeSuite) TestExposedApplicationWithExposedEndpoints(c *tc.C) {
	ctrl := gomock.NewController(c)
	defer ctrl.Finish()

	s.ensureMocks(c, ctrl)

	fw := s.newFirewaller(c, ctrl)
	defer workertest.CleanKill(c, fw)

	// Create a space with a single subnet.
	s.firewaller.EXPECT().AllSpaceInfos(gomock.Any()).Return(network.SpaceInfos{{
		ID:   "sp-1",
		Name: "myspace",
		Subnets: network.SubnetInfos{{
			ID:        "subnet-1",
			CIDR:      "42.42.0.0/16",
			SpaceID:   "sp-1",
			SpaceName: "myspace",
		}},
	}}, nil)

	s.subnetsCh <- []string{}

	app := s.addApplication(ctrl, "wordpress", true)
	u, m, _ := s.addUnit(c, ctrl, app)
	s.startInstance(c, ctrl, m)

	s.mustOpenPortRanges(c, u, allEndpoints, []network.PortRange{
		network.MustParsePortRange("80/tcp"),
	})
	s.mustOpenPortRanges(c, u, "url", []network.PortRange{
		network.MustParsePortRange("1337/tcp"),
		network.MustParsePortRange("1337/udp"),
	})

	s.applicationService.EXPECT().IsApplicationExposed(gomock.Any(), "wordpress").Return(true, nil)
	s.applicationService.EXPECT().GetExposedEndpoints(gomock.Any(), "wordpress").Return(map[string]application.ExposedEndpoint{
		allEndpoints: {
			ExposeToCIDRs: set.NewStrings("10.0.0.0/24"),
		},
		"url": {
			ExposeToCIDRs:    set.NewStrings("192.168.0.0/24", "192.168.1.0/24"),
			ExposeToSpaceIDs: set.NewStrings("sp-1"),
		},
	}, nil)

	s.applicationsCh <- struct{}{}

	s.assertIngressRules(c, m.Tag().Id(), firewall.IngressRules{
		// We have opened port 80 for ALL endpoints (including "url"),
		// then exposed ALL endpoints to 10.0.0.0/24 and the "url"
		// endpoint to 192.168.{0,1}.0/24 and 42.42.0.0/16 (subnet
		// of space-1).
		//
		// We expect to see port 80 use all three CIDRs as valid input sources
		firewall.NewIngressRule(network.MustParsePortRange("80/tcp"), "10.0.0.0/24", "192.168.0.0/24", "192.168.1.0/24",
			"42.42.0.0/16"),
		//
		// The 1337/{tcp,udp} ports have only been opened for the "url"
		// endpoint and the "url" endpoint has been exposed to 192.168.{0,1}.0/24
		// and 42.42.0.0/16 (the subnet for space-1).
		//
		// The ports should only be reachable from these CIDRs. Note
		// that the expose for the wildcard ("") endpoint is ignored
		// here as the expose settings for the "url" endpoint must
		// supersede it.
		firewall.NewIngressRule(network.MustParsePortRange("1337/tcp"), "192.168.0.0/24", "192.168.1.0/24",
			"42.42.0.0/16"),
		firewall.NewIngressRule(network.MustParsePortRange("1337/udp"), "192.168.0.0/24", "192.168.1.0/24",
			"42.42.0.0/16"),
	})

	// Change the expose settings and remove the entry for the wildcard endpoint
	s.applicationService.EXPECT().IsApplicationExposed(gomock.Any(), "wordpress").Return(true, nil)
	s.applicationService.EXPECT().GetExposedEndpoints(gomock.Any(), "wordpress").Return(map[string]application.ExposedEndpoint{
		"url": {
			ExposeToCIDRs:    set.NewStrings("192.168.0.0/24", "192.168.1.0/24"),
			ExposeToSpaceIDs: set.NewStrings("sp-1"),
		},
	}, nil)
	s.applicationsCh <- struct{}{}

	s.assertIngressRules(c, m.Tag().Id(), firewall.IngressRules{
		// We unexposed the wildcard endpoint so only the "url" endpoint
		// remains exposed. This endpoint has ports 1337/{tcp,udp}
		// explicitly open as well as port 80 which is opened for ALL
		// endpoints. These three ports should be exposed to the
		// CIDRs used when the "url" endpoint was exposed
		firewall.NewIngressRule(network.MustParsePortRange("80/tcp"), "192.168.0.0/24", "192.168.1.0/24",
			"42.42.0.0/16"),
		firewall.NewIngressRule(network.MustParsePortRange("1337/tcp"), "192.168.0.0/24", "192.168.1.0/24",
			"42.42.0.0/16"),
		firewall.NewIngressRule(network.MustParsePortRange("1337/udp"), "192.168.0.0/24", "192.168.1.0/24",
			"42.42.0.0/16"),
	})
}

func (s *InstanceModeSuite) TestExposedApplicationWithExposedEndpointsWhenSpaceTopologyChanges(c *tc.C) {
	ctrl := gomock.NewController(c)
	defer ctrl.Finish()

	s.ensureMocks(c, ctrl)

	fw := s.newFirewaller(c, ctrl)
	defer workertest.CleanKill(c, fw)

	// Create two spaces and add a subnet to each one
	s.firewaller.EXPECT().AllSpaceInfos(gomock.Any()).Return(network.SpaceInfos{{
		ID:   "sp-1",
		Name: "myspace",
		Subnets: network.SubnetInfos{{
			ID:        "subnet-1",
			CIDR:      "192.168.0.0/24",
			SpaceID:   "sp-1",
			SpaceName: "myspace",
		}},
	}, {
		ID:   "sp-2",
		Name: "myspace2",
		Subnets: network.SubnetInfos{{
			ID:        "subnet-2",
			CIDR:      "192.168.1.0/24",
			SpaceID:   "sp-2",
			SpaceName: "myspace2",
		}},
	}}, nil)

	s.subnetsCh <- []string{}

	app := s.addApplication(ctrl, "wordpress", true)
	u, m, _ := s.addUnit(c, ctrl, app)
	s.startInstance(c, ctrl, m)

	s.mustOpenPortRanges(c, u, allEndpoints, []network.PortRange{
		network.MustParsePortRange("80/tcp"),
	})

	// Expose app to space-1
	s.applicationService.EXPECT().IsApplicationExposed(gomock.Any(), "wordpress").Return(true, nil)
	s.applicationService.EXPECT().GetExposedEndpoints(gomock.Any(), "wordpress").Return(map[string]application.ExposedEndpoint{
		allEndpoints: {
			ExposeToSpaceIDs: set.NewStrings("sp-1"),
		},
	}, nil)

	s.applicationsCh <- struct{}{}

	s.assertIngressRules(c, m.Tag().Id(), firewall.IngressRules{
		// We expect to see port 80 use the subnet-1 CIDR
		firewall.NewIngressRule(network.MustParsePortRange("80/tcp"), "192.168.0.0/24"),
	})

	// Trigger a space topology change by moving subnet-2 into space 1
	s.firewaller.EXPECT().AllSpaceInfos(gomock.Any()).Return(network.SpaceInfos{{
		ID:   "sp-1",
		Name: "myspace",
		Subnets: network.SubnetInfos{{
			ID:        "subnet-1",
			CIDR:      "192.168.0.0/24",
			SpaceID:   "sp-1",
			SpaceName: "myspace",
		}, {
			ID:        "subnet-2",
			CIDR:      "192.168.1.0/24",
			SpaceID:   "sp-1",
			SpaceName: "myspace2",
		}},
	}, {
		ID:      "sp-2",
		Name:    "myspace2",
		Subnets: network.SubnetInfos{}},
	}, nil)

	s.subnetsCh <- []string{}

	// Check that worker picked up the change and updated the rules
	s.assertIngressRules(c, m.Tag().Id(), firewall.IngressRules{
		// We expect to see port 80 use subnet-{1,2} CIDRs
		firewall.NewIngressRule(network.MustParsePortRange("80/tcp"), "192.168.0.0/24", "192.168.1.0/24"),
	})
}

func (s *InstanceModeSuite) TestExposedApplicationWithExposedEndpointsWhenSpaceDeleted(c *tc.C) {
	ctrl := gomock.NewController(c)
	defer ctrl.Finish()

	s.ensureMocks(c, ctrl)

	fw := s.newFirewaller(c, ctrl)
	defer workertest.CleanKill(c, fw)

	// Create two spaces and add a subnet to each one
	s.firewaller.EXPECT().AllSpaceInfos(gomock.Any()).Return(network.SpaceInfos{{
		ID:   "sp-1",
		Name: "myspace",
		Subnets: network.SubnetInfos{{
			ID:        "subnet-1",
			CIDR:      "192.168.0.0/24",
			SpaceID:   "sp-1",
			SpaceName: "myspace",
		}},
	}, {
		ID:   "sp-2",
		Name: "myspace2",
		Subnets: network.SubnetInfos{{
			ID:        "subnet-2",
			CIDR:      "192.168.1.0/24",
			SpaceID:   "sp-2",
			SpaceName: "myspace2",
		}},
	}}, nil)

	s.subnetsCh <- []string{}

	app := s.addApplication(ctrl, "wordpress", true)
	u, m, _ := s.addUnit(c, ctrl, app)
	s.startInstance(c, ctrl, m)

	s.mustOpenPortRanges(c, u, allEndpoints, []network.PortRange{
		network.MustParsePortRange("80/tcp"),
	})

	// Expose app to space-1
	s.applicationService.EXPECT().IsApplicationExposed(gomock.Any(), "wordpress").Return(true, nil)
	s.applicationService.EXPECT().GetExposedEndpoints(gomock.Any(), "wordpress").Return(map[string]application.ExposedEndpoint{
		allEndpoints: {
			ExposeToSpaceIDs: set.NewStrings("sp-1"),
		},
	}, nil)

	s.applicationsCh <- struct{}{}

	s.assertIngressRules(c, m.Tag().Id(), firewall.IngressRules{
		// We expect to see port 80 use the subnet-1 CIDR
		firewall.NewIngressRule(network.MustParsePortRange("80/tcp"), "192.168.0.0/24"),
	})

	// Simulate the deletion of a space, with subnets moving back to alpha.
	s.firewaller.EXPECT().AllSpaceInfos(gomock.Any()).Return(network.SpaceInfos{{
		ID:   "sp-2",
		Name: "myspace2",
		Subnets: network.SubnetInfos{{
			ID:        "subnet-2",
			CIDR:      "192.168.1.0/24",
			SpaceID:   "sp-2",
			SpaceName: "myspace2",
		}},
	}}, nil)

	s.subnetsCh <- []string{}

	// We expect to see NO ingress rules as the referenced space does not exist.
	s.assertIngressRules(c, m.Tag().Id(), nil)
}

func (s *InstanceModeSuite) TestExposedApplicationWithExposedEndpointsWhenSpaceHasNoSubnets(c *tc.C) {
	ctrl := gomock.NewController(c)
	defer ctrl.Finish()

	s.ensureMocks(c, ctrl)

	fw := s.newFirewaller(c, ctrl)
	defer workertest.CleanKill(c, fw)

	// Create a space with a single subnet.
	s.firewaller.EXPECT().AllSpaceInfos(gomock.Any()).Return(network.SpaceInfos{{
		ID:   "sp-1",
		Name: "myspace",
		Subnets: network.SubnetInfos{{
			ID:        "subnet-1",
			CIDR:      "192.168.0.0/24",
			SpaceID:   "sp-1",
			SpaceName: "myspace",
		}},
	}}, nil)

	s.subnetsCh <- []string{}

	app := s.addApplication(ctrl, "wordpress", true)
	u, m, _ := s.addUnit(c, ctrl, app)
	s.startInstance(c, ctrl, m)

	s.mustOpenPortRanges(c, u, allEndpoints, []network.PortRange{
		network.MustParsePortRange("80/tcp"),
	})
	s.mustOpenPortRanges(c, u, "url", []network.PortRange{
		network.MustParsePortRange("1337/tcp"),
	})

	// Expose app to space-1.
	s.applicationService.EXPECT().IsApplicationExposed(gomock.Any(), "wordpress").Return(true, nil)
	s.applicationService.EXPECT().GetExposedEndpoints(gomock.Any(), "wordpress").Return(map[string]application.ExposedEndpoint{
		allEndpoints: {ExposeToSpaceIDs: set.NewStrings("sp-1")},
		"url":        {ExposeToSpaceIDs: set.NewStrings("sp-1")},
	}, nil)

	s.applicationsCh <- struct{}{}

	s.assertIngressRules(c, m.Tag().Id(), firewall.IngressRules{
		// We expect to see port 80 and 1337 use the subnet-1 CIDR
		firewall.NewIngressRule(network.MustParsePortRange("80/tcp"), "192.168.0.0/24"),
		firewall.NewIngressRule(network.MustParsePortRange("1337/tcp"), "192.168.0.0/24"),
	})

	// Move endpoint back to alpha space. This will leave space-1 with no
	// endpoints.
	s.firewaller.EXPECT().AllSpaceInfos(gomock.Any()).Return(network.SpaceInfos{{
		ID:      "sp-1",
		Name:    "myspace",
		Subnets: network.SubnetInfos{},
	}}, nil)

	s.subnetsCh <- []string{}

	// We expect to see NO ingress rules (and warnings in the logs) as
	// there are no CIDRs to access the exposed application.
	s.assertIngressRules(c, m.Tag().Id(), nil)
}

func (s *InstanceModeSuite) TestExposeToIPV6CIDRsOnIPV4OnlyProvider(c *tc.C) {
	ctrl := gomock.NewController(c)
	defer ctrl.Finish()

	s.ensureMocks(c, ctrl)

	s.withIpv6 = false
	fw := s.newFirewaller(c, ctrl)
	defer workertest.CleanKill(c, fw)

	app := s.addApplication(ctrl, "wordpress", true)
	u, m, _ := s.addUnit(c, ctrl, app)
	s.startInstance(c, ctrl, m)

	s.mustOpenPortRanges(c, u, allEndpoints, []network.PortRange{
		network.MustParsePortRange("80/tcp"),
	})

	// Expose app to space-1.
	s.applicationService.EXPECT().IsApplicationExposed(gomock.Any(), "wordpress").Return(true, nil)
	s.applicationService.EXPECT().GetExposedEndpoints(gomock.Any(), "wordpress").Return(map[string]application.ExposedEndpoint{
		allEndpoints: {ExposeToCIDRs: set.NewStrings("10.0.0.0/24", "2002::1234:abcd:ffff:c0a8:101/64")},
	}, nil)

	s.applicationsCh <- struct{}{}

	// Since the provider only supports IPV4 CIDRs, the firewall worker
	// will filter the IPV6 CIDRs when opening ports.
	s.assertIngressRules(c, m.Tag().Id(), firewall.IngressRules{
		firewall.NewIngressRule(network.MustParsePortRange("80/tcp"), "10.0.0.0/24"),
	})
}

type GlobalModeSuite struct {
	firewallerBaseSuite
}

func TestGlobalModeSuite(t *testing.T) {
	tc.Run(t, &GlobalModeSuite{})
}

func (s *GlobalModeSuite) SetUpTest(c *tc.C) {
	s.mode = config.FwGlobal
	s.firewallerBaseSuite.SetUpTest(c)
}

func (s *GlobalModeSuite) TestStartStop(c *tc.C) {
	ctrl := gomock.NewController(c)
	defer ctrl.Finish()

	s.ensureMocks(c, ctrl)

	fw := s.newFirewaller(c, ctrl)
	defer workertest.CleanKill(c, fw)

	s.waitForMachine(c, "0")
	// Initial event.
	s.waitForModelFlush(c)
}

func (s *GlobalModeSuite) TestGlobalMode(c *tc.C) {
	ctrl := gomock.NewController(c)
	defer ctrl.Finish()

	s.ensureMocks(c, ctrl)

	fw := s.newFirewaller(c, ctrl)
	defer workertest.CleanKill(c, fw)

	app1 := s.addApplication(ctrl, "wordpress", true)
	u1, m1, _ := s.addUnit(c, ctrl, app1)
	s.startInstance(c, ctrl, m1)

	s.mustOpenPortRanges(c, u1, allEndpoints, []network.PortRange{
		network.MustParsePortRange("80-90/tcp"),
		network.MustParsePortRange("8080/tcp"),
	})

	app2 := s.addApplication(ctrl, "mysql", true)
	u2, m2, _ := s.addUnit(c, ctrl, app2)
	s.startInstance(c, ctrl, m2)

	s.mustOpenPortRanges(c, u2, allEndpoints, []network.PortRange{
		network.MustParsePortRange("80-90/tcp"),
	})

	s.assertEnvironPorts(c, firewall.IngressRules{
		firewall.NewIngressRule(network.MustParsePortRange("80-90/tcp"), firewall.AllNetworksIPV4CIDR),
		firewall.NewIngressRule(network.MustParsePortRange("8080/tcp"), firewall.AllNetworksIPV4CIDR),
	})

	// Closing a port opened by a different unit won't touch the environment.
	s.mustClosePortRanges(c, u1, allEndpoints, []network.PortRange{
		network.MustParsePortRange("80-90/tcp"),
	})
	s.assertEnvironPorts(c, firewall.IngressRules{
		firewall.NewIngressRule(network.MustParsePortRange("80-90/tcp"), firewall.AllNetworksIPV4CIDR),
		firewall.NewIngressRule(network.MustParsePortRange("8080/tcp"), firewall.AllNetworksIPV4CIDR),
	})

	// Closing a port used just once changes the environment.
	s.mustClosePortRanges(c, u1, allEndpoints, []network.PortRange{
		network.MustParsePortRange("8080/tcp"),
	})
	s.assertEnvironPorts(c, firewall.IngressRules{
		firewall.NewIngressRule(network.MustParsePortRange("80-90/tcp"), firewall.AllNetworksIPV4CIDR),
	})

	// Closing the last port also modifies the environment.
	s.mustClosePortRanges(c, u2, allEndpoints, []network.PortRange{
		network.MustParsePortRange("80-90/tcp"),
	})
	s.assertEnvironPorts(c, nil)
}

func (s *GlobalModeSuite) TestStartWithUnexposedApplication(c *tc.C) {
	ctrl := gomock.NewController(c)
	defer ctrl.Finish()

	s.ensureMocks(c, ctrl)

	app := s.addApplication(ctrl, "wordpress", false)
	u, m, _ := s.addUnit(c, ctrl, app)
	s.startInstance(c, ctrl, m)

	s.mustOpenPortRanges(c, u, allEndpoints, []network.PortRange{
		network.MustParsePortRange("80/tcp"),
	})

	// Starting the firewaller, no open ports.
	fw := s.newFirewaller(c, ctrl)
	defer workertest.CleanKill(c, fw)

	s.assertEnvironPorts(c, nil)

	// Expose service.
	s.applicationService.EXPECT().IsApplicationExposed(gomock.Any(), "wordpress").Return(true, nil)
	s.applicationService.EXPECT().GetExposedEndpoints(gomock.Any(), "wordpress").Return(map[string]application.ExposedEndpoint{
		allEndpoints: {ExposeToCIDRs: set.NewStrings(firewall.AllNetworksIPV4CIDR)}}, nil)
	s.applicationsCh <- struct{}{}

	s.assertEnvironPorts(c, firewall.IngressRules{
		firewall.NewIngressRule(network.MustParsePortRange("80/tcp"), firewall.AllNetworksIPV4CIDR),
	})
}

func (s *GlobalModeSuite) TestRestart(c *tc.C) {
	// Start firewaller and open ports.
	ctrl := gomock.NewController(c)
	defer ctrl.Finish()

	s.ensureMocks(c, ctrl)

	fw := s.newFirewaller(c, ctrl)
	defer workertest.CleanKill(c, fw)

	app := s.addApplication(ctrl, "wordpress", true)
	u, m, unitsCh := s.addUnit(c, ctrl, app)
	s.startInstance(c, ctrl, m)

	s.mustOpenPortRanges(c, u, allEndpoints, []network.PortRange{
		network.MustParsePortRange("80-90/tcp"),
		network.MustParsePortRange("8080/tcp"),
	})

	s.assertEnvironPorts(c, firewall.IngressRules{
		firewall.NewIngressRule(network.MustParsePortRange("80-90/tcp"), firewall.AllNetworksIPV4CIDR),
		firewall.NewIngressRule(network.MustParsePortRange("8080/tcp"), firewall.AllNetworksIPV4CIDR),
	})

	// Stop firewaller and close one and open a different port.
	err := worker.Stop(fw)
	c.Assert(err, tc.ErrorIsNil)
	s.firewallerStarted = false

	s.mustClosePortRanges(c, u, allEndpoints, []network.PortRange{
		network.MustParsePortRange("8080/tcp"),
	})
	s.mustOpenPortRanges(c, u, allEndpoints, []network.PortRange{
		network.MustParsePortRange("8888/tcp"),
	})

	// Start firewaller and check port.
	u.EXPECT().Life().Return(life.Alive)
	s.applicationService.EXPECT().IsApplicationExposed(gomock.Any(), "wordpress").Return(true, nil)
	s.applicationService.EXPECT().GetExposedEndpoints(gomock.Any(), "wordpress").Return(map[string]application.ExposedEndpoint{
		allEndpoints: {
			ExposeToCIDRs: set.NewStrings(firewall.AllNetworksIPV4CIDR),
		},
	}, nil)

	fw = s.newFirewaller(c, ctrl)
	defer workertest.CleanKill(c, fw)

	s.machinesCh <- []string{m.Tag().Id()}
	unitsCh <- []string{u.Name()}

	s.assertEnvironPorts(c, firewall.IngressRules{
		firewall.NewIngressRule(network.MustParsePortRange("80-90/tcp"), firewall.AllNetworksIPV4CIDR),
		firewall.NewIngressRule(network.MustParsePortRange("8888/tcp"), firewall.AllNetworksIPV4CIDR),
	})
}

func (s *GlobalModeSuite) TestRestartUnexposedApplication(c *tc.C) {
	// Start firewaller and open ports.
	ctrl := gomock.NewController(c)
	defer ctrl.Finish()

	s.ensureMocks(c, ctrl)

	fw := s.newFirewaller(c, ctrl)
	defer workertest.CleanKill(c, fw)

	app := s.addApplication(ctrl, "wordpress", true)
	u, m, unitsCh := s.addUnit(c, ctrl, app)
	s.startInstance(c, ctrl, m)

	s.mustOpenPortRanges(c, u, allEndpoints, []network.PortRange{
		network.MustParsePortRange("80-90/tcp"),
		network.MustParsePortRange("8080/tcp"),
	})

	s.assertEnvironPorts(c, firewall.IngressRules{
		firewall.NewIngressRule(network.MustParsePortRange("80-90/tcp"), firewall.AllNetworksIPV4CIDR),
		firewall.NewIngressRule(network.MustParsePortRange("8080/tcp"), firewall.AllNetworksIPV4CIDR),
	})

	// Stop firewaller and clear exposed flag on application.
	err := worker.Stop(fw)
	c.Assert(err, tc.ErrorIsNil)
	s.firewallerStarted = false

	s.applicationService.EXPECT().IsApplicationExposed(gomock.Any(), "wordpress").Return(false, nil)
	s.applicationService.EXPECT().GetExposedEndpoints(gomock.Any(), "wordpress").Return(map[string]application.ExposedEndpoint{
		allEndpoints: {ExposeToCIDRs: set.NewStrings(firewall.AllNetworksIPV4CIDR)}}, nil)

	// Start firewaller and check port.
	u.EXPECT().Life().Return(life.Alive)

	fw = s.newFirewaller(c, ctrl)
	defer workertest.CleanKill(c, fw)

	s.machinesCh <- []string{m.Tag().Id()}
	unitsCh <- []string{u.Name()}

	s.assertEnvironPorts(c, nil)
}

func (s *GlobalModeSuite) TestRestartPortCount(c *tc.C) {
	// Start firewaller and open ports.
	ctrl := gomock.NewController(c)
	defer ctrl.Finish()

	s.ensureMocks(c, ctrl)

	fw := s.newFirewaller(c, ctrl)
	defer workertest.DirtyKill(c, fw)

	app1 := s.addApplication(ctrl, "wordpress", true)
	u1, m1, unitsCh1 := s.addUnit(c, ctrl, app1)
	s.startInstance(c, ctrl, m1)

	s.mustOpenPortRanges(c, u1, allEndpoints, []network.PortRange{
		network.MustParsePortRange("80/tcp"),
		network.MustParsePortRange("8080/tcp"),
	})

	s.assertEnvironPorts(c, firewall.IngressRules{
		firewall.NewIngressRule(network.MustParsePortRange("80/tcp"), firewall.AllNetworksIPV4CIDR),
		firewall.NewIngressRule(network.MustParsePortRange("8080/tcp"), firewall.AllNetworksIPV4CIDR),
	})

	// Stop firewaller and add another application using the port.
	err := worker.Stop(fw)
	c.Assert(err, tc.ErrorIsNil)

	app2 := s.addApplication(ctrl, "mysql", true)
	u2, m2, unitsCh2 := s.addUnit(c, ctrl, app2)
	s.startInstance(c, ctrl, m2)
	s.mustOpenPortRanges(c, u2, allEndpoints, []network.PortRange{
		network.MustParsePortRange("80/tcp"),
	})

	s.applicationService.EXPECT().IsApplicationExposed(gomock.Any(), "wordpress").Return(true, nil)
	s.applicationService.EXPECT().GetExposedEndpoints(gomock.Any(), "wordpress").Return(map[string]application.ExposedEndpoint{
		allEndpoints: {ExposeToCIDRs: set.NewStrings(firewall.AllNetworksIPV4CIDR)}}, nil)
	u1.EXPECT().Life().Return(life.Alive)
	u2.EXPECT().Life().Return(life.Alive)

	// Start firewaller and check port.
	fw2 := s.newFirewaller(c, ctrl)
	defer workertest.CleanKill(c, fw2)

	s.machinesCh <- []string{m1.Tag().Id(), m2.Tag().Id()}
	unitsCh1 <- []string{u1.Name()}
	unitsCh2 <- []string{u2.Name()}

	s.assertEnvironPorts(c, firewall.IngressRules{
		firewall.NewIngressRule(network.MustParsePortRange("80/tcp"), firewall.AllNetworksIPV4CIDR),
		firewall.NewIngressRule(network.MustParsePortRange("8080/tcp"), firewall.AllNetworksIPV4CIDR),
	})

	// Closing a port opened by a different unit won't touch the environment.
	s.mustClosePortRanges(c, u1, allEndpoints, []network.PortRange{
		network.MustParsePortRange("80/tcp"),
	})
	s.assertEnvironPorts(c, firewall.IngressRules{
		firewall.NewIngressRule(network.MustParsePortRange("80/tcp"), firewall.AllNetworksIPV4CIDR),
		firewall.NewIngressRule(network.MustParsePortRange("8080/tcp"), firewall.AllNetworksIPV4CIDR),
	})

	// Closing a port used just once changes the environment.
	s.mustClosePortRanges(c, u1, allEndpoints, []network.PortRange{
		network.MustParsePortRange("8080/tcp"),
	})
	s.assertEnvironPorts(c, firewall.IngressRules{
		firewall.NewIngressRule(network.MustParsePortRange("80/tcp"), firewall.AllNetworksIPV4CIDR),
	})

	// Closing the last port also modifies the environment.
	s.mustClosePortRanges(c, u2, allEndpoints, []network.PortRange{
		network.MustParsePortRange("80/tcp"),
	})
	s.assertEnvironPorts(c, nil)
}

func (s *GlobalModeSuite) TestExposeToIPV6CIDRsOnIPV4OnlyProvider(c *tc.C) {
	ctrl := gomock.NewController(c)
	defer ctrl.Finish()

	s.ensureMocks(c, ctrl)

	s.withIpv6 = false
	fw := s.newFirewaller(c, ctrl)
	defer workertest.CleanKill(c, fw)

	app := s.addApplication(ctrl, "wordpress", true)
	u, m, _ := s.addUnit(c, ctrl, app)
	s.startInstance(c, ctrl, m)

	s.mustOpenPortRanges(c, u, allEndpoints, []network.PortRange{
		network.MustParsePortRange("80/tcp"),
	})

	// Expose app to space-1.
	s.applicationService.EXPECT().IsApplicationExposed(gomock.Any(), "wordpress").Return(true, nil)
	s.applicationService.EXPECT().GetExposedEndpoints(gomock.Any(), "wordpress").Return(map[string]application.ExposedEndpoint{
		allEndpoints: {ExposeToCIDRs: set.NewStrings("10.0.0.0/24", "2002::1234:abcd:ffff:c0a8:101/64")},
	}, nil)

	s.applicationsCh <- struct{}{}

	// Since the provider only supports IPV4 CIDRs, the firewall worker
	// will filter the IPV6 CIDRs when opening ports.
	s.assertEnvironPorts(c, firewall.IngressRules{
		firewall.NewIngressRule(network.MustParsePortRange("80/tcp"), "10.0.0.0/24"),
	})
}

type NoneModeSuite struct {
	firewallerBaseSuite
}

func TestNoneModeSuite(t *testing.T) {
	tc.Run(t, &NoneModeSuite{})
}

func (s *NoneModeSuite) TestStopImmediately(c *tc.C) {
	ctrl := gomock.NewController(c)
	defer ctrl.Finish()

	cfg := firewaller.Config{
		ModelUUID:              coretesting.ModelTag.Id(),
		Mode:                   config.FwNone,
		EnvironFirewaller:      s.envFirewaller,
		EnvironInstances:       s.envInstances,
		EnvironIPV6CIDRSupport: s.withIpv6,
		FirewallerAPI:          s.firewaller,
		PortsService:           s.portService,
		MachineService:         s.machineService,
		ApplicationService:     s.applicationService,
		RemoteRelationsApi:     s.remoteRelations,
		NewCrossModelFacadeFunc: func(context.Context, *api.Info) (firewaller.CrossModelFirewallerFacadeCloser, error) {
			return s.crossmodelFirewaller, nil
		},
		Clock:  s.clock,
		Logger: loggertesting.WrapCheckLog(c),
	}

	fw, err := firewaller.NewFirewaller(cfg)
	defer workertest.CheckNilOrKill(c, fw)
	c.Assert(err, tc.ErrorMatches, `invalid firewall-mode "none"`)
}

func (s *firewallerBaseSuite) mustOpenPortRanges(c *tc.C, u *mocks.MockUnit, endpointName string, portRanges []network.PortRange) {
	s.mu.Lock()
	defer s.mu.Unlock()

	for _, pr := range portRanges {
		s.unitPortRanges.Open(endpointName, pr)
	}
	op := newUnitPortRangesCommit(s.unitPortRanges, coreunit.Name(u.Name()))
	modified, err := op.Commit()
	c.Assert(err, tc.ErrorIsNil)
	if !modified {
		return
	}

	machineName, err := s.applicationService.GetUnitMachineName(c.Context(), coreunit.Name(u.Name()))
	c.Assert(err, tc.ErrorIsNil)

	if s.firewallerStarted {
		s.openedPortsCh <- []string{machineName.String()}
	}
}

func (s *firewallerBaseSuite) mustClosePortRanges(c *tc.C, u *mocks.MockUnit, endpointName string, portRanges []network.PortRange) {
	s.mu.Lock()
	defer s.mu.Unlock()

	for _, pr := range portRanges {
		s.unitPortRanges.Close(endpointName, pr)
	}
	op := newUnitPortRangesCommit(s.unitPortRanges, coreunit.Name(u.Name()))
	modified, err := op.Commit()
	c.Assert(err, tc.ErrorIsNil)
	if !modified {
		return
	}

	machineName, err := s.applicationService.GetUnitMachineName(c.Context(), coreunit.Name(u.Name()))
	c.Assert(err, tc.ErrorIsNil)

	if s.firewallerStarted {
		s.openedPortsCh <- []string{machineName.String()}
	}
}<|MERGE_RESOLUTION|>--- conflicted
+++ resolved
@@ -73,14 +73,9 @@
 
 	firewallerStarted bool
 	modelFlushed      chan bool
-<<<<<<< HEAD
+	modelFlushSkipped chan bool
 	machineFlushed    chan machine.Name
 	watchingMachine   chan machine.Name
-=======
-	modelFlushSkipped chan bool
-	machineFlushed    chan names.MachineTag
-	watchingMachine   chan names.MachineTag
->>>>>>> 01ce0e80
 
 	mode                string
 	withIpv6            bool
@@ -325,10 +320,7 @@
 	}
 }
 
-<<<<<<< HEAD
-func (s *firewallerBaseSuite) waitForMachine(c *tc.C, id machine.Name) {
-=======
-func (s *firewallerBaseSuite) waitForSkipModelFlush(c *gc.C) {
+func (s *firewallerBaseSuite) waitForSkipModelFlush(c *tc.C) {
 	select {
 	case <-s.modelFlushSkipped:
 	case <-time.After(coretesting.LongWait):
@@ -336,8 +328,7 @@
 	}
 }
 
-func (s *firewallerBaseSuite) waitForMachine(c *gc.C, id string) {
->>>>>>> 01ce0e80
+func (s *firewallerBaseSuite) waitForMachine(c *tc.C, id machine.Name) {
 	select {
 	case got := <-s.watchingMachine:
 		c.Assert(got, tc.Equals, id)
@@ -431,14 +422,9 @@
 
 func (s *firewallerBaseSuite) newFirewaller(c *tc.C, ctrl *gomock.Controller) worker.Worker {
 	s.modelFlushed = make(chan bool, 1)
-<<<<<<< HEAD
+	s.modelFlushSkipped = make(chan bool, 1)
 	s.machineFlushed = make(chan machine.Name, 1)
 	s.watchingMachine = make(chan machine.Name, 1)
-=======
-	s.modelFlushSkipped = make(chan bool, 1)
-	s.machineFlushed = make(chan names.MachineTag, 1)
-	s.watchingMachine = make(chan names.MachineTag, 1)
->>>>>>> 01ce0e80
 
 	flushMachineNotify := func(id machine.Name) {
 		select {
@@ -452,17 +438,13 @@
 		default:
 		}
 	}
-<<<<<<< HEAD
-	watchMachineNotify := func(name machine.Name) {
-=======
 	skipFlushModelNotify := func() {
 		select {
 		case s.modelFlushSkipped <- true:
 		default:
 		}
 	}
-	watchMachineNotify := func(tag names.MachineTag) {
->>>>>>> 01ce0e80
+	watchMachineNotify := func(name machine.Name) {
 		select {
 		case s.watchingMachine <- name:
 		default:
@@ -483,21 +465,12 @@
 		NewCrossModelFacadeFunc: func(context.Context, *api.Info) (firewaller.CrossModelFirewallerFacadeCloser, error) {
 			return s.crossmodelFirewaller, nil
 		},
-<<<<<<< HEAD
-		Clock:              s.clock,
-		Logger:             loggertesting.WrapCheckLog(c),
-		WatchMachineNotify: watchMachineNotify,
-		FlushModelNotify:   flushModelNotify,
-		FlushMachineNotify: flushMachineNotify,
-=======
 		Clock:                s.clock,
-		Logger:               loggo.GetLogger("test"),
-		CredentialAPI:        s.credentialsFacade,
+		Logger:               loggertesting.WrapCheckLog(c),
 		WatchMachineNotify:   watchMachineNotify,
 		FlushModelNotify:     flushModelNotify,
 		FlushMachineNotify:   flushMachineNotify,
 		SkipFlushModelNotify: skipFlushModelNotify,
->>>>>>> 01ce0e80
 	}
 	if s.withModelFirewaller {
 		cfg.EnvironModelFirewaller = s.envModelFirewaller
@@ -1012,74 +985,7 @@
 		}
 		return life.Alive
 	}).MinTimes(1)
-<<<<<<< HEAD
 	m.EXPECT().IsManual(gomock.Any()).Return(false, nil).MinTimes(1)
-=======
-	m.EXPECT().IsManual().Return(false, nil).MinTimes(1)
-
-	// Create an app.
-	app := s.addApplication(ctrl, "wordpress", false)
-
-	unitId := s.nextUnitId[app.Name()]
-	s.nextUnitId[app.Name()] = unitId + 1
-	unitTag := names.NewUnitTag(fmt.Sprintf("%s/%d", app.Name(), unitId))
-
-	// Create a unit.
-	u := mocks.NewMockUnit(ctrl)
-	s.firewaller.EXPECT().Unit(unitTag).Return(u, nil).Times(1)
-	u.EXPECT().Life().Return(life.Alive)
-	u.EXPECT().Tag().Return(unitTag).Times(1)
-	u.EXPECT().Application().Return(app, nil).Times(1)
-	u.EXPECT().AssignedMachine().Return(m.Tag(), nil).Times(1)
-
-	// Add the unit to the machine.
-	m.EXPECT().OpenedMachinePortRanges().DoAndReturn(func() (map[names.UnitTag]network.GroupedPortRanges, map[names.UnitTag]network.GroupedPortRanges, error) {
-		s.mu.Lock()
-		defer s.mu.Unlock()
-		c.Logf("get OpenedMachinePortRanges for %q: %v", m.Tag().Id(), s.unitPortRanges.ByUnitEndpoint())
-		opened := map[names.UnitTag]network.GroupedPortRanges{}
-		if r, ok := s.unitPortRanges.ByUnitEndpoint()[unitTag.Id()]; ok {
-			opened[unitTag] = r
-		}
-		return nil, opened, nil
-	}).Times(1)
-	s.firewaller.EXPECT().ModelFirewallRules().MinTimes(1).DoAndReturn(func() (firewall.IngressRules, error) {
-		s.mu.Lock()
-		defer s.mu.Unlock()
-		return s.modelIngressRules, nil
-	})
-	s.envModelFirewaller.EXPECT().ModelIngressRules(gomock.Any()).MinTimes(1).DoAndReturn(func(arg0 context.ProviderCallContext) (firewall.IngressRules, error) {
-		s.mu.Lock()
-		defer s.mu.Unlock()
-		return s.envModelPorts, nil
-	})
-	s.envModelFirewaller.EXPECT().OpenModelPorts(gomock.Any(), gomock.Any()).MinTimes(1).DoAndReturn(func(_ context.ProviderCallContext, rules firewall.IngressRules) error {
-		s.mu.Lock()
-		defer s.mu.Unlock()
-		add, _ := s.envModelPorts.Diff(rules)
-		s.envModelPorts = append(s.envModelPorts, add...)
-		return nil
-	})
-
-	// Added machine watches units.
-	unitsCh := make(chan []string, 5)
-	unitWatch := watchertest.NewMockStringsWatcher(unitsCh)
-	m.EXPECT().WatchUnits().Return(unitWatch, nil).Times(1)
-	// Initial event.
-	unitsCh <- []string{unitTag.Id()}
->>>>>>> 01ce0e80
-
-	// Add a machine.
-	s.machinesCh <- []string{tag.Id()}
-
-	instId := instance.Id("inst-" + m.Tag().Id())
-	m.EXPECT().InstanceId(gomock.Any()).Return(instId, nil).AnyTimes()
-	inst := mocks.NewMockEnvironInstance(ctrl)
-	s.envInstances.EXPECT().Instances(gomock.Any(), []instance.Id{instId}).Return([]instances.Instance{inst}, nil).Times(1)
-	inst.EXPECT().IngressRules(gomock.Any(), m.Tag().Id()).Return(nil, nil).Times(1)
-
-<<<<<<< HEAD
-	s.machinesCh <- []string{m.Tag().Id()}
 
 	s.firewaller.EXPECT().ModelFirewallRules(gomock.Any()).MinTimes(1).MaxTimes(2).DoAndReturn(func(_ context.Context) (firewall.IngressRules, error) {
 		s.mu.Lock()
@@ -1099,8 +1005,14 @@
 		return nil
 	}).Times(1)
 
-=======
->>>>>>> 01ce0e80
+	instId := instance.Id("inst-" + m.Tag().Id())
+	m.EXPECT().InstanceId(gomock.Any()).Return(instId, nil).AnyTimes()
+	inst := mocks.NewMockEnvironInstance(ctrl)
+	s.envInstances.EXPECT().Instances(gomock.Any(), []instance.Id{instId}).Return([]instances.Instance{inst}, nil).Times(1)
+	inst.EXPECT().IngressRules(gomock.Any(), m.Tag().Id()).Return(nil, nil).Times(1)
+
+	s.machinesCh <- []string{tag.Id()}
+
 	return m
 }
 
