--- conflicted
+++ resolved
@@ -210,88 +210,37 @@
 	c.Check(workertest.CheckKilled(c, w), gc.ErrorMatches, "changes detected, stopping SSH server worker")
 	c.Check(workertest.CheckKilled(c, serverWorker), jc.ErrorIsNil)
 	c.Check(workertest.CheckKilled(c, controllerConfigWatcher), jc.ErrorIsNil)
-<<<<<<< HEAD
-=======
-}
-
-func (s *workerSuite) TestSSHServerWrapperWorkerErrorsOnMissingHostKey(c *gc.C) {
-	l := loggo.GetLogger("test")
-
-	ctrl := gomock.NewController(c)
-	defer ctrl.Finish()
-	mockFacadeClient := NewMockFacadeClient(ctrl)
+}
+
+func (s *workerSuite) TestWrapperWorkerReport(c *gc.C) {
+	ctrl := gomock.NewController(c)
+	defer ctrl.Finish()
+
+	ch := make(chan []string)
+	controllerConfigWatcher := watchertest.NewMockStringsWatcher(ch)
+	defer workertest.DirtyKill(c, controllerConfigWatcher)
+
+	controllerConfigService := sshserver.NewMockControllerConfigService(ctrl)
+	controllerConfigService.EXPECT().WatchControllerConfig().Return(controllerConfigWatcher, nil)
+
+	// Expect first call to have port of 22 and called once on worker startup.
+	controllerConfigService.EXPECT().
+		ControllerConfig(gomock.Any()).
+		Return(
+			controller.Config{
+				controller.SSHServerPort:               22,
+				controller.SSHMaxConcurrentConnections: 10,
+			},
+			nil,
+		).
+		Times(1)
 
 	serverWorker := workertest.NewErrorWorker(nil)
 	defer workertest.DirtyKill(c, serverWorker)
 
-	watcherChan := make(chan struct{})
-	controllerConfigWatcher := watchertest.NewMockNotifyWatcher(watcherChan)
-	defer workertest.DirtyKill(c, controllerConfigWatcher)
-
-	// Test where the host key is an empty
-	mockFacadeClient.EXPECT().SSHServerHostKey().Return("", nil).Times(1)
-
 	cfg := sshserver.ServerWrapperWorkerConfig{
-		FacadeClient: mockFacadeClient,
-		Logger:       l,
-		NewServerWorker: func(swc sshserver.ServerWorkerConfig) (worker.Worker, error) {
-			return serverWorker, nil
-		},
-		NewSSHServerListener: newTestingSSHServerListener,
-	}
-	w1, err := sshserver.NewServerWrapperWorker(cfg)
-	c.Assert(err, gc.IsNil)
-	defer workertest.DirtyKill(c, w1)
-
-	err = workertest.CheckKilled(c, w1)
-	c.Assert(err, gc.ErrorMatches, "jump host key is empty")
-
-	// Test where the host key method errors
-	mockFacadeClient.EXPECT().SSHServerHostKey().Return("", errors.New("state failed")).Times(1)
-
-	cfg = sshserver.ServerWrapperWorkerConfig{
-		FacadeClient: mockFacadeClient,
-		Logger:       l,
-		NewServerWorker: func(swc sshserver.ServerWorkerConfig) (worker.Worker, error) {
-			return serverWorker, nil
-		},
-		NewSSHServerListener: newTestingSSHServerListener,
-	}
-	w2, err := sshserver.NewServerWrapperWorker(cfg)
-	c.Assert(err, gc.IsNil)
-	defer workertest.DirtyKill(c, w2)
-
-	err = workertest.CheckKilled(c, w2)
-	c.Assert(err, gc.ErrorMatches, "state failed")
-}
-
-func (s *workerSuite) TestWrapperWorkerReport(c *gc.C) {
-	ctrl := gomock.NewController(c)
-	defer ctrl.Finish()
-
-	mockFacadeClient := NewMockFacadeClient(ctrl)
-
-	serverWorker := workertest.NewErrorWorker(nil)
-	defer workertest.DirtyKill(c, serverWorker)
-
-	controllerConfigWatcher := watchertest.NewMockNotifyWatcher(make(<-chan struct{}))
-	defer workertest.DirtyKill(c, controllerConfigWatcher)
-
-	// Expect SSHServerHostKey to be retrieved
-	mockFacadeClient.EXPECT().SSHServerHostKey().Return("key", nil).Times(1)
-	// Expect WatchControllerConfig call
-	mockFacadeClient.EXPECT().WatchControllerConfig().Return(controllerConfigWatcher, nil)
-
-	// Expect config to be called just the once.
-	ctrlCfg := controller.Config{
-		controller.SSHServerPort:               22,
-		controller.SSHMaxConcurrentConnections: 10,
-	}
-	mockFacadeClient.EXPECT().ControllerConfig().Return(ctrlCfg, nil).Times(1)
-
-	cfg := sshserver.ServerWrapperWorkerConfig{
-		FacadeClient: mockFacadeClient,
-		Logger:       loggo.GetLogger("test"),
+		ControllerConfigService: controllerConfigService,
+		Logger:                  loggertesting.WrapCheckLog(c),
 		NewServerWorker: func(swc sshserver.ServerWorkerConfig) (worker.Worker, error) {
 			return &reportWorker{serverWorker}, nil
 		},
@@ -328,5 +277,4 @@
 	return map[string]interface{}{
 		"test": "test",
 	}
->>>>>>> d2a54876
 }