// Copyright 2025 Canonical Ltd.
// Licensed under the AGPLv3, see LICENCE file for details.

package sshserver

import (
	"context"
	"crypto/rand"
	"crypto/rsa"
	"net"
	"strconv"
	"sync/atomic"
	"time"

	"github.com/gliderlabs/ssh"
	"github.com/juju/errors"
	"github.com/juju/worker/v4"
	gossh "golang.org/x/crypto/ssh"
	"gopkg.in/tomb.v2"

	"github.com/juju/juju/core/logger"
	"github.com/juju/juju/core/virtualhostname"
)

type authenticatedViaPublicKey struct{}

// SessionHandler is an interface that proxies SSH sessions to a target unit/machine.
type SessionHandler interface {
	Handle(s ssh.Session, destination virtualhostname.Info)
}

// ServerWorkerConfig holds the configuration required by the server worker.
type ServerWorkerConfig struct {
	// Logger holds the logger for the server.
	Logger logger.Logger
	// Listener holds a listener to provide the server. Should you wish to run
	// the server on a pre-existing listener, you can provide it here.
	// Otherwise, leave this value nil and a listener will be spawned.
	Listener net.Listener

	// JumpHostKey holds the host key for the jump server.
	JumpHostKey string

	// Port holds the port the server will listen on. If you provide your own
	// listener this can be left zeroed.
	Port int

	// MaxConcurrentConnections is the maximum number of concurrent connections
	// we accept for our ssh server.
	MaxConcurrentConnections int

<<<<<<< HEAD
=======
	// FacadeClient holds the SSH server's facade client.
	FacadeClient FacadeClient

>>>>>>> 48f295cc
	// disableAuth is a test-only flag that disables authentication.
	disableAuth bool

	// SessionHandler handles proxying SSH sessions to the target machine.
	SessionHandler SessionHandler
}

// Validate validates the workers configuration is as expected.
func (c ServerWorkerConfig) Validate() error {
	if c.Logger == nil {
		return errors.NotValidf("missing Logger")
	}
	if c.JumpHostKey == "" {
		return errors.NotValidf("empty JumpHostKey")
	}
<<<<<<< HEAD
=======
	if c.FacadeClient == nil {
		return errors.NotValidf("missing FacadeClient")
	}
>>>>>>> 48f295cc
	if c.SessionHandler == nil {
		return errors.NotValidf("missing SessionHandler")
	}
	return nil
}

// ServerWorker is a worker that runs an ssh server.
type ServerWorker struct {
	tomb tomb.Tomb

	// Server holds the embedded server.
	Server *ssh.Server

	// config holds the configuration required by the server worker.
	config ServerWorkerConfig

	// concurrentConnections holds the number of concurrent connections.
	concurrentConnections atomic.Int32
}

// NewServerWorker returns a running embedded SSH server.
func NewServerWorker(config ServerWorkerConfig) (worker.Worker, error) {
	if err := config.Validate(); err != nil {
		return nil, errors.Trace(err)
	}

	s := &ServerWorker{config: config}

	s.Server = s.NewJumpServer()

	// Set hostkey.
	if err := s.setJumpServerHostKey(); err != nil {
		return nil, errors.Trace(err)
	}

	if s.config.Listener == nil {
		listenAddr := net.JoinHostPort("", strconv.Itoa(config.Port))
		listener, err := net.Listen("tcp", listenAddr)
		if err != nil {
			return nil, err
		}
		s.config.Listener = listener
	}

<<<<<<< HEAD
=======
	// Delete the below once https://github.com/gliderlabs/ssh/pull/248
	// lands and we upgrade to the latest gliderlabs/ssh.
	closeAllowed, listener := newSyncSSHServerListener(s.config.Listener)

	// Start server.
>>>>>>> 48f295cc
	s.tomb.Go(func() error {
		// Start server.
		s.tomb.Go(func() error {
			err := s.Server.Serve(s.config.Listener)
			if errors.Is(err, ssh.ErrServerClosed) {
				return nil
			}
			return errors.Trace(err)
		})

		// Handle server cleanup.
		// Keep the listener and the server alive until the tomb is killed.
		<-s.tomb.Dying()

<<<<<<< HEAD
=======
		// Wait on the closeAllowed (or a 5 second timeout) to indicate when
		// we can stop the SSH server.
		// This ensures we don't face a race condition, closing the server
		// too quickly after it was started, see listener.go for more details.
		select {
		case <-closeAllowed:
		case <-time.After(5 * time.Second):
		}
>>>>>>> 48f295cc
		if err := s.Server.Close(); err != nil {
			// There's really not a lot we can do if the shutdown fails,
			// either due to a timeout or another reason. So we simply log it.
			s.config.Logger.Errorf(context.TODO(), "failed to shutdown server: %v", err)
			return errors.Trace(err)
		}

		return tomb.ErrDying
	})

	return s, nil
}

func (s *ServerWorker) NewJumpServer() *ssh.Server {
	server := ssh.Server{
		ConnCallback: s.connCallback(),
		PublicKeyHandler: func(ctx ssh.Context, key ssh.PublicKey) bool {
			ctx.SetValue(authenticatedViaPublicKey{}, true)
			return true
		},
		PasswordHandler: func(ctx ssh.Context, password string) bool {
			return false
		},
		ChannelHandlers: map[string]ssh.ChannelHandler{
			"direct-tcpip": s.directTCPIPHandler,
		},
	}

	if s.config.disableAuth {
		server.PublicKeyHandler = nil
		server.PasswordHandler = nil
	}

	return &server
}

// Kill stops the server worker by killing the tomb. Implements worker.Worker.
func (s *ServerWorker) Kill() {
	s.tomb.Kill(nil)
}

// Wait waits for the server worker to stop. Implements worker.Worker.
func (s *ServerWorker) Wait() error {
	return s.tomb.Wait()
}

func (s *ServerWorker) setJumpServerHostKey() error {
	signer, err := gossh.ParsePrivateKey([]byte(s.config.JumpHostKey))
	if err != nil {
		return errors.Trace(err)
	}

	s.Server.AddHostKey(signer)
	return nil
}

func (s *ServerWorker) directTCPIPHandler(srv *ssh.Server, conn *gossh.ServerConn, newChan gossh.NewChannel, ctx ssh.Context) {
	d := struct {
		DestAddr string
		DestPort uint32
		SrcAddr  string
		SrcPort  uint32
	}{}

	if err := gossh.Unmarshal(newChan.ExtraData(), &d); err != nil {
		err := newChan.Reject(gossh.ConnectionFailed, "Failed to parse channel data")
		if err != nil {
			s.config.Logger.Errorf(ctx, "failed to reject channel: %v", err)
		}
		return
	}
	info, err := virtualhostname.Parse(d.DestAddr)
	if err != nil {
		s.rejectChannel(ctx, newChan, "Failed to parse destination address")
		return
	}

	ch, reqs, err := newChan.Accept()
	if err != nil {
		return
	}

	// gossh.Request are requests sent outside of the normal stream of data (ex. pty-req for an interactive session).
	// Since we only need the raw data to redirect, we can discard them.
	go gossh.DiscardRequests(reqs)

	server, err := s.newEmbeddedSSHServer(ctx, info)
	if err != nil {
		s.config.Logger.Errorf(ctx, "failed to create embedded server: %v", err)
		ch.Close()
		return
	}

	// TODO(ale8k): Update later to generate host keys per unit.
	terminatingHostKey, err := rsa.GenerateKey(rand.Reader, 2048)
	if err != nil {
		s.config.Logger.Errorf(ctx, "failed to generate host key: %v", err)
		return
	}
	signer, err := gossh.NewSignerFromKey(terminatingHostKey)
	if err != nil {
		s.config.Logger.Errorf(ctx, "failed to create signer: %v", err)
		return
	}

	server.AddHostKey(signer)
	server.HandleConn(newChannelConn(ch))
}

// connCallback returns a connCallback function that limits the number of concurrent connections.
func (s *ServerWorker) connCallback() ssh.ConnCallback {
	return func(ctx ssh.Context, conn net.Conn) net.Conn {
		current := s.concurrentConnections.Add(1)
		if int(current) > s.config.MaxConcurrentConnections {
			// set the deadline because we don't want to block the connection to write an error.
			err := conn.SetWriteDeadline(time.Now().Add(100 * time.Millisecond))
			if err != nil {
				s.config.Logger.Errorf(context.TODO(), "failed to set write deadline: %v", err)
			}
			_, err = conn.Write([]byte("too many connections.\n"))
			if err != nil {
				s.config.Logger.Errorf(context.TODO(), "failed to write to connection: %v", err)
			}
			// The connection is close before returning, otherwise
			// the context is not cancelled and the counter is not decremented.
			conn.Close()
			s.concurrentConnections.Add(-1)
			return conn
		}
		go func() {
			<-ctx.Done()
			s.concurrentConnections.Add(-1)
		}()
		return conn
	}
}

// newEmbeddedSSHServer creates a new embedded SSH server for the given context and model info.
func (s *ServerWorker) newEmbeddedSSHServer(ctx ssh.Context, info virtualhostname.Info) (*ssh.Server, error) {

	forwardHandler := &ssh.ForwardedTCPHandler{}
	server := &ssh.Server{
		PublicKeyHandler: func(ctx ssh.Context, keyPresented ssh.PublicKey) bool {
			return true
		},
		LocalPortForwardingCallback: ssh.LocalPortForwardingCallback(func(ctx ssh.Context, dhost string, dport uint32) bool {
			return true
		}),
		// ReversePortForwarding will not be supported.
		ReversePortForwardingCallback: ssh.ReversePortForwardingCallback(func(ctx ssh.Context, host string, port uint32) bool {
			return false
		}),
		ChannelHandlers: map[string]ssh.ChannelHandler{
			"session":      ssh.DefaultSessionHandler,
			"direct-tcpip": ssh.DirectTCPIPHandler,
		},
		RequestHandlers: map[string]ssh.RequestHandler{
			"tcpip-forward":        forwardHandler.HandleSSHRequest,
			"cancel-tcpip-forward": forwardHandler.HandleSSHRequest,
		},
		Handler: func(session ssh.Session) {
			s.config.SessionHandler.Handle(session, info)
		},
	}

	if s.config.disableAuth {
		server.PublicKeyHandler = nil
		server.PasswordHandler = nil
	}

	return server, nil
}

// Report returns a map of metrics from the server worker.
func (s *ServerWorker) Report() map[string]any {
	return map[string]any{
		"concurrent_connections": s.concurrentConnections.Load(),
	}
}

func (s *ServerWorker) rejectChannel(ctx context.Context, newChan gossh.NewChannel, reason string) {
	err := newChan.Reject(gossh.ConnectionFailed, reason)
	if err != nil {
		s.config.Logger.Errorf(ctx, "failed to reject channel: %v", err)
	}
}<|MERGE_RESOLUTION|>--- conflicted
+++ resolved
@@ -49,12 +49,6 @@
 	// we accept for our ssh server.
 	MaxConcurrentConnections int
 
-<<<<<<< HEAD
-=======
-	// FacadeClient holds the SSH server's facade client.
-	FacadeClient FacadeClient
-
->>>>>>> 48f295cc
 	// disableAuth is a test-only flag that disables authentication.
 	disableAuth bool
 
@@ -70,12 +64,6 @@
 	if c.JumpHostKey == "" {
 		return errors.NotValidf("empty JumpHostKey")
 	}
-<<<<<<< HEAD
-=======
-	if c.FacadeClient == nil {
-		return errors.NotValidf("missing FacadeClient")
-	}
->>>>>>> 48f295cc
 	if c.SessionHandler == nil {
 		return errors.NotValidf("missing SessionHandler")
 	}
@@ -120,18 +108,14 @@
 		s.config.Listener = listener
 	}
 
-<<<<<<< HEAD
-=======
 	// Delete the below once https://github.com/gliderlabs/ssh/pull/248
 	// lands and we upgrade to the latest gliderlabs/ssh.
 	closeAllowed, listener := newSyncSSHServerListener(s.config.Listener)
 
-	// Start server.
->>>>>>> 48f295cc
 	s.tomb.Go(func() error {
 		// Start server.
 		s.tomb.Go(func() error {
-			err := s.Server.Serve(s.config.Listener)
+			err := s.Server.Serve(listener)
 			if errors.Is(err, ssh.ErrServerClosed) {
 				return nil
 			}
@@ -142,8 +126,6 @@
 		// Keep the listener and the server alive until the tomb is killed.
 		<-s.tomb.Dying()
 
-<<<<<<< HEAD
-=======
 		// Wait on the closeAllowed (or a 5 second timeout) to indicate when
 		// we can stop the SSH server.
 		// This ensures we don't face a race condition, closing the server
@@ -152,7 +134,6 @@
 		case <-closeAllowed:
 		case <-time.After(5 * time.Second):
 		}
->>>>>>> 48f295cc
 		if err := s.Server.Close(); err != nil {
 			// There's really not a lot we can do if the shutdown fails,
 			// either due to a timeout or another reason. So we simply log it.
