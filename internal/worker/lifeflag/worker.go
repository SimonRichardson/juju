// Copyright 2016 Canonical Ltd.
// Licensed under the AGPLv3, see LICENCE file for details.

package lifeflag

import (
<<<<<<< HEAD
	"context"
=======
	"sync"
>>>>>>> 01ce0e80

	"github.com/juju/errors"
	"github.com/juju/names/v6"
	"github.com/juju/worker/v4/catacomb"

	apilifeflag "github.com/juju/juju/api/agent/lifeflag"
	"github.com/juju/juju/core/life"
	"github.com/juju/juju/core/watcher"
)

// Facade exposes capabilities required by the worker.
type Facade interface {
	Watch(context.Context, names.Tag) (watcher.NotifyWatcher, error)
	Life(context.Context, names.Tag) (life.Value, error)
}

// Config holds the configuration and dependencies for a worker.
type Config struct {
	Facade         Facade
	Entity         names.Tag
	Result         life.Predicate
	NotFoundIsDead bool
}

// Validate returns an error if the config cannot be expected
// to drive a functional worker.
func (config Config) Validate() error {
	if config.Facade == nil {
		return errors.NotValidf("nil Facade")
	}
	if config.Entity == nil {
		return errors.NotValidf("nil Entity")
	}
	if config.Result == nil {
		return errors.NotValidf("nil Result")
	}
	return nil
}

const (
	// ErrNotFound indicates that the worker cannot run because
	// the configured entity does not exist.
	ErrNotFound = apilifeflag.ErrEntityNotFound

	// ErrValueChanged indicates that the result of Check is
	// outdated, and the worker should be restarted.
	ErrValueChanged = errors.ConstError("flag value changed")
)

// New returns a worker that exposes the result of the configured
// predicate when applied to the configured entity's life value,
// and fails with ErrValueChanged when the result changes.
func New(ctx context.Context, config Config) (*Worker, error) {
	if err := config.Validate(); err != nil {
		return nil, errors.Trace(err)
	}

	w := &Worker{
		config: config,
	}
	plan := catacomb.Plan{
		Name: "life-flag",
		Site: &w.catacomb,
		Work: w.loop,
	}

	var err error
	// Read it before the worker starts, so that we have a value
	// guaranteed before we return the worker. Because we read this
	// before we start the internal watcher, we'll need an additional
	// read triggered by the first change event; this will *probably*
	// be the same value, but we can't assume it.
	w.life, err = config.Facade.Life(ctx, config.Entity)
	if config.NotFoundIsDead && errors.Is(err, ErrNotFound) {
		// If we handle notfound as dead, we will always be dead.
		w.life = life.Dead
		plan.Work = w.alwaysDead
	} else if err != nil {
		return nil, errors.Trace(err)
	}

	err = catacomb.Invoke(plan)
	if err != nil {
		return nil, errors.Trace(err)
	}
	return w, nil
}

// Worker holds the result of some predicate regarding an entity's life,
// and fails with ErrValueChanged when the result of the predicate changes.
type Worker struct {
	catacomb catacomb.Catacomb
	config   Config

	mutex sync.Mutex
	life  life.Value
}

// Kill is part of the worker.Worker interface.
func (w *Worker) Kill() {
	w.catacomb.Kill(nil)
}

// Wait is part of the worker.Worker interface.
func (w *Worker) Wait() error {
	return w.catacomb.Wait()
}

// Check is part of the util.Flag interface.
func (w *Worker) Check() bool {
	w.mutex.Lock()
	defer w.mutex.Unlock()

	return w.config.Result(w.life)
}

func (w *Worker) alwaysDead() error {
	if w.config.Result(life.Dead) != w.Check() {
		return ErrValueChanged
	}
	<-w.catacomb.Dying()
	return w.catacomb.ErrDying()
}

func (w *Worker) loop() error {
	ctx, cancel := w.scopedContext()
	defer cancel()

	watcher, err := w.config.Facade.Watch(ctx, w.config.Entity)
	if err != nil {
		return errors.Trace(err)
	}
	if err := w.catacomb.Add(watcher); err != nil {
		return errors.Trace(err)
	}
	for {
		select {
		case <-w.catacomb.Dying():
			return w.catacomb.ErrDying()
		case <-watcher.Changes():
<<<<<<< HEAD
			l, err := w.config.Facade.Life(ctx, w.config.Entity)
			if w.config.NotFoundIsDead && errors.Is(err, ErrNotFound) {
				l = life.Dead
			} else if err != nil {
				return errors.Trace(err)
			}
			if w.config.Result(l) != w.Check() {
				return ErrValueChanged
			}
		}
	}
}

func (w *Worker) scopedContext() (context.Context, context.CancelFunc) {
	return context.WithCancel(w.catacomb.Context(context.Background()))
=======
			current := w.Check()

			if err := w.lifeChanged(current); err != nil {
				return err
			}
		}
	}
}

func (w *Worker) lifeChanged(current bool) error {
	w.mutex.Lock()
	defer w.mutex.Unlock()

	var err error
	w.life, err = w.config.Facade.Life(w.config.Entity)
	if w.config.NotFoundIsDead && errors.Is(err, ErrNotFound) {
		w.life = life.Dead
	} else if err != nil {
		return errors.Trace(err)
	}
	if w.config.Result(w.life) != current {
		return ErrValueChanged
	}
	return nil
>>>>>>> 01ce0e80
}<|MERGE_RESOLUTION|>--- conflicted
+++ resolved
@@ -4,11 +4,8 @@
 package lifeflag
 
 import (
-<<<<<<< HEAD
 	"context"
-=======
 	"sync"
->>>>>>> 01ce0e80
 
 	"github.com/juju/errors"
 	"github.com/juju/names/v6"
@@ -149,38 +146,21 @@
 		case <-w.catacomb.Dying():
 			return w.catacomb.ErrDying()
 		case <-watcher.Changes():
-<<<<<<< HEAD
-			l, err := w.config.Facade.Life(ctx, w.config.Entity)
-			if w.config.NotFoundIsDead && errors.Is(err, ErrNotFound) {
-				l = life.Dead
-			} else if err != nil {
-				return errors.Trace(err)
-			}
-			if w.config.Result(l) != w.Check() {
-				return ErrValueChanged
-			}
-		}
-	}
-}
-
-func (w *Worker) scopedContext() (context.Context, context.CancelFunc) {
-	return context.WithCancel(w.catacomb.Context(context.Background()))
-=======
 			current := w.Check()
 
-			if err := w.lifeChanged(current); err != nil {
+			if err := w.lifeChanged(ctx, current); err != nil {
 				return err
 			}
 		}
 	}
 }
 
-func (w *Worker) lifeChanged(current bool) error {
+func (w *Worker) lifeChanged(ctx context.Context, current bool) error {
 	w.mutex.Lock()
 	defer w.mutex.Unlock()
 
 	var err error
-	w.life, err = w.config.Facade.Life(w.config.Entity)
+	w.life, err = w.config.Facade.Life(ctx, w.config.Entity)
 	if w.config.NotFoundIsDead && errors.Is(err, ErrNotFound) {
 		w.life = life.Dead
 	} else if err != nil {
@@ -190,5 +170,8 @@
 		return ErrValueChanged
 	}
 	return nil
->>>>>>> 01ce0e80
+}
+
+func (w *Worker) scopedContext() (context.Context, context.CancelFunc) {
+	return context.WithCancel(w.catacomb.Context(context.Background()))
 }