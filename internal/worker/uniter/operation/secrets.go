--- conflicted
+++ resolved
@@ -31,14 +31,9 @@
 }
 
 // Commit is part of the Operation interface.
-<<<<<<< HEAD
 func (op *noOpSecretsRemoved) Commit(ctx context.Context, state State) (*State, error) {
-	if err := op.callbacks.SecretsRemoved(ctx, op.uris); err != nil {
-=======
-func (op *noOpSecretsRemoved) Commit(state State) (*State, error) {
-	err := op.callbacks.SecretsRemoved(op.deletedRevisions, op.deletedObsoleteRevisions)
+	err := op.callbacks.SecretsRemoved(ctx, op.deletedRevisions, op.deletedObsoleteRevisions)
 	if err != nil {
->>>>>>> 17876b91
 		return nil, errors.Trace(err)
 	}
 	// make no change to state
