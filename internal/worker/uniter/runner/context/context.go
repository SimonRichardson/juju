// Copyright 2012-2014 Canonical Ltd.
// Licensed under the AGPLv3, see LICENCE file for details.

package context

import (
	"context"
	"fmt"
	"os"
<<<<<<< HEAD
=======
	"path"
	"slices"
>>>>>>> 17876b91
	"strconv"
	"strings"
	"sync"
	"time"

	"github.com/juju/errors"
	"github.com/juju/names/v6"
	"github.com/juju/proxy"
	"k8s.io/client-go/rest"

	"github.com/juju/juju/api/agent/uniter"
	"github.com/juju/juju/cloud"
	"github.com/juju/juju/core/application"
	"github.com/juju/juju/core/logger"
	"github.com/juju/juju/core/model"
	"github.com/juju/juju/core/network"
	"github.com/juju/juju/core/quota"
	coresecrets "github.com/juju/juju/core/secrets"
	"github.com/juju/juju/core/status"
	coretrace "github.com/juju/juju/core/trace"
	"github.com/juju/juju/core/version"
	secreterrors "github.com/juju/juju/domain/secret/errors"
	"github.com/juju/juju/internal/charm"
	"github.com/juju/juju/internal/charm/hooks"
	"github.com/juju/juju/internal/storage"
	"github.com/juju/juju/internal/worker/common/charmrunner"
	"github.com/juju/juju/internal/worker/uniter/api"
	"github.com/juju/juju/internal/worker/uniter/runner/context/resources"
	"github.com/juju/juju/internal/worker/uniter/runner/jujuc"
	"github.com/juju/juju/juju/sockets"
	"github.com/juju/juju/rpc/params"
)

// Context exposes hooks.Context, and additional methods needed by Runner.
type Context interface {
	jujuc.Context
	Id() string
	HookVars(
		ctx context.Context,
		paths Paths,
		env Environmenter) ([]string, error)
	ActionData() (*ActionData, error)
	SetProcess(process HookProcess)
	HasExecutionSetUnitStatus() bool
	ResetExecutionSetUnitStatus()
	ModelType() model.ModelType

	Prepare(ctx context.Context) error
	Flush(ctx context.Context, badge string, failure error) error

	GetLoggerByName(module string) logger.Logger
}

// Paths exposes the paths needed by Context.
type Paths interface {
	// GetToolsDir returns the filesystem path to the dirctory containing
	// the hook tool symlinks.
	GetToolsDir() string

	// GetBaseDir returns the filesystem path to the directory in which
	// the charm is installed.
	GetBaseDir() string

	// GetCharmDir returns the filesystem path to the directory in which
	// the charm is installed.
	GetCharmDir() string

	// GetJujucServerSocket returns the path to the socket used by the hook tools
	// to communicate back to the executing uniter process. It might be a
	// filesystem path, or it might be abstract.
	GetJujucServerSocket() sockets.Socket

	// GetJujucClientSocket returns the path to the socket used by the hook tools
	// to communicate back to the executing uniter process. It might be a
	// filesystem path, or it might be abstract.
	GetJujucClientSocket() sockets.Socket

	// GetMetricsSpoolDir returns the path to a metrics spool dir, used
	// to store metrics recorded during a single hook run.
	GetMetricsSpoolDir() string

	// GetResourcesDir returns the filesystem path to the directory
	// containing resource data files.
	GetResourcesDir() string
}

// Clock defines the methods of the full clock.Clock that are needed here.
type Clock interface {
	// After waits for the duration to elapse and then sends the
	// current time on the returned channel.
	After(time.Duration) <-chan time.Time
}

var ErrIsNotLeader = errors.Errorf("this unit is not the leader")

// HookProcess is an interface representing a process running a hook.
type HookProcess interface {
	Pid() int
	Kill() error
}

// HookUnit represents the functions needed by a unit in a hook context to
// call into state.
type HookUnit interface {
	Application(context.Context) (api.Application, error)
	ApplicationName() string
	ConfigSettings(context.Context) (charm.Config, error)
	LogActionMessage(context.Context, names.ActionTag, string) error
	Name() string
	NetworkInfo(ctx context.Context, bindings []string, relationId *int) (map[string]params.NetworkInfoResult, error)
	RequestReboot(context.Context) error
	SetUnitStatus(ctx context.Context, unitStatus status.Status, info string, data map[string]interface{}) error
	SetAgentStatus(ctx context.Context, agentStatus status.Status, info string, data map[string]interface{}) error
	State(context.Context) (params.UnitStateResult, error)
	Tag() names.UnitTag
	UnitStatus(context.Context) (params.StatusResult, error)
	CommitHookChanges(context.Context, params.CommitHookChangesArgs) error
	PublicAddress(context.Context) (string, error)
}

// HookContext is the implementation of runner.Context.
type HookContext struct {
	*resources.ResourcesHookContext
	unit HookUnit

	// uniter is the handle to the uniter client so that HookContext can make
	// API calls on the uniter facade.
	// NOTE: We would like to be rid of the fake-remote-Unit and switch
	// over fully to API calls on the uniter.  This adds that ability, but we're
	// not fully there yet.
	uniter api.UniterClient

	// secretsClient allows the context to access the secrets backend.
	secretsClient api.SecretsAccessor

	// secretsBackendGetter is used to get a client to access the secrets backend.
	secretsBackendGetter SecretsBackendGetter
	// secretsBackend is the secrets backend client, created only when needed.
	secretsBackend api.SecretsBackend

	// LeadershipContext supplies several hooks.Context methods.
	LeadershipContext

	// inClusterConfig supplies the K8s rest.InClusterConfig function,
	// overrideable for testing.
	inClusterConfig func() (*rest.Config, error)

	// principal is the unitName of the principal charm.
	principal string

	// privateAddress is the cached value of the unit's private
	// address.
	privateAddress string

	// publicAddress is the cached value of the unit's public
	// address.
	publicAddress string

	// availabilityZone is the cached value of the unit's
	// availability zone name.
	availabilityZone string

	// configSettings holds the application configuration.
	configSettings charm.Config

	// goalState holds the goal state struct
	goalState application.GoalState

	// id identifies the context.
	id string

	hookName string

	// actionData contains the values relevant to the run of an Action:
	// its tag, its parameters, and its results.
	actionData *ActionData
	// actionDataMu protects against concurrent access to actionData.
	actionDataMu sync.Mutex

	// uuid is the universally unique identifier of the environment.
	uuid string

	// modelName is the human friendly name of the environment.
	modelName string

	// modelType
	modelType model.ModelType

	// unitName is the human friendly name of the local unit.
	unitName string

	// status is the status of the local unit.
	status *jujuc.StatusInfo

	// relationId identifies the relation for which a relation hook is
	// executing. If it is -1, the context is not running a relation hook;
	// otherwise, its value must be a valid key into the relations map.
	relationId int

	// remoteUnitName identifies the changing unit of the executing relation
	// hook. It will be empty if the context is not running a relation hook,
	// or if it is running a relation-broken hook.
	remoteUnitName string

	// remoteApplicationName identifies the application name in response to
	// relation-set --app.
	remoteApplicationName string

	// relations contains the context for every relation the unit is a member
	// of, keyed on relation id.
	relations map[int]*ContextRelation

	// departingUnitName identifies the unit that goes away from the relation.
	// It is only populated when running a RelationDeparted hook.
	departingUnitName string

	// apiAddrs contains the API server addresses.
	apiAddrs []string

	// legacyProxySettings are the current legacy proxy settings
	// that the uniter knows about.
	legacyProxySettings proxy.Settings

	// jujuProxySettings are the current juju proxy settings
	// that the uniter knows about.
	jujuProxySettings proxy.Settings

	// a helper for recording requests to open/close port ranges for this unit.
	portRangeChanges *portRangeChangeRecorder

	// assignedMachineTag contains the tag of the unit's assigned
	// machine.
	assignedMachineTag names.MachineTag

	// process is the process of the command that is being run in the local context,
	// like a juju-exec command or a hook
	process HookProcess

	// rebootPriority tells us when the hook wants to reboot. If rebootPriority
	// is hooks.RebootNow the hook will be killed and requeued.
	rebootPriority jujuc.RebootPriority

	// storageId is the tag of the storage instance associated
	// with the running hook.
	storageTag names.StorageTag

	// storageTags returns the tags of storage instances attached to the unit
	storageTags []names.StorageTag

	// storageAttachmentCache holds cached storage attachments so that hook
	// calls are consistent.
	storageAttachmentCache map[names.StorageTag]jujuc.ContextStorageAttachment

	// hasRunSetStatus is true if a call to the status-set was made during the
	// invocation of a hook.
	// This attribute is persisted to local uniter state at the end of the hook
	// execution so that the uniter can ultimately decide if it needs to update
	// a charm's workload status, or if the charm has already taken care of it.
	hasRunStatusSet bool

	// storageAddDirectives is a collection of storage directives
	// keyed on storage name as specified in the charm.
	// This collection will be added to the unit on successful
	// hook run, so the actual add will happen in a flush.
	storageAddDirectives map[string][]params.StorageDirectives

	// clock is used for any time operations.
	clock Clock

	// logger is used for context logging.
	logger logger.Logger

	// The cloud specification
	cloudSpec *params.CloudSpec

	// The cloud API version, if available.
	cloudAPIVersion string

	// A cached view of the unit's charm state that gets persisted by juju
	// once the context is flushed.
	cachedCharmState map[string]string

	// A flag that keeps track of whether the unit's state has been mutated.
	charmStateCacheDirty bool

	// workloadName is the name of the container which the hook is in relation to.
	workloadName string

	// noticeID is the Pebble notice ID associated with the hook.
	noticeID string

	// noticeType is the Pebble notice type associated with the hook.
	noticeType string

	// noticeKey is the Pebble notice key associated with the hook.
	noticeKey string

	// checkName is the Pebble check name associated with the hook.
	checkName string

	// secretURI is the reference to the secret relevant to the hook.
	secretURI string

	// secretRevision is the secret revision relevant to the hook.
	secretRevision int

	// secretLabel is the secret label to expose to the hook.
	secretLabel string

	// secretMetadata contains the metadata for secrets created by this charm.
	secretMetadata map[string]jujuc.SecretMetadata

	// secretChanges records changes to secrets during a hook execution.
	secretChanges *secretsChangeRecorder

	mu sync.Mutex
}

// GetLoggerByName returns a Logger for the specified module name.
func (c *HookContext) GetLoggerByName(module string) logger.Logger {
	return c.logger.GetChildByName(module)
}

// GetCharmState returns a copy of the cached charm state.
// Implements jujuc.HookContext.unitCharmStateContext, part of runner.Context.
func (c *HookContext) GetCharmState(ctx context.Context) (map[string]string, error) {
	c.mu.Lock()
	defer c.mu.Unlock()
	if err := c.ensureCharmStateLoaded(ctx); err != nil {
		return nil, err
	}

	if len(c.cachedCharmState) == 0 {
		return nil, nil
	}

	retVal := make(map[string]string, len(c.cachedCharmState))
	for k, v := range c.cachedCharmState {
		retVal[k] = v
	}
	return retVal, nil
}

// GetCharmStateValue returns the value of the given key.
// Implements jujuc.HookContext.unitCharmStateContext, part of runner.Context.
func (c *HookContext) GetCharmStateValue(ctx context.Context, key string) (string, error) {
	c.mu.Lock()
	defer c.mu.Unlock()
	if err := c.ensureCharmStateLoaded(ctx); err != nil {
		return "", err
	}

	value, ok := c.cachedCharmState[key]
	if !ok {
		return "", errors.NotFoundf("%q", key)
	}
	return value, nil
}

// SetCharmStateValue sets the key/value pair provided in the cache.
// Implements jujuc.HookContext.unitCharmStateContext, part of runner.Context.
func (c *HookContext) SetCharmStateValue(ctx context.Context, key, value string) error {
	c.mu.Lock()
	defer c.mu.Unlock()
	if err := c.ensureCharmStateLoaded(ctx); err != nil {
		return err
	}

	// Enforce fixed quota limit for key/value sizes. Performing this check
	// as early as possible allows us to provide feedback to charm authors
	// who might be tempted to exploit this feature for storing CLOBs/BLOBs.
	if err := quota.CheckTupleSize(key, value, quota.MaxCharmStateKeySize, quota.MaxCharmStateValueSize); err != nil {
		return errors.Trace(err)
	}

	curValue, exists := c.cachedCharmState[key]
	if exists && curValue == value {
		return nil // no-op
	}

	c.cachedCharmState[key] = value
	c.charmStateCacheDirty = true
	return nil
}

// DeleteCharmStateValue deletes the key/value pair for the given key from
// the cache.
// Implements jujuc.HookContext.unitCharmStateContext, part of runner.Context.
func (c *HookContext) DeleteCharmStateValue(ctx context.Context, key string) error {
	c.mu.Lock()
	defer c.mu.Unlock()
	if err := c.ensureCharmStateLoaded(ctx); err != nil {
		return err
	}

	if _, exists := c.cachedCharmState[key]; !exists {
		return nil // no-op
	}

	delete(c.cachedCharmState, key)
	c.charmStateCacheDirty = true
	return nil
}

// ensureCharmStateLoaded retrieves and caches the unit's charm state from the
// controller. The caller of this method must be holding the ctx mutex.
func (c *HookContext) ensureCharmStateLoaded(ctx context.Context) error {
	// NOTE: Assuming lock to be held!
	if c.cachedCharmState != nil {
		return nil
	}

	// Load from controller
	var charmState map[string]string
	unitState, err := c.unit.State(ctx)
	if err != nil {
		return errors.Annotate(err, "loading unit state from database")
	}
	if unitState.CharmState == nil {
		charmState = make(map[string]string)
	} else {
		charmState = unitState.CharmState
	}

	c.cachedCharmState = charmState
	c.charmStateCacheDirty = false
	return nil
}

// RequestReboot will set the reboot flag to true on the machine agent
// Implements jujuc.HookContext.ContextInstance, part of runner.Context.
func (c *HookContext) RequestReboot(priority jujuc.RebootPriority) error {
	// Must set reboot priority first, because killing the hook
	// process will trigger the completion of the hook. If killing
	// the hook fails, then we can reset the priority.
	c.setRebootPriority(priority)

	var err error
	if priority == jujuc.RebootNow {
		// At this point, the hook should be running
		err = c.killCharmHook(context.TODO())
	}

	switch err {
	case nil, charmrunner.ErrNoProcess:
		// ErrNoProcess almost certainly means we are running in debug hooks
	default:
		c.setRebootPriority(jujuc.RebootSkip)
	}
	return err
}

func (c *HookContext) GetRebootPriority() jujuc.RebootPriority {
	c.mu.Lock()
	defer c.mu.Unlock()
	return c.rebootPriority
}

func (c *HookContext) setRebootPriority(priority jujuc.RebootPriority) {
	c.mu.Lock()
	defer c.mu.Unlock()
	c.rebootPriority = priority
}

func (c *HookContext) GetProcess() HookProcess {
	c.mu.Lock()
	defer c.mu.Unlock()
	return c.process
}

// SetProcess implements runner.Context.
func (c *HookContext) SetProcess(process HookProcess) {
	c.mu.Lock()
	defer c.mu.Unlock()
	c.process = process
}

// Id returns an integer which uniquely identifies the relation.
// Implements jujuc.HookContext.ContextRelation, part of runner.Context.
func (c *HookContext) Id() string {
	return c.id
}

// UnitName returns the executing unit's name.
// UnitName implements jujuc.HookContext.ContextUnit, part of runner.Context.
func (c *HookContext) UnitName() string {
	return c.unitName
}

// ModelType of the context we are running in.
// SetProcess implements runner.Context.
func (c *HookContext) ModelType() model.ModelType {
	return c.modelType
}

// UnitStatus will return the status for the current Unit.
// Implements jujuc.HookContext.ContextStatus, part of runner.Context.
func (c *HookContext) UnitStatus(ctx context.Context) (*jujuc.StatusInfo, error) {
	if c.status == nil {
		var err error
		unitStatus, err := c.unit.UnitStatus(ctx)
		if err != nil {
			return nil, err
		}
		c.status = &jujuc.StatusInfo{
			Status: unitStatus.Status,
			Info:   unitStatus.Info,
			Data:   unitStatus.Data,
		}
	}
	return c.status, nil
}

// ApplicationStatus returns the status for the application and all the units on
// the application to which this context unit belongs, only if this unit is
// the leader.
// Implements jujuc.HookContext.ContextStatus, part of runner.Context.
func (c *HookContext) ApplicationStatus(ctx context.Context) (jujuc.ApplicationStatusInfo, error) {
	var err error
	isLeader, err := c.IsLeader()
	if err != nil {
		return jujuc.ApplicationStatusInfo{}, errors.Annotatef(err, "cannot determine leadership")
	}
	if !isLeader {
		return jujuc.ApplicationStatusInfo{}, ErrIsNotLeader
	}
	app, err := c.unit.Application(ctx)
	if err != nil {
		return jujuc.ApplicationStatusInfo{}, errors.Trace(err)
	}
	appStatus, err := app.Status(ctx, c.unit.Name())
	if err != nil {
		return jujuc.ApplicationStatusInfo{}, errors.Trace(err)
	}
	us := make([]jujuc.StatusInfo, len(appStatus.Units))
	i := 0
	for t, s := range appStatus.Units {
		us[i] = jujuc.StatusInfo{
			Tag:    t,
			Status: s.Status,
			Info:   s.Info,
			Data:   s.Data,
		}
		i++
	}
	return jujuc.ApplicationStatusInfo{
		Application: jujuc.StatusInfo{
			Tag:    app.Tag().String(),
			Status: appStatus.Application.Status,
			Info:   appStatus.Application.Info,
			Data:   appStatus.Application.Data,
		},
		Units: us,
	}, nil
}

// SetUnitStatus will set the given status for this unit.
// Implements jujuc.HookContext.ContextStatus, part of runner.Context.
func (c *HookContext) SetUnitStatus(ctx context.Context, unitStatus jujuc.StatusInfo) error {
	c.hasRunStatusSet = true
	c.logger.Tracef(ctx, "[WORKLOAD-STATUS] %s: %s", unitStatus.Status, unitStatus.Info)
	return c.unit.SetUnitStatus(ctx,
		status.Status(unitStatus.Status),
		unitStatus.Info,
		unitStatus.Data,
	)
}

// SetAgentStatus will set the given status for this unit's agent.
// Implements jujuc.HookContext.ContextStatus, part of runner.Context.
func (c *HookContext) SetAgentStatus(ctx context.Context, agentStatus jujuc.StatusInfo) error {
	c.logger.Tracef(ctx, "[AGENT-STATUS] %s: %s", agentStatus.Status, agentStatus.Info)
	return c.unit.SetAgentStatus(
		ctx,
		status.Status(agentStatus.Status),
		agentStatus.Info,
		agentStatus.Data,
	)
}

// SetApplicationStatus will set the given status to the application to which this
// unit's belong, only if this unit is the leader.
// Implements jujuc.HookContext.ContextStatus, part of runner.Context.
func (c *HookContext) SetApplicationStatus(ctx context.Context, applicationStatus jujuc.StatusInfo) error {
	c.logger.Tracef(ctx, "[APPLICATION-STATUS] %s: %s", applicationStatus.Status, applicationStatus.Info)
	isLeader, err := c.IsLeader()
	if err != nil {
		return errors.Annotatef(err, "cannot determine leadership")
	}
	if !isLeader {
		return ErrIsNotLeader
	}

	app, err := c.unit.Application(ctx)
	if err != nil {
		return errors.Trace(err)
	}
	return app.SetStatus(
		ctx,
		c.unit.Name(),
		status.Status(applicationStatus.Status),
		applicationStatus.Info,
		applicationStatus.Data,
	)
}

// HasExecutionSetUnitStatus implements runner.Context.
func (c *HookContext) HasExecutionSetUnitStatus() bool {
	return c.hasRunStatusSet
}

// ResetExecutionSetUnitStatus implements runner.Context.
func (c *HookContext) ResetExecutionSetUnitStatus() {
	c.hasRunStatusSet = false
}

// PublicAddress fetches the executing unit's public address if it has
// not yet been retrieved.
// The cached value is returned, or an error if it is not available.
func (c *HookContext) PublicAddress(ctx context.Context) (string, error) {
	if c.publicAddress == "" {
		var err error
		if c.publicAddress, err = c.unit.PublicAddress(ctx); err != nil && !params.IsCodeNoAddressSet(err) {
			return "", errors.Trace(err)
		}
	}

	if c.publicAddress == "" {
		return "", errors.NotFoundf("public address")
	}
	return c.publicAddress, nil
}

// PrivateAddress returns the executing unit's private address or an
// error if it is not available.
// Implements jujuc.HookContext.ContextNetworking, part of runner.Context.
func (c *HookContext) PrivateAddress() (string, error) {
	if c.privateAddress == "" {
		return "", errors.NotFoundf("private address")
	}
	return c.privateAddress, nil
}

// AvailabilityZone returns the executing unit's availability zone or an error
// if it was not found (or is not available).
// Implements jujuc.HookContext.ContextInstance, part of runner.Context.
func (c *HookContext) AvailabilityZone() (string, error) {
	if c.availabilityZone == "" {
		return "", errors.NotFoundf("availability zone")
	}
	return c.availabilityZone, nil
}

// StorageTags returns a list of tags for storage instances
// attached to the unit or an error if they are not available.
// Implements jujuc.HookContext.ContextStorage, part of runner.Context.
func (c *HookContext) StorageTags(ctx context.Context) ([]names.StorageTag, error) {
	// Comparing to nil on purpose here to cache an empty slice.
	if c.storageTags != nil {
		return c.storageTags, nil
	}
	attachmentIds, err := c.uniter.UnitStorageAttachments(ctx, c.unit.Tag())
	if err != nil {
		return nil, err
	}
	// N.B. zero-length non-nil slice on purpose.
	c.storageTags = make([]names.StorageTag, 0)
	for _, attachmentId := range attachmentIds {
		storageTag, err := names.ParseStorageTag(attachmentId.StorageTag)
		if err != nil {
			return nil, err
		}
		c.storageTags = append(c.storageTags, storageTag)
	}
	return c.storageTags, nil
}

// HookStorage returns the storage attachment associated
// the executing hook if it was found, and an error if it
// was not found or is not available.
// Implements jujuc.HookContext.ContextStorage, part of runner.Context.
func (c *HookContext) HookStorage(ctx context.Context) (jujuc.ContextStorageAttachment, error) {
	emptyTag := names.StorageTag{}
	if c.storageTag == emptyTag {
		return nil, errors.NotFound
	}
	return c.Storage(ctx, c.storageTag)
}

// Storage returns the ContextStorageAttachment with the supplied
// tag if it was found, and an error if it was not found or is not
// available to the context.
// Implements jujuc.HookContext.ContextStorage, part of runner.Context.
func (c *HookContext) Storage(ctx context.Context, tag names.StorageTag) (jujuc.ContextStorageAttachment, error) {
	if ctxStorageAttachment, ok := c.storageAttachmentCache[tag]; ok {
		return ctxStorageAttachment, nil
	}
	attachment, err := c.uniter.StorageAttachment(ctx, tag, c.unit.Tag())
	if err != nil {
		return nil, err
	}
	ctxStorageAttachment := &contextStorage{
		tag:      tag,
		kind:     storage.StorageKind(attachment.Kind),
		location: attachment.Location,
	}
	c.storageAttachmentCache[tag] = ctxStorageAttachment
	return ctxStorageAttachment, nil
}

// AddUnitStorage saves storage directives in the context.
// Implements jujuc.HookContext.ContextStorage, part of runner.Context.
func (c *HookContext) AddUnitStorage(cons map[string]params.StorageDirectives) error {
	// All storage directives are accumulated before context is flushed.
	if c.storageAddDirectives == nil {
		c.storageAddDirectives = make(
			map[string][]params.StorageDirectives,
			len(cons))
	}
	for storage, newConstraints := range cons {
		// Multiple calls for the same storage are accumulated as well.
		c.storageAddDirectives[storage] = append(
			c.storageAddDirectives[storage],
			newConstraints)
	}
	return nil
}

// OpenPortRange marks the supplied port range for opening.
// Implements jujuc.HookContext.ContextNetworking, part of runner.Context.
func (c *HookContext) OpenPortRange(endpointName string, portRange network.PortRange) error {
	return c.portRangeChanges.OpenPortRange(endpointName, portRange)
}

// ClosePortRange ensures the supplied port range is closed even when
// the executing unit's application is exposed (unless it is opened
// separately by a co- located unit).
// Implements jujuc.HookContext.ContextNetworking, part of runner.Context.
func (c *HookContext) ClosePortRange(endpointName string, portRange network.PortRange) error {
	return c.portRangeChanges.ClosePortRange(endpointName, portRange)
}

// OpenedPortRanges returns all port ranges currently opened by this
// unit on its assigned machine grouped by endpoint.
// Implements jujuc.HookContext.ContextNetworking, part of runner.Context.
func (c *HookContext) OpenedPortRanges() network.GroupedPortRanges {
	return c.portRangeChanges.OpenedUnitPortRanges()
}

// ConfigSettings returns the current application configuration of the executing unit.
// Implements jujuc.HookContext.ContextUnit, part of runner.Context.
func (c *HookContext) ConfigSettings(ctx context.Context) (charm.Config, error) {
	if c.configSettings == nil {
		var err error
		c.configSettings, err = c.unit.ConfigSettings(ctx)
		if err != nil {
			return nil, err
		}
	}
	result := charm.Config{}
	for name, value := range c.configSettings {
		result[name] = value
	}
	return result, nil
}

func (c *HookContext) getSecretsBackend() (api.SecretsBackend, error) {
	if c.secretsBackend != nil {
		return c.secretsBackend, nil
	}
	var err error
	c.secretsBackend, err = c.secretsBackendGetter()
	if err != nil {
		return nil, err
	}
	return c.secretsBackend, nil
}

func (c *HookContext) lookupOwnedSecretURIByLabel(label string) (*coresecrets.URI, error) {
	mds, err := c.SecretMetadata()
	if err != nil {
		return nil, err
	}
	for ID, md := range mds {
		if md.Label == label && md.Owner.ID == c.unit.Tag().Id() {
			return &coresecrets.URI{ID: ID}, nil
		}
	}
	for _, md := range c.secretChanges.pendingCreates {
		// Check if we have any pending create changes.
		if md.Label == nil || md.URI == nil {
			continue
		}
		if *md.Label == label {
			return md.URI, nil
		}
	}
	for _, md := range c.secretChanges.pendingUpdates {
		// Check if we have any pending label update changes.
		if md.Label == nil || md.URI == nil {
			continue
		}
		if *md.Label == label {
			return md.URI, nil
		}
	}
	return nil, errors.NotFoundf("secret owned by %q with label %q", c.unitName, label)
}

// GetSecret returns the value of the specified secret.
func (c *HookContext) GetSecret(ctx context.Context, uri *coresecrets.URI, label string, refresh, peek bool) (coresecrets.SecretValue, error) {
	if uri == nil && label == "" {
		return nil, errors.NotValidf("empty URI and label")
	}
	if uri != nil {
		if v, got := c.getPendingSecretValue(uri, label, refresh, peek); got {
			return v, nil
		}
	}
	if label != "" {
		if v, got := c.getPendingSecretValue(nil, label, refresh, peek); got {
			return v, nil
		}
	}
	if uri == nil && label != "" {
		// try to resolve label to URI by looking up owned secrets.
		ownedSecretURI, err := c.lookupOwnedSecretURIByLabel(label)
		if err != nil && !errors.Is(err, errors.NotFound) {
			return nil, err
		}
		if ownedSecretURI != nil {
			// Found owned secret, no need label anymore.
			uri = ownedSecretURI
			label = ""
		}
	}
	backend, err := c.getSecretsBackend()
	if err != nil {
		return nil, err
	}
	v, err := backend.GetContent(ctx, uri, label, refresh, peek)
	if err != nil {
		return nil, err
	}
	return v, nil
}

func (c *HookContext) getPendingSecretValue(uri *coresecrets.URI, label string, refresh, peek bool) (coresecrets.SecretValue, bool) {
	if uri == nil && label == "" {
		return nil, false
	}
	for i, v := range c.secretChanges.pendingCreates {
		if uri != nil && v.URI != nil && v.URI.ID == uri.ID {
			if label != "" {
				pending := c.secretChanges.pendingCreates[i]
				pending.Label = &label
				c.secretChanges.pendingCreates[i] = pending
			}
			// The initial value of the secret is not stored in the database yet.
			return v.Value, true
		}
		if label != "" && v.Label != nil && label == *v.Label {
			// The initial value of the secret is not stored in the database yet.
			return v.Value, true
		}
	}
	if !refresh && !peek {
		return nil, false
	}

	for i, v := range c.secretChanges.pendingUpdates {
		if uri != nil && v.URI != nil && v.URI.ID == uri.ID {
			if label != "" {
				pending := c.secretChanges.pendingUpdates[i]
				pending.Label = &label
				c.secretChanges.pendingUpdates[i] = pending
			}
			if refresh {
				c.secretChanges.pendingTrackLatest[v.URI.ID] = true
			}
			// The new value of the secret is going to be updated to the database.
			return v.Value, v.Value != nil && !v.Value.IsEmpty()
		}
		if label != "" && v.Label != nil && label == *v.Label {
			if refresh {
				c.secretChanges.pendingTrackLatest[v.URI.ID] = true
			}
			// The new value of the secret is going to be updated to the database.
			return v.Value, v.Value != nil && !v.Value.IsEmpty()
		}
	}
	return nil, false
}

// CreateSecret creates a secret with the specified data.
func (c *HookContext) CreateSecret(ctx context.Context, args *jujuc.SecretCreateArgs) (*coresecrets.URI, error) {
	if args.Owner.Kind == coresecrets.ApplicationOwner {
		isLeader, err := c.IsLeader()
		if err != nil {
			return nil, errors.Annotatef(err, "cannot determine leadership")
		}
		if !isLeader {
			return nil, ErrIsNotLeader
		}
	}
	if args.Value == nil || args.Value.IsEmpty() {
		return nil, errors.NotValidf("empty secret content")
	}
	checksum, err := args.Value.Checksum()
	if err != nil {
		return nil, errors.Annotate(err, "calculating secret checksum")
	}
	uris, err := c.secretsClient.CreateSecretURIs(ctx, 1)
	if err != nil {
		return nil, errors.Trace(err)
	}
	err = c.secretChanges.create(uniter.SecretCreateArg{
		SecretUpsertArg: uniter.SecretUpsertArg{
			URI:          uris[0],
			RotatePolicy: args.RotatePolicy,
			ExpireTime:   args.ExpireTime,
			Description:  args.Description,
			Label:        args.Label,
			Value:        args.Value,
			Checksum:     checksum,
		},
		Owner: args.Owner,
	})
	if err != nil {
		return nil, errors.Trace(err)
	}
	return uris[0], nil
}

func (ctx *HookContext) lazyLoadSecretMetadata() error {
	if ctx.secretMetadata != nil {
		return nil
	}
	info, err := ctx.secretsClient.SecretMetadata()
	if err != nil {
		return errors.Trace(err)
	}
	ctx.secretMetadata = make(map[string]jujuc.SecretMetadata)
	for _, md := range info {
		ownerTag, err := names.ParseTag(md.OwnerTag)
		if err != nil {
			return errors.Trace(err)
		}
		ctx.secretMetadata[md.URI.ID] = jujuc.SecretMetadata{
			Description:      md.Description,
			Label:            md.Label,
			Owner:            ownerTag,
			RotatePolicy:     md.RotatePolicy,
			LatestRevision:   md.LatestRevision,
			LatestChecksum:   md.LatestRevisionChecksum,
			LatestExpireTime: md.LatestExpireTime,
			NextRotateTime:   md.NextRotateTime,
			Access:           md.Access,
		}
	}
	return nil
}

// UpdateSecret creates a secret with the specified data.
<<<<<<< HEAD
func (c *HookContext) UpdateSecret(uri *coresecrets.URI, args *jujuc.SecretUpdateArgs) error {
	md, knowSecret := c.secretMetadata[uri.ID]
	if knowSecret && md.Owner.Kind == coresecrets.ApplicationOwner {
		isLeader, err := c.IsLeader()
=======
func (ctx *HookContext) UpdateSecret(uri *coresecrets.URI, args *jujuc.SecretUpdateArgs) error {
	err := ctx.lazyLoadSecretMetadata()
	if err != nil {
		return errors.Trace(err)
	}
	md, knowSecret := ctx.secretMetadata[uri.ID]
	if knowSecret && md.Owner.Kind() == names.ApplicationTagKind {
		isLeader, err := ctx.IsLeader()
>>>>>>> 17876b91
		if err != nil {
			return errors.Annotatef(err, "cannot determine leadership")
		}
		if !isLeader {
			return ErrIsNotLeader
		}
	}
	updateArg := uniter.SecretUpdateArg{
		SecretUpsertArg: uniter.SecretUpsertArg{
			URI:          uri,
			RotatePolicy: args.RotatePolicy,
			ExpireTime:   args.ExpireTime,
			Description:  args.Description,
			Label:        args.Label,
		},
		CurrentRevision: md.LatestRevision,
	}
	if args.Value != nil && !args.Value.IsEmpty() {
		checksum, err := args.Value.Checksum()
		if err != nil {
			return errors.Annotate(err, "calculating secret checksum")
		}
		if !knowSecret || md.LatestChecksum != checksum {
			updateArg.Value = args.Value
			updateArg.Checksum = checksum
		}
	}
	if args.RotatePolicy == nil && args.Description == nil && args.ExpireTime == nil &&
		args.Label == nil && updateArg.Value == nil {
		return nil
	}

	c.secretChanges.update(updateArg)
	return nil
}

// RemoveSecret removes a secret with the specified uri.
<<<<<<< HEAD
func (c *HookContext) RemoveSecret(uri *coresecrets.URI, revision *int) error {
	md, ok := c.secretMetadata[uri.ID]
	if ok && md.Owner.Kind == coresecrets.ApplicationOwner {
		isLeader, err := c.IsLeader()
=======
func (ctx *HookContext) RemoveSecret(uri *coresecrets.URI, revision *int) error {
	err := ctx.lazyLoadSecretMetadata()
	if err != nil {
		return errors.Trace(err)
	}
	md, ok := ctx.secretMetadata[uri.ID]
	if ok && md.Owner.Kind() == names.ApplicationTagKind {
		isLeader, err := ctx.IsLeader()
>>>>>>> 17876b91
		if err != nil {
			return errors.Annotatef(err, "cannot determine leadership")
		}
		if !isLeader {
			return ErrIsNotLeader
		}
	}
	c.secretChanges.remove(uri, revision)
	return nil
}

// SecretMetadata gets the secret ids and their labels and latest revisions created by the charm.
// The result includes any pending updates.
<<<<<<< HEAD
func (c *HookContext) SecretMetadata() (map[string]jujuc.SecretMetadata, error) {
=======
func (ctx *HookContext) SecretMetadata() (map[string]jujuc.SecretMetadata, error) {
	err := ctx.lazyLoadSecretMetadata()
	if err != nil {
		return nil, errors.Trace(err)
	}
>>>>>>> 17876b91
	result := make(map[string]jujuc.SecretMetadata)
	for _, c := range c.secretChanges.pendingCreates {
		md := jujuc.SecretMetadata{
			Owner:          c.Owner,
			LatestRevision: 1,
			LatestChecksum: c.Checksum,
		}
		if c.Label != nil {
			md.Label = *c.Label
		}
		if c.Description != nil {
			md.Description = *c.Description
		}
		if c.RotatePolicy != nil {
			md.RotatePolicy = *c.RotatePolicy
		}
		if c.ExpireTime != nil {
			md.LatestExpireTime = c.ExpireTime
		}
		result[c.URI.ID] = md
	}
	for id, v := range c.secretMetadata {
		if _, ok := c.secretChanges.pendingDeletes[id]; ok {
			continue
		}
		if u, ok := c.secretChanges.pendingUpdates[id]; ok {
			if u.Label != nil {
				v.Label = *u.Label
			}
			if u.Description != nil {
				v.Description = *u.Description
			}
			if u.RotatePolicy != nil {
				v.RotatePolicy = *u.RotatePolicy
			}
			if u.ExpireTime != nil {
				v.LatestExpireTime = u.ExpireTime
			}
			v.LatestChecksum = u.Checksum
		}
		result[id] = v
	}
	for k, v := range result {
		uri := &coresecrets.URI{ID: k}
		var err error
		if v.Access, err = c.secretChanges.secretGrantInfo(context.TODO(), uri, v.Access...); err != nil {
			return nil, errors.Trace(err)
		}
	}
	return result, nil
}

// GrantSecret grants access to a specified secret.
func (c *HookContext) GrantSecret(uri *coresecrets.URI, arg *jujuc.SecretGrantRevokeArgs) error {
	secretMetadata, err := c.SecretMetadata()
	if err != nil {
		return errors.Trace(err)
	}
	md, ok := secretMetadata[uri.ID]
	if !ok {
		return errors.NotFoundf("secret %q", uri.ID)
	}
	if md.Owner.Kind == coresecrets.ApplicationOwner {
		isLeader, err := c.IsLeader()
		if err != nil {
			return errors.Annotatef(err, "cannot determine leadership")
		}
		if !isLeader {
			return ErrIsNotLeader
		}
	}
	uniterArg := uniter.SecretGrantRevokeArgs{
		URI:             uri,
		ApplicationName: arg.ApplicationName,
		UnitName:        arg.UnitName,
		RelationKey:     arg.RelationKey,
		Role:            coresecrets.RoleView,
	}
	params := uniterArg.ToParams()
	if len(params.SubjectTags) != 1 {
		return errors.NewNotValid(nil, fmt.Sprintf("expected only 1 subject, got %d", len(params.SubjectTags)))
	}
	subjectTag, err := names.ParseTag(params.SubjectTags[0])
	if err != nil {
		return errors.Trace(err)
	}
	for _, g := range md.Access {
		if params.ScopeTag != g.Scope || params.Role != string(g.Role) {
			continue
		}
		existingTargetTag, err := names.ParseTag(g.Target)
		if err != nil {
			return errors.Trace(err)
		}
		if existingTargetTag.String() == subjectTag.String() {
			// No ops.
			return nil
		}
		if existingTargetTag.Kind() == names.ApplicationTagKind {
			// We haven already grant in application level, so no ops for any unit level grant.
			return nil
		}
		if subjectTag.Kind() == names.ApplicationTagKind {
			return errors.NewNotValid(nil, "any unit level grants need to be revoked before granting access to the corresponding application")
		}
	}
	c.secretChanges.grant(uniterArg)
	return nil
}

// RevokeSecret revokes access to a specified secret.
<<<<<<< HEAD
func (c *HookContext) RevokeSecret(uri *coresecrets.URI, args *jujuc.SecretGrantRevokeArgs) error {
	md, ok := c.secretMetadata[uri.ID]
	if ok && md.Owner.Kind == coresecrets.ApplicationOwner {
		isLeader, err := c.IsLeader()
=======
func (ctx *HookContext) RevokeSecret(uri *coresecrets.URI, args *jujuc.SecretGrantRevokeArgs) error {
	err := ctx.lazyLoadSecretMetadata()
	if err != nil {
		return errors.Trace(err)
	}
	md, ok := ctx.secretMetadata[uri.ID]
	if ok && md.Owner.Kind() == names.ApplicationTagKind {
		isLeader, err := ctx.IsLeader()
>>>>>>> 17876b91
		if err != nil {
			return errors.Annotatef(err, "cannot determine leadership")
		}
		if !isLeader {
			return ErrIsNotLeader
		}
	}
	c.secretChanges.revoke(uniter.SecretGrantRevokeArgs{
		URI:             uri,
		ApplicationName: args.ApplicationName,
		UnitName:        args.UnitName,
		RelationKey:     args.RelationKey,
	})
	return nil
}

// GoalState returns the goal state for the current unit.
// Implements jujuc.HookContext.ContextUnit, part of runner.Context.
func (c *HookContext) GoalState(ctx context.Context) (*application.GoalState, error) {
	var err error
	c.goalState, err = c.uniter.GoalState(ctx)
	if err != nil {
		return nil, err
	}

	return &c.goalState, nil
}

// CloudSpec return the cloud specification for the running unit's model.
// Implements jujuc.HookContext.ContextUnit, part of runner.Context.
func (c *HookContext) CloudSpec(ctx context.Context) (*params.CloudSpec, error) {
	if c.cloudSpec != nil {
		return c.cloudSpec, nil
	}
	var err error
	if c.modelType == model.CAAS {
		c.cloudSpec, err = c.cloudSpecK8s(ctx)
	} else {
		c.cloudSpec, err = c.uniter.CloudSpec(ctx)
	}
	return c.cloudSpec, err
}

// cloudSpecK8s loads the in-cluster configuration to connect to the Kubernetes API.
func (c *HookContext) cloudSpecK8s(ctx context.Context) (*params.CloudSpec, error) {
	// Hit controller's CloudSpec API to determine whether we have permission,
	// and we need it for some of the fields (but not the credentials).
	modelSpec, err := c.uniter.CloudSpec(ctx)
	if err != nil {
		return nil, errors.Annotatef(err, "getting model credentials")
	}

	inClusterConfig := c.inClusterConfig
	if inClusterConfig == nil {
		inClusterConfig = rest.InClusterConfig
	}
	config, err := inClusterConfig()
	if err != nil {
		return nil, errors.Annotatef(err, "reading in-cluster config")
	}

	// InClusterConfig doesn't actually load the certificate file, so do it ourselves.
	if config.TLSClientConfig.CAFile == "" {
		// Oddly, InClusterConfig logs this error, but does not return it.
		return nil, errors.New("reading certificate file")
	}
	certBytes, err := os.ReadFile(config.TLSClientConfig.CAFile)
	if err != nil {
		return nil, errors.Annotatef(err, "reading certificate file")
	}

	credential := &params.CloudSpec{
		Type:     modelSpec.Type, // "kubernetes"
		Name:     modelSpec.Name,
		Region:   modelSpec.Region,
		Endpoint: config.Host,
		Credential: &params.CloudCredential{
			AuthType: string(cloud.OAuth2AuthType),
			Attributes: map[string]string{
				"Token": config.BearerToken,
			},
		},
		CACertificates:    []string{string(certBytes)},
		IsControllerCloud: modelSpec.IsControllerCloud,
	}
	return credential, nil
}

// ActionParams simply returns the arguments to the Action.
// Implements jujuc.ActionHookContext.actionHookContext, part of runner.Context.
func (c *HookContext) ActionParams() (map[string]interface{}, error) {
	c.actionDataMu.Lock()
	defer c.actionDataMu.Unlock()
	if c.actionData == nil {
		return nil, errors.New("not running an action")
	}
	return c.actionData.Params, nil
}

// LogActionMessage logs a progress message for the Action.
// Implements jujuc.ActionHookContext.actionHookContext, part of runner.Context.
func (c *HookContext) LogActionMessage(ctx context.Context, message string) error {
	c.actionDataMu.Lock()
	defer c.actionDataMu.Unlock()
	if c.actionData == nil {
		return errors.New("not running an action")
	}
	return c.unit.LogActionMessage(ctx, c.actionData.Tag, message)
}

// SetActionMessage sets a message for the Action, usually an error message.
// Implements jujuc.ActionHookContext.actionHookContext, part of runner.Context.
func (c *HookContext) SetActionMessage(message string) error {
	c.actionDataMu.Lock()
	defer c.actionDataMu.Unlock()
	if c.actionData == nil {
		return errors.New("not running an action")
	}
	c.actionData.ResultsMessage = message
	return nil
}

// SetActionFailed sets the fail state of the action.
// Implements jujuc.ActionHookContext.actionHookContext, part of runner.Context.
func (c *HookContext) SetActionFailed() error {
	c.actionDataMu.Lock()
	defer c.actionDataMu.Unlock()
	if c.actionData == nil {
		return errors.New("not running an action")
	}
	c.actionData.Failed = true
	return nil
}

// UpdateActionResults inserts new values for use with action-set and
// action-fail.  The results struct will be delivered to the controller
// upon completion of the Action.  It returns an error if not called on an
// Action-containing HookContext.
// Implements jujuc.ActionHookContext.actionHookContext, part of runner.Context.
func (c *HookContext) UpdateActionResults(keys []string, value interface{}) error {
	c.actionDataMu.Lock()
	defer c.actionDataMu.Unlock()
	if c.actionData == nil {
		return errors.New("not running an action")
	}
	addValueToMap(keys, value, c.actionData.ResultsMap)
	return nil
}

// HookRelation returns the ContextRelation associated with the executing
// hook if it was found, or an error if it was not found (or is not available).
// Implements jujuc.RelationHookContext.relationHookContext, part of runner.Context.
func (c *HookContext) HookRelation() (jujuc.ContextRelation, error) {
	return c.Relation(c.relationId)
}

// RemoteUnitName returns the name of the remote unit the hook execution
// is associated with if it was found, and an error if it was not found or is not
// available.
// Implements jujuc.RelationHookContext.relationHookContext, part of runner.Context.
func (c *HookContext) RemoteUnitName() (string, error) {
	if c.remoteUnitName == "" {
		return "", errors.NotFoundf("remote unit")
	}
	return c.remoteUnitName, nil
}

// RemoteApplicationName returns the name of the remote application the hook execution
// is associated with if it was found, and an error if it was not found or is not
// available.
// Implements jujuc.RelationHookContext.relationHookContext, part of runner.Context.
func (c *HookContext) RemoteApplicationName() (string, error) {
	if c.remoteApplicationName == "" {
		return "", errors.NotFoundf("saas application")
	}
	return c.remoteApplicationName, nil
}

// Relation returns the relation with the supplied id if it was found, and
// an error if it was not found or is not available.
// Implements jujuc.HookContext.ContextRelations, part of runner.Context.
func (c *HookContext) Relation(id int) (jujuc.ContextRelation, error) {
	r, found := c.relations[id]
	if !found {
		return nil, errors.NotFoundf("relation")
	}
	return r, nil
}

// RelationIds returns the ids of all relations the executing unit is
// currently participating in or an error if they are not available.
// Implements jujuc.HookContext.ContextRelations, part of runner.Context.
func (c *HookContext) RelationIds() ([]int, error) {
	ids := []int{}
	for id, r := range c.relations {
		if r.broken {
			c.logger.Debugf(context.Background(), "relation %d is broken, excluding from relations-ids", id)
			continue
		}
		ids = append(ids, id)
	}
	return ids, nil
}

// ActionData returns the context's internal action data. It's meant to be
// transitory; it exists to allow uniter and runner code to keep working as
// it did; it should be considered deprecated, and not used by new clients.
// Implements runner.Context.
func (c *HookContext) ActionData() (*ActionData, error) {
	c.actionDataMu.Lock()
	defer c.actionDataMu.Unlock()
	if c.actionData == nil {
		return nil, errors.New("not running an action")
	}
	return c.actionData, nil
}

// HookVars returns an os.Environ-style list of strings necessary to run a hook
// such that it can know what environment it's operating in, and can call back
// into context.
// Implements runner.Context.
func (c *HookContext) HookVars(
	ctx context.Context,
	paths Paths,
	env Environmenter,
) ([]string, error) {
	vars := c.legacyProxySettings.AsEnvironmentValues()
	vars = append(vars, ContextDependentEnvVars(env)...)

	// TODO(thumper): as work on proxies progress, there will be additional
	// proxy settings to be added.
	vars = append(vars,
		"CHARM_DIR="+paths.GetCharmDir(), // legacy, embarrassing
		"JUJU_CHARM_DIR="+paths.GetCharmDir(),
		"JUJU_CONTEXT_ID="+c.id,
		"JUJU_HOOK_NAME="+c.hookName,
		"JUJU_AGENT_SOCKET_ADDRESS="+paths.GetJujucClientSocket().Address,
		"JUJU_AGENT_SOCKET_NETWORK="+paths.GetJujucClientSocket().Network,
		"JUJU_UNIT_NAME="+c.unitName,
		"JUJU_MODEL_UUID="+c.uuid,
		"JUJU_MODEL_NAME="+c.modelName,
		"JUJU_API_ADDRESSES="+strings.Join(c.apiAddrs, " "),
		"JUJU_MACHINE_ID="+c.assignedMachineTag.Id(),
		"JUJU_PRINCIPAL_UNIT="+c.principal,
		"JUJU_AVAILABILITY_ZONE="+c.availabilityZone,
		"JUJU_VERSION="+version.Current.String(),
		"CLOUD_API_VERSION="+c.cloudAPIVersion,
		// Some of these will be empty, but that is fine, better
		// to explicitly export them as empty.
		"JUJU_CHARM_HTTP_PROXY="+c.jujuProxySettings.Http,
		"JUJU_CHARM_HTTPS_PROXY="+c.jujuProxySettings.Https,
		"JUJU_CHARM_FTP_PROXY="+c.jujuProxySettings.Ftp,
		"JUJU_CHARM_NO_PROXY="+c.jujuProxySettings.NoProxy,
	)
	if r, err := c.HookRelation(); err == nil {
		vars = append(vars,
			"JUJU_RELATION="+r.Name(),
			"JUJU_RELATION_ID="+r.FakeId(),
			"JUJU_REMOTE_UNIT="+c.remoteUnitName,
			"JUJU_REMOTE_APP="+c.remoteApplicationName,
		)

		if c.departingUnitName != "" {
			vars = append(vars,
				"JUJU_DEPARTING_UNIT="+c.departingUnitName,
			)
		}
	} else if !errors.Is(err, errors.NotFound) {
		return nil, errors.Trace(err)
	}
	if c.actionData != nil {
		vars = append(vars,
			"JUJU_ACTION_NAME="+c.actionData.Name,
			"JUJU_ACTION_UUID="+c.actionData.Tag.Id(),
			"JUJU_ACTION_TAG="+c.actionData.Tag.String(),
		)
	}
	if c.workloadName != "" {
		vars = append(vars, "JUJU_WORKLOAD_NAME="+c.workloadName)
		if c.noticeID != "" {
			vars = append(vars,
				"JUJU_NOTICE_ID="+c.noticeID,
				"JUJU_NOTICE_TYPE="+c.noticeType,
				"JUJU_NOTICE_KEY="+c.noticeKey,
			)
		}
		if c.checkName != "" {
			vars = append(vars, "JUJU_PEBBLE_CHECK_NAME="+c.checkName)
		}
	}

	if c.secretURI != "" {
		vars = append(vars,
			"JUJU_SECRET_ID="+c.secretURI,
			"JUJU_SECRET_LABEL="+c.secretLabel,
		)
		if c.secretRevision > 0 {
			vars = append(vars,
				"JUJU_SECRET_REVISION="+strconv.Itoa(c.secretRevision),
			)
		}
	}

	if storage, err := c.HookStorage(ctx); err == nil {
		vars = append(vars,
			"JUJU_STORAGE_ID="+storage.Tag().Id(),
			"JUJU_STORAGE_LOCATION="+storage.Location(),
			"JUJU_STORAGE_KIND="+storage.Kind().String(),
		)
	} else if !errors.Is(err, errors.NotFound) && !errors.Is(err, errors.NotProvisioned) {
		return nil, errors.Trace(err)
	}

	if scope := coretrace.SpanFromContext(ctx).Scope(); scope.TraceID() != "" {
		vars = append(vars,
			"JUJU_TRACE_ID="+scope.TraceID(),
			"JUJU_SPAN_ID="+scope.SpanID(),
			fmt.Sprintf("JUJU_TRACE_FLAGS=%d", scope.TraceFlags()),
		)
	}

	return append(vars, UbuntuEnvVars(paths, env)...), nil
}

func (c *HookContext) handleReboot(ctx context.Context, ctxErr error) error {
	c.logger.Tracef(ctx, "checking for reboot request")
	rebootPriority := c.GetRebootPriority()
	switch rebootPriority {
	case jujuc.RebootSkip:
		return ctxErr
	case jujuc.RebootAfterHook:
		// Reboot should only happen after hook finished successfully.
		if ctxErr != nil {
			return ctxErr
		}
		ctxErr = ErrReboot
	case jujuc.RebootNow:
		ctxErr = ErrRequeueAndReboot
	}

	// Do a best-effort attempt to set the unit agent status; we don't care
	// if it fails as we will request a reboot anyway.
	if err := c.unit.SetAgentStatus(ctx, status.Rebooting, "", nil); err != nil {
		c.logger.Errorf(ctx, "updating agent status: %v", err)
	}

	if err := c.unit.RequestReboot(ctx); err != nil {
		return err
	}

	return ctxErr
}

// Prepare implements the runner.Context interface.
func (c *HookContext) Prepare(ctx context.Context) error {
	if c.actionData != nil {
		err := c.uniter.ActionBegin(ctx, c.actionData.Tag)
		if err != nil {
			return errors.Trace(err)
		}
	}
	return nil
}

// Flush implements the runner.Context interface.
func (c *HookContext) Flush(ctx context.Context, process string, ctxErr error) error {
	// Apply the changes if no error reported while the hook was executing.
	var flushErr error
	if ctxErr == nil {
		flushErr = c.doFlush(ctx, process)
	}

	if c.actionData != nil {
		// While an Action is executing, errors may happen as part of
		// its normal flow. We pass both potential action errors
		// (ctxErr) and any flush errors to finalizeAction helper
		// which will figure out if an error needs to be returned back
		// to the uniter.
		return c.finalizeAction(ctx, ctxErr, flushErr)
	}

	// TODO(gsamfira): Just for now, reboot will not be supported in actions.
	if ctxErr == nil {
		ctxErr = flushErr
	}
	return c.handleReboot(ctx, ctxErr)
}

func (c *HookContext) doFlush(ctx context.Context, process string) error {
	b := uniter.NewCommitHookParamsBuilder(c.unit.Tag())

	// When processing config changed hooks we need to ensure that the
	// relation settings for the unit endpoints are up to date after
	// potential changes to already bound endpoints.
	if process == string(hooks.ConfigChanged) {
		b.UpdateNetworkInfo()
	}

	if c.charmStateCacheDirty {
		b.UpdateCharmState(c.cachedCharmState)
	}

	for _, rc := range c.relations {
		unitSettings, appSettings := rc.FinalSettings()
		if len(unitSettings)+len(appSettings) == 0 {
			continue // no settings need updating
		}
		b.UpdateRelationUnitSettings(rc.RelationTag().String(), unitSettings, appSettings)
	}

	for endpointName, portRanges := range c.portRangeChanges.pendingOpenRanges {
		for _, pr := range portRanges {
			b.OpenPortRange(endpointName, pr)
		}
	}
	for endpointName, portRanges := range c.portRangeChanges.pendingCloseRanges {
		for _, pr := range portRanges {
			b.ClosePortRange(endpointName, pr)
		}
	}

	if len(c.storageAddDirectives) > 0 {
		b.AddStorage(c.storageAddDirectives)
	}

	// Before saving the secret metadata to Juju, save the content to an external
	// backend (if configured) - we need the backend id to send to Juju.
	// If the flush to Juju fails, we'll delete the external content.
	var secretsBackend api.SecretsBackend
	if c.secretChanges.haveContentUpdates() {
		var err error
		secretsBackend, err = c.getSecretsBackend()
		if err != nil {
			return errors.Trace(err)
		}
	}

	var (
		cleanups           []coresecrets.ValueRef
		pendingCreates     []uniter.SecretCreateArg
		pendingUpdates     []uniter.SecretUpsertArg
		pendingDeletes     []uniter.SecretDeleteArg
		pendingGrants      []uniter.SecretGrantRevokeArgs
		pendingRevokes     []uniter.SecretGrantRevokeArgs
		pendingTrackLatest []string
	)
	for _, c := range c.secretChanges.pendingCreates {
		ref, err := secretsBackend.SaveContent(ctx, c.URI, 1, c.Value)
		if errors.Is(err, errors.NotSupported) {
			pendingCreates = append(pendingCreates, c)
			continue
		}
		if err != nil {
			return errors.Annotatef(err, "saving content for secret %q", c.URI.ID)
		}
		cleanups = append(cleanups, ref)
		c.ValueRef = &ref
		c.Value = nil
		pendingCreates = append(pendingCreates, c)
	}
	for _, u := range c.secretChanges.pendingUpdates {
		// Juju checks that the current revision is stable when updating metadata so it's
		// safe to increment here knowing the same value will be saved in Juju.
		if u.Value == nil || u.Value.IsEmpty() {
			pendingUpdates = append(pendingUpdates, u.SecretUpsertArg)
			continue
		}
		ref, err := secretsBackend.SaveContent(ctx, u.URI, u.CurrentRevision+1, u.Value)
		if errors.Is(err, errors.NotSupported) {
			pendingUpdates = append(pendingUpdates, u.SecretUpsertArg)
			continue
		}
		if err != nil {
			return errors.Annotatef(err, "saving content for secret %q", u.URI.ID)
		}
		cleanups = append(cleanups, ref)
		u.ValueRef = &ref
		u.Value = nil
		pendingUpdates = append(pendingUpdates, u.SecretUpsertArg)
	}

	for _, d := range c.secretChanges.pendingDeletes {
		pendingDeletes = append(pendingDeletes, d)
		md, ok := c.secretMetadata[d.URI.ID]
		if !ok {
			continue
		}
		var toDelete []int
		if d.Revisions == nil {
			// Delete all known revisions, this avoids a race condition where a
			// new revision is being created concurrently with us asking to
			// delete existing revisions
			allRevs, err := ctx.secretsClient.OwnedSecretRevisions(
				ctx.unit.Tag(), d.URI)
			if err != nil {
				return errors.Annotatef(
					err, "getting revisions for %q", d.URI.ID,
				)
			}
			// Do not delete revisions this hook was unaware of.
			toDelete = slices.DeleteFunc(allRevs, func(rev int) bool {
				return rev > md.LatestRevision
			})
		} else {
			// Delete only the requested revisions
			toDelete = d.Revisions
		}
<<<<<<< HEAD
		c.logger.Debugf(ctx, "deleting secret %q provider ids: %v", d.URI.ID, toDelete)
=======
		// TODO: let the controller know that these secret revisions likely
		// don't exist anymore before attempting to delete their content.
		ctx.logger.Debugf("deleting secret %q provider ids: %v", d.URI.ID, toDelete)
>>>>>>> 17876b91
		for _, rev := range toDelete {
			if err := secretsBackend.DeleteContent(ctx, d.URI, rev); err != nil {
				if errors.Is(err, secreterrors.SecretRevisionNotFound) {
					continue
				}
				return errors.Annotatef(err, "cannot delete secret %q revision %d from backend: %v", d.URI.ID, rev, err)
			}
		}
	}

	for _, grants := range c.secretChanges.pendingGrants {
		for _, g := range grants {
			pendingGrants = append(pendingGrants, g)
		}
	}

	for _, revokes := range c.secretChanges.pendingRevokes {
		pendingRevokes = append(pendingRevokes, revokes...)
	}

	for uri := range c.secretChanges.pendingTrackLatest {
		pendingTrackLatest = append(pendingTrackLatest, uri)
	}

	if err := b.AddSecretCreates(pendingCreates); err != nil {
		// Should never happen.
		return errors.Trace(err)
	}
	b.AddSecretUpdates(pendingUpdates)
	b.AddSecretDeletes(pendingDeletes)
	b.AddSecretGrants(pendingGrants)
	b.AddSecretRevokes(pendingRevokes)
	b.AddTrackLatest(pendingTrackLatest)

	// Generate change request but skip its execution if no changes are pending.
	commitReq, numChanges := b.Build()
	if numChanges > 0 {
		if err := c.unit.CommitHookChanges(ctx, commitReq); err != nil {
			c.logger.Errorf(ctx, "cannot apply changes: %v", err)
		cleanupDone:
			for _, secretId := range cleanups {
				if err2 := secretsBackend.DeleteExternalContent(ctx, secretId); err2 != nil {
					if errors.Is(err, errors.NotSupported) {
						break cleanupDone
					}
					c.logger.Errorf(ctx, "cannot cleanup secret %q: %v", secretId, err2)
				}
			}
			return errors.Trace(err)
		}
	}

	// Call completed successfully; update local state
	c.charmStateCacheDirty = false
	return nil
}

// finalizeAction passes back the final status of an Action hook to state.
// It wraps any errors which occurred in normal behavior of the Action run;
// only errors passed in unhandledErr will be returned.
func (c *HookContext) finalizeAction(ctx context.Context, err, flushErr error) error {
	// TODO (binary132): synchronize with gsamfira's reboot logic
	c.actionDataMu.Lock()
	defer c.actionDataMu.Unlock()
	message := c.actionData.ResultsMessage
	results := c.actionData.ResultsMap
	tag := c.actionData.Tag
	actionStatus := params.ActionCompleted
	if c.actionData.Failed {
		select {
		case <-c.actionData.Cancel:
			actionStatus = params.ActionAborted
		default:
			actionStatus = params.ActionFailed
		}
	}

	// If we had an action error, we'll simply encapsulate it in the response
	// and discard the error state.  Actions should not error the uniter.
	if err != nil {
		message = err.Error()
		if charmrunner.IsMissingHookError(err) {
			message = fmt.Sprintf("action not implemented on unit %q", c.unitName)
		}
		select {
		case <-c.actionData.Cancel:
			actionStatus = params.ActionAborted
		default:
			actionStatus = params.ActionFailed
		}
	}
	if flushErr != nil {
		if results == nil {
			results = map[string]interface{}{}
		}
		if stderr, ok := results["stderr"].(string); ok {
			results["stderr"] = stderr + "\n" + flushErr.Error()
		} else {
			results["stderr"] = flushErr.Error()
		}
		if code, ok := results["return-code"]; !ok || code == "0" {
			results["return-code"] = "1"
		}
		actionStatus = params.ActionFailed
		if message == "" {
			message = "committing requested changes failed"
		}
	}

	callErr := c.uniter.ActionFinish(ctx, tag, actionStatus, results, message)
	// Prevent the unit agent from looping if it's impossible to finalise the action.
	if params.IsCodeNotFoundOrCodeUnauthorized(callErr) || params.IsCodeAlreadyExists(callErr) {
		c.logger.Warningf(ctx, "error finalising action %v: %v", tag.Id(), callErr)
		callErr = nil
	}
	return errors.Trace(callErr)
}

// killCharmHook tries to kill the current running charm hook.
func (c *HookContext) killCharmHook(ctx context.Context) error {
	proc := c.GetProcess()
	if proc == nil {
		// nothing to kill
		return charmrunner.ErrNoProcess
	}
	c.logger.Infof(ctx, "trying to kill context process %v", proc.Pid())

	tick := c.clock.After(0)
	timeout := c.clock.After(30 * time.Second)
	for {
		// We repeatedly try to kill the process until we fail; this is
		// because we don't control the *Process, and our clients expect
		// to be able to Wait(); so we can't Wait. We could do better,
		//   but not with a single implementation across all platforms.
		// TODO(gsamfira): come up with a better cross-platform approach.
		select {
		case <-tick:
			err := proc.Kill()
			if err != nil {
				c.logger.Infof(ctx, "kill returned: %s", err)
				c.logger.Infof(ctx, "assuming already killed")
				return nil
			}
		case <-timeout:
			return errors.Errorf("failed to kill context process %v", proc.Pid())
		}
		c.logger.Infof(ctx, "waiting for context process %v to die", proc.Pid())
		tick = c.clock.After(100 * time.Millisecond)
	}
}

// UnitWorkloadVersion returns the version of the workload reported by
// the current unit.
// Implements jujuc.HookContext.ContextVersion, part of runner.Context.
func (c *HookContext) UnitWorkloadVersion(ctx context.Context) (string, error) {
	return c.uniter.UnitWorkloadVersion(ctx, c.unit.Tag())
}

// SetUnitWorkloadVersion sets the current unit's workload version to
// the specified value.
// Implements jujuc.HookContext.ContextVersion, part of runner.Context.
func (c *HookContext) SetUnitWorkloadVersion(ctx context.Context, version string) error {
	return c.uniter.SetUnitWorkloadVersion(ctx, c.unit.Tag(), version)
}

// NetworkInfo returns the network info for the given bindings on the given relation.
// Implements jujuc.HookContext.ContextNetworking, part of runner.Context.
func (c *HookContext) NetworkInfo(ctx context.Context, bindingNames []string, relationId int) (map[string]params.NetworkInfoResult, error) {
	var relId *int
	if relationId != -1 {
		relId = &relationId
	}
	return c.unit.NetworkInfo(ctx, bindingNames, relId)
}

// WorkloadName returns the name of the container/workload for workload hooks.
func (c *HookContext) WorkloadName() (string, error) {
	if c.workloadName == "" {
		return "", errors.NotFoundf("workload name")
	}
	return c.workloadName, nil
}

// WorkloadNoticeType returns the type of the notice for workload notice hooks.
func (ctx *HookContext) WorkloadNoticeType() (string, error) {
	if ctx.noticeType == "" {
		return "", errors.NotFoundf("workload notice type")
	}
	return ctx.noticeType, nil
}

// WorkloadNoticeKey returns the key of the notice for workload notice hooks.
func (ctx *HookContext) WorkloadNoticeKey() (string, error) {
	if ctx.noticeKey == "" {
		return "", errors.NotFoundf("workload notice key")
	}
	return ctx.noticeKey, nil
}

// WorkloadCheckName returns the name of the check for workload check hooks.
func (ctx *HookContext) WorkloadCheckName() (string, error) {
	if ctx.checkName == "" {
		return "", errors.NotFoundf("workload check name")
	}
	return ctx.checkName, nil
}

// SecretURI returns the secret URI for secret hooks.
// This is not yet used by any hook commands - it is exported
// for tests to use.
func (c *HookContext) SecretURI() (string, error) {
	if c.secretURI == "" {
		return "", errors.NotFoundf("secret URI")
	}
	return c.secretURI, nil
}

// SecretLabel returns the secret label for secret hooks.
// This is not yet used by any hook commands - it is exported
// for tests to use.
func (c *HookContext) SecretLabel() string {
	return c.secretLabel
}

// SecretRevision returns the secret revision for secret hooks.
// This is not yet used by any hook commands - it is exported
// for tests to use.
func (c *HookContext) SecretRevision() int {
	return c.secretRevision
}<|MERGE_RESOLUTION|>--- conflicted
+++ resolved
@@ -7,11 +7,7 @@
 	"context"
 	"fmt"
 	"os"
-<<<<<<< HEAD
-=======
-	"path"
 	"slices"
->>>>>>> 17876b91
 	"strconv"
 	"strings"
 	"sync"
@@ -790,8 +786,8 @@
 	return c.secretsBackend, nil
 }
 
-func (c *HookContext) lookupOwnedSecretURIByLabel(label string) (*coresecrets.URI, error) {
-	mds, err := c.SecretMetadata()
+func (c *HookContext) lookupOwnedSecretURIByLabel(ctx context.Context, label string) (*coresecrets.URI, error) {
+	mds, err := c.SecretMetadata(ctx)
 	if err != nil {
 		return nil, err
 	}
@@ -838,7 +834,7 @@
 	}
 	if uri == nil && label != "" {
 		// try to resolve label to URI by looking up owned secrets.
-		ownedSecretURI, err := c.lookupOwnedSecretURIByLabel(label)
+		ownedSecretURI, err := c.lookupOwnedSecretURIByLabel(ctx, label)
 		if err != nil && !errors.Is(err, errors.NotFound) {
 			return nil, err
 		}
@@ -946,24 +942,20 @@
 	return uris[0], nil
 }
 
-func (ctx *HookContext) lazyLoadSecretMetadata() error {
-	if ctx.secretMetadata != nil {
+func (c *HookContext) lazyLoadSecretMetadata(ctx context.Context) error {
+	if c.secretMetadata != nil {
 		return nil
 	}
-	info, err := ctx.secretsClient.SecretMetadata()
-	if err != nil {
-		return errors.Trace(err)
-	}
-	ctx.secretMetadata = make(map[string]jujuc.SecretMetadata)
+	info, err := c.secretsClient.SecretMetadata(ctx)
+	if err != nil {
+		return err
+	}
+	c.secretMetadata = make(map[string]jujuc.SecretMetadata)
 	for _, md := range info {
-		ownerTag, err := names.ParseTag(md.OwnerTag)
-		if err != nil {
-			return errors.Trace(err)
-		}
-		ctx.secretMetadata[md.URI.ID] = jujuc.SecretMetadata{
+		c.secretMetadata[md.URI.ID] = jujuc.SecretMetadata{
 			Description:      md.Description,
 			Label:            md.Label,
-			Owner:            ownerTag,
+			Owner:            md.Owner,
 			RotatePolicy:     md.RotatePolicy,
 			LatestRevision:   md.LatestRevision,
 			LatestChecksum:   md.LatestRevisionChecksum,
@@ -976,21 +968,14 @@
 }
 
 // UpdateSecret creates a secret with the specified data.
-<<<<<<< HEAD
-func (c *HookContext) UpdateSecret(uri *coresecrets.URI, args *jujuc.SecretUpdateArgs) error {
+func (c *HookContext) UpdateSecret(ctx context.Context, uri *coresecrets.URI, args *jujuc.SecretUpdateArgs) error {
+	err := c.lazyLoadSecretMetadata(ctx)
+	if err != nil {
+		return errors.Trace(err)
+	}
 	md, knowSecret := c.secretMetadata[uri.ID]
 	if knowSecret && md.Owner.Kind == coresecrets.ApplicationOwner {
 		isLeader, err := c.IsLeader()
-=======
-func (ctx *HookContext) UpdateSecret(uri *coresecrets.URI, args *jujuc.SecretUpdateArgs) error {
-	err := ctx.lazyLoadSecretMetadata()
-	if err != nil {
-		return errors.Trace(err)
-	}
-	md, knowSecret := ctx.secretMetadata[uri.ID]
-	if knowSecret && md.Owner.Kind() == names.ApplicationTagKind {
-		isLeader, err := ctx.IsLeader()
->>>>>>> 17876b91
 		if err != nil {
 			return errors.Annotatef(err, "cannot determine leadership")
 		}
@@ -1028,21 +1013,14 @@
 }
 
 // RemoveSecret removes a secret with the specified uri.
-<<<<<<< HEAD
-func (c *HookContext) RemoveSecret(uri *coresecrets.URI, revision *int) error {
+func (c *HookContext) RemoveSecret(ctx context.Context, uri *coresecrets.URI, revision *int) error {
+	err := c.lazyLoadSecretMetadata(ctx)
+	if err != nil {
+		return errors.Trace(err)
+	}
 	md, ok := c.secretMetadata[uri.ID]
 	if ok && md.Owner.Kind == coresecrets.ApplicationOwner {
 		isLeader, err := c.IsLeader()
-=======
-func (ctx *HookContext) RemoveSecret(uri *coresecrets.URI, revision *int) error {
-	err := ctx.lazyLoadSecretMetadata()
-	if err != nil {
-		return errors.Trace(err)
-	}
-	md, ok := ctx.secretMetadata[uri.ID]
-	if ok && md.Owner.Kind() == names.ApplicationTagKind {
-		isLeader, err := ctx.IsLeader()
->>>>>>> 17876b91
 		if err != nil {
 			return errors.Annotatef(err, "cannot determine leadership")
 		}
@@ -1056,15 +1034,11 @@
 
 // SecretMetadata gets the secret ids and their labels and latest revisions created by the charm.
 // The result includes any pending updates.
-<<<<<<< HEAD
-func (c *HookContext) SecretMetadata() (map[string]jujuc.SecretMetadata, error) {
-=======
-func (ctx *HookContext) SecretMetadata() (map[string]jujuc.SecretMetadata, error) {
-	err := ctx.lazyLoadSecretMetadata()
+func (c *HookContext) SecretMetadata(ctx context.Context) (map[string]jujuc.SecretMetadata, error) {
+	err := c.lazyLoadSecretMetadata(ctx)
 	if err != nil {
 		return nil, errors.Trace(err)
 	}
->>>>>>> 17876b91
 	result := make(map[string]jujuc.SecretMetadata)
 	for _, c := range c.secretChanges.pendingCreates {
 		md := jujuc.SecretMetadata{
@@ -1118,8 +1092,8 @@
 }
 
 // GrantSecret grants access to a specified secret.
-func (c *HookContext) GrantSecret(uri *coresecrets.URI, arg *jujuc.SecretGrantRevokeArgs) error {
-	secretMetadata, err := c.SecretMetadata()
+func (c *HookContext) GrantSecret(ctx context.Context, uri *coresecrets.URI, arg *jujuc.SecretGrantRevokeArgs) error {
+	secretMetadata, err := c.SecretMetadata(ctx)
 	if err != nil {
 		return errors.Trace(err)
 	}
@@ -1176,21 +1150,14 @@
 }
 
 // RevokeSecret revokes access to a specified secret.
-<<<<<<< HEAD
-func (c *HookContext) RevokeSecret(uri *coresecrets.URI, args *jujuc.SecretGrantRevokeArgs) error {
+func (c *HookContext) RevokeSecret(ctx context.Context, uri *coresecrets.URI, args *jujuc.SecretGrantRevokeArgs) error {
+	err := c.lazyLoadSecretMetadata(ctx)
+	if err != nil {
+		return errors.Trace(err)
+	}
 	md, ok := c.secretMetadata[uri.ID]
 	if ok && md.Owner.Kind == coresecrets.ApplicationOwner {
 		isLeader, err := c.IsLeader()
-=======
-func (ctx *HookContext) RevokeSecret(uri *coresecrets.URI, args *jujuc.SecretGrantRevokeArgs) error {
-	err := ctx.lazyLoadSecretMetadata()
-	if err != nil {
-		return errors.Trace(err)
-	}
-	md, ok := ctx.secretMetadata[uri.ID]
-	if ok && md.Owner.Kind() == names.ApplicationTagKind {
-		isLeader, err := ctx.IsLeader()
->>>>>>> 17876b91
 		if err != nil {
 			return errors.Annotatef(err, "cannot determine leadership")
 		}
@@ -1683,8 +1650,9 @@
 			// Delete all known revisions, this avoids a race condition where a
 			// new revision is being created concurrently with us asking to
 			// delete existing revisions
-			allRevs, err := ctx.secretsClient.OwnedSecretRevisions(
-				ctx.unit.Tag(), d.URI)
+			allRevs, err := c.secretsClient.OwnedSecretRevisions(
+				ctx,
+				c.unit.Tag(), d.URI)
 			if err != nil {
 				return errors.Annotatef(
 					err, "getting revisions for %q", d.URI.ID,
@@ -1698,13 +1666,9 @@
 			// Delete only the requested revisions
 			toDelete = d.Revisions
 		}
-<<<<<<< HEAD
-		c.logger.Debugf(ctx, "deleting secret %q provider ids: %v", d.URI.ID, toDelete)
-=======
 		// TODO: let the controller know that these secret revisions likely
 		// don't exist anymore before attempting to delete their content.
-		ctx.logger.Debugf("deleting secret %q provider ids: %v", d.URI.ID, toDelete)
->>>>>>> 17876b91
+		c.logger.Debugf(ctx, "deleting secret %q provider ids: %v", d.URI.ID, toDelete)
 		for _, rev := range toDelete {
 			if err := secretsBackend.DeleteContent(ctx, d.URI, rev); err != nil {
 				if errors.Is(err, secreterrors.SecretRevisionNotFound) {
