// Copyright 2016 Canonical Ltd.
// Licensed under the AGPLv3, see LICENCE file for details.

package introspection_test

import (
	"fmt"
	"io"
	"net"
	"net/http"
	"net/url"
	"os"
	"path"
	"runtime"
	"strings"
	"testing"
	"time"

	"github.com/juju/tc"
	"github.com/juju/worker/v4"
	"github.com/juju/worker/v4/workertest"
	"github.com/prometheus/client_golang/prometheus"

	"github.com/juju/juju/internal/testhelpers"
	"github.com/juju/juju/internal/worker/introspection"
	"github.com/juju/juju/juju/sockets"
)

type suite struct {
	testhelpers.IsolationSuite
}

func TestSuite(t *testing.T) {
	tc.Run(t, &suite{})
}

func (s *suite) TestConfigValidation(c *tc.C) {
	socketName := path.Join(c.MkDir(), "introspection-test.socket")
	w, err := introspection.NewWorker(introspection.Config{})
	c.Check(w, tc.IsNil)
	c.Assert(err, tc.ErrorMatches, "empty SocketName not valid")
	w, err = introspection.NewWorker(introspection.Config{
		SocketName: socketName,
	})
	c.Check(w, tc.IsNil)
	c.Assert(err, tc.ErrorMatches, "nil PrometheusGatherer not valid")
	w, err = introspection.NewWorker(introspection.Config{
		SocketName:         socketName,
		PrometheusGatherer: newPrometheusGatherer(),
	})
	c.Assert(err, tc.ErrorIsNil)
	c.Check(w, tc.Not(tc.IsNil))
}

func (s *suite) TestStartStop(c *tc.C) {
	if runtime.GOOS != "linux" {
		c.Skip("introspection worker not supported on non-linux")
	}

	socketName := path.Join(c.MkDir(), "introspection-test.socket")
	w, err := introspection.NewWorker(introspection.Config{
		SocketName:         socketName,
		PrometheusGatherer: prometheus.NewRegistry(),
	})
<<<<<<< HEAD
	c.Assert(err, tc.ErrorIsNil)
	workertest.CheckKill(c, w)
=======
	c.Assert(err, jc.ErrorIsNil)
	_ = workertest.CheckKill(c, w)
>>>>>>> 17876b91
}

type introspectionSuite struct {
	testhelpers.IsolationSuite

	name     string
	worker   worker.Worker
	reporter introspection.DepEngineReporter
	gatherer prometheus.Gatherer
}

func TestIntrospectionSuite(t *testing.T) {
	tc.Run(t, &introspectionSuite{})
}

func (s *introspectionSuite) SetUpTest(c *tc.C) {
	if runtime.GOOS != "linux" {
		c.Skip("introspection worker not supported on non-linux")
	}
	s.IsolationSuite.SetUpTest(c)
	s.reporter = nil
	s.worker = nil
	s.gatherer = newPrometheusGatherer()
	s.startWorker(c)
}

func (s *introspectionSuite) startWorker(c *tc.C) {
	s.name = path.Join(c.MkDir(), fmt.Sprintf("introspection-test-%d.socket", os.Getpid()))
	w, err := introspection.NewWorker(introspection.Config{
		SocketName:         s.name,
		DepEngine:          s.reporter,
		PrometheusGatherer: s.gatherer,
	})
	c.Assert(err, tc.ErrorIsNil)
	s.worker = w
	s.AddCleanup(func(c *tc.C) {
		workertest.CleanKill(c, w)
	})
}

func (s *introspectionSuite) call(c *tc.C, path string) *http.Response {
	client := unixSocketHTTPClient(s.name)
	c.Assert(strings.HasPrefix(path, "/"), tc.IsTrue)
	targetURL, err := url.Parse("http://unix.socket" + path)
	c.Assert(err, tc.ErrorIsNil)

	resp, err := client.Get(targetURL.String())
	c.Assert(err, tc.ErrorIsNil)
	return resp
}

func (s *introspectionSuite) body(c *tc.C, r *http.Response) string {
	response, err := io.ReadAll(r.Body)
	c.Assert(err, tc.ErrorIsNil)
	return string(response)
}

func (s *introspectionSuite) assertBody(c *tc.C, response *http.Response, value string) {
	body := s.body(c, response)
	c.Assert(body, tc.Equals, value+"\n")
}

func (s *introspectionSuite) assertContains(c *tc.C, value, expected string) {
	c.Assert(strings.Contains(value, expected), tc.IsTrue,
		tc.Commentf("missing %q in %v", expected, value))
}

func (s *introspectionSuite) assertBodyContains(c *tc.C, response *http.Response, value string) {
	body := s.body(c, response)
	s.assertContains(c, body, value)
}

func (s *introspectionSuite) TestCmdLine(c *tc.C) {
	response := s.call(c, "/debug/pprof/cmdline")
	defer response.Body.Close()
	s.assertBodyContains(c, response, "/introspection.test")
}

func (s *introspectionSuite) TestGoroutineProfile(c *tc.C) {
	response := s.call(c, "/debug/pprof/goroutine?debug=1")
	defer response.Body.Close()
	body := s.body(c, response)
	c.Check(body, tc.Matches, `(?s)^goroutine profile: total \d+.*`)
}

func (s *introspectionSuite) TestTrace(c *tc.C) {
	response := s.call(c, "/debug/pprof/trace?seconds=1")
<<<<<<< HEAD
	c.Assert(response.Header.Get("Content-Type"), tc.Equals, "application/octet-stream")
=======
	defer response.Body.Close()
	c.Assert(response.Header.Get("Content-Type"), gc.Equals, "application/octet-stream")
>>>>>>> 17876b91
}

func (s *introspectionSuite) TestMissingDepEngineReporter(c *tc.C) {
	response := s.call(c, "/depengine")
<<<<<<< HEAD
	c.Assert(response.StatusCode, tc.Equals, http.StatusNotFound)
	s.assertBody(c, response, "missing dependency engine reporter")
}

func (s *introspectionSuite) TestMissingMachineLock(c *tc.C) {
	response := s.call(c, "/machinelock")
	c.Assert(response.StatusCode, tc.Equals, http.StatusNotFound)
	s.assertBody(c, response, "missing machine lock reporter")
}

func (s *introspectionSuite) TestEngineReporter(c *tc.C) {
=======
	defer response.Body.Close()
	c.Assert(response.StatusCode, gc.Equals, http.StatusNotFound)
	s.assertBody(c, response, "missing dependency engine reporter")
}

func (s *introspectionSuite) TestMissingStatePoolReporter(c *gc.C) {
	response := s.call(c, "/statepool")
	defer response.Body.Close()
	c.Assert(response.StatusCode, gc.Equals, http.StatusNotFound)
	s.assertBody(c, response, `"State Pool" introspection not supported`)
}

func (s *introspectionSuite) TestMissingPubSubReporter(c *gc.C) {
	response := s.call(c, "/pubsub")
	defer response.Body.Close()
	c.Assert(response.StatusCode, gc.Equals, http.StatusNotFound)
	s.assertBody(c, response, `"PubSub Report" introspection not supported`)
}

func (s *introspectionSuite) TestMissingMachineLock(c *gc.C) {
	response := s.call(c, "/machinelock")
	defer response.Body.Close()
	c.Assert(response.StatusCode, gc.Equals, http.StatusNotFound)
	s.assertBody(c, response, "missing machine lock reporter")
}

func (s *introspectionSuite) TestStateTrackerReporter(c *gc.C) {
	response := s.call(c, "/debug/pprof/juju/state/tracker?debug=1")
	defer response.Body.Close()
	c.Assert(response.StatusCode, gc.Equals, http.StatusOK)
	s.assertBodyContains(c, response, "juju/state/tracker profile: total")
}

func (s *introspectionSuite) TestEngineReporter(c *gc.C) {
>>>>>>> 17876b91
	// We need to make sure the existing worker is shut down
	// so we can connect to the socket.
	workertest.CleanKill(c, s.worker)
	s.reporter = &reporter{
		values: map[string]interface{}{
			"working": true,
		},
	}
	s.startWorker(c)
	response := s.call(c, "/depengine")
<<<<<<< HEAD
	c.Assert(response.StatusCode, tc.Equals, http.StatusOK)
=======
	defer response.Body.Close()
	c.Assert(response.StatusCode, gc.Equals, http.StatusOK)
>>>>>>> 17876b91
	// TODO: perhaps make the output of the dependency engine YAML parseable.
	// This could be done by having the first line start with a '#'.
	s.assertBody(c, response, `
Dependency Engine Report

working: true`[1:])
}

<<<<<<< HEAD
func (s *introspectionSuite) TestPrometheusMetrics(c *tc.C) {
	response := s.call(c, "/metrics")
	c.Assert(response.StatusCode, tc.Equals, http.StatusOK)
=======
func (s *introspectionSuite) TestMissingPresenceReporter(c *gc.C) {
	response := s.call(c, "/presence")
	defer response.Body.Close()
	c.Assert(response.StatusCode, gc.Equals, http.StatusNotFound)
	s.assertBody(c, response, `"Presence" introspection not supported`)
}

func (s *introspectionSuite) TestDisabledPresenceReporter(c *gc.C) {
	// We need to make sure the existing worker is shut down
	// so we can connect to the socket.
	_ = workertest.CheckKill(c, s.worker)
	s.recorder = presence.New(testclock.NewClock(time.Now()))
	s.startWorker(c)

	response := s.call(c, "/presence")
	defer response.Body.Close()
	c.Assert(response.StatusCode, gc.Equals, http.StatusNotFound)
	s.assertBody(c, response, "agent is not an apiserver")
}

func (s *introspectionSuite) TestEnabledPresenceReporter(c *gc.C) {
	// We need to make sure the existing worker is shut down
	// so we can connect to the socket.
	workertest.CleanKill(c, s.worker)
	s.recorder = presence.New(testclock.NewClock(time.Now()))
	s.recorder.Enable()
	s.recorder.Connect("server", "model-uuid", "agent-1", 42, false, "")
	s.startWorker(c)

	response := s.call(c, "/presence")
	defer response.Body.Close()
	c.Assert(response.StatusCode, gc.Equals, http.StatusOK)
	s.assertBody(c, response, `
[model-uuid]

AGENT    SERVER  CONN ID  STATUS
agent-1  server  42       alive
`[1:])
}

func (s *introspectionSuite) TestPrometheusMetrics(c *gc.C) {
	response := s.call(c, "/metrics")
	defer response.Body.Close()
	c.Assert(response.StatusCode, gc.Equals, http.StatusOK)
>>>>>>> 17876b91
	body := s.body(c, response)
	s.assertContains(c, body, "# HELP tau Tau")
	s.assertContains(c, body, "# TYPE tau counter")
	s.assertContains(c, body, "tau 6.283185")
}

<<<<<<< HEAD
=======
func (s *introspectionSuite) TestUnitMissingAction(c *gc.C) {
	response := s.call(c, "/units")
	defer response.Body.Close()
	c.Assert(response.StatusCode, gc.Equals, http.StatusBadRequest)
	s.assertBody(c, response, "missing action")
}

func (s *introspectionSuite) TestUnitUnknownAction(c *gc.C) {
	response := s.post(c, "/units", url.Values{"action": {"foo"}})
	defer response.Body.Close()
	c.Assert(response.StatusCode, gc.Equals, http.StatusBadRequest)
	s.assertBody(c, response, `unknown action: "foo"`)
}

func (s *introspectionSuite) TestUnitStartWithGet(c *gc.C) {
	response := s.call(c, "/units?action=start")
	defer response.Body.Close()
	c.Assert(response.StatusCode, gc.Equals, http.StatusMethodNotAllowed)
	s.assertBody(c, response, `start requires a POST request, got "GET"`)
}

func (s *introspectionSuite) TestUnitStartMissingUnits(c *gc.C) {
	response := s.post(c, "/units", url.Values{"action": {"start"}})
	defer response.Body.Close()
	c.Assert(response.StatusCode, gc.Equals, http.StatusBadRequest)
	s.assertBody(c, response, "missing unit")
}

func (s *introspectionSuite) TestUnitStartUnits(c *gc.C) {
	unsub := s.localHub.Subscribe(agent.StartUnitTopic, func(topic string, data interface{}) {
		_, ok := data.(agent.Units)
		if !ok {
			c.Fatalf("bad data type: %T", data)
			return
		}
		s.localHub.Publish(agent.StartUnitResponseTopic, agent.StartStopResponse{
			"one": "started",
			"two": "not found",
		})
	})
	defer unsub()

	response := s.post(c, "/units", url.Values{"action": {"start"}, "unit": {"one", "two"}})
	defer response.Body.Close()
	c.Assert(response.StatusCode, gc.Equals, http.StatusOK)
	s.assertBody(c, response, "one: started\ntwo: not found")
}

func (s *introspectionSuite) TestUnitStopWithGet(c *gc.C) {
	response := s.call(c, "/units?action=stop")
	defer response.Body.Close()
	c.Assert(response.StatusCode, gc.Equals, http.StatusMethodNotAllowed)
	s.assertBody(c, response, `stop requires a POST request, got "GET"`)
}

func (s *introspectionSuite) TestUnitStopMissingUnits(c *gc.C) {
	response := s.post(c, "/units", url.Values{"action": {"stop"}})
	defer response.Body.Close()
	c.Assert(response.StatusCode, gc.Equals, http.StatusBadRequest)
	s.assertBody(c, response, "missing unit")
}

func (s *introspectionSuite) TestUnitStopUnits(c *gc.C) {
	unsub := s.localHub.Subscribe(agent.StopUnitTopic, func(topic string, data interface{}) {
		_, ok := data.(agent.Units)
		if !ok {
			c.Fatalf("bad data type: %T", data)
			return
		}
		s.localHub.Publish(agent.StopUnitResponseTopic, agent.StartStopResponse{
			"one": "stopped",
			"two": "not found",
		})
	})
	defer unsub()

	response := s.post(c, "/units", url.Values{"action": {"stop"}, "unit": {"one", "two"}})
	defer response.Body.Close()
	c.Assert(response.StatusCode, gc.Equals, http.StatusOK)
	s.assertBody(c, response, "one: stopped\ntwo: not found")
}

func (s *introspectionSuite) TestUnitStatus(c *gc.C) {
	unsub := s.localHub.Subscribe(agent.UnitStatusTopic, func(string, interface{}) {
		s.localHub.Publish(agent.UnitStatusResponseTopic, agent.Status{
			"one": "running",
			"two": "stopped",
		})
	})
	defer unsub()

	response := s.call(c, "/units?action=status")
	defer response.Body.Close()
	c.Assert(response.StatusCode, gc.Equals, http.StatusOK)
	s.assertBody(c, response, `
one: running
two: stopped`[1:])
}

func (s *introspectionSuite) TestUnitStatusTimeout(c *gc.C) {
	unsub := s.localHub.Subscribe(agent.UnitStatusTopic, func(string, interface{}) {
		s.clock.WaitAdvance(10*time.Second, time.Second, 1)
	})
	defer unsub()

	response := s.call(c, "/units?action=status")
	defer response.Body.Close()
	c.Assert(response.StatusCode, gc.Equals, http.StatusInternalServerError)
	s.assertBody(c, response, "response timed out")
}

>>>>>>> 17876b91
type reporter struct {
	values map[string]interface{}
}

func (r *reporter) Report() map[string]interface{} {
	return r.values
}

func newPrometheusGatherer() prometheus.Gatherer {
	counter := prometheus.NewCounter(prometheus.CounterOpts{Name: "tau", Help: "Tau."})
	counter.Add(6.283185)
	r := prometheus.NewPedanticRegistry()
	r.MustRegister(counter)
	return r
}

func unixSocketHTTPClient(socketPath string) *http.Client {
	return &http.Client{
		Transport: unixSocketHTTPTransport(socketPath),
		Timeout:   15 * time.Second,
	}
}

func unixSocketHTTPTransport(socketPath string) *http.Transport {
	return &http.Transport{
		Dial: func(proto, addr string) (net.Conn, error) {
			return sockets.Dialer(sockets.Socket{
				Network: "unix",
				Address: socketPath,
			})
		},
	}
}<|MERGE_RESOLUTION|>--- conflicted
+++ resolved
@@ -62,13 +62,8 @@
 		SocketName:         socketName,
 		PrometheusGatherer: prometheus.NewRegistry(),
 	})
-<<<<<<< HEAD
-	c.Assert(err, tc.ErrorIsNil)
-	workertest.CheckKill(c, w)
-=======
-	c.Assert(err, jc.ErrorIsNil)
+	c.Assert(err, tc.ErrorIsNil)
 	_ = workertest.CheckKill(c, w)
->>>>>>> 17876b91
 }
 
 type introspectionSuite struct {
@@ -156,64 +151,25 @@
 
 func (s *introspectionSuite) TestTrace(c *tc.C) {
 	response := s.call(c, "/debug/pprof/trace?seconds=1")
-<<<<<<< HEAD
+	defer response.Body.Close()
 	c.Assert(response.Header.Get("Content-Type"), tc.Equals, "application/octet-stream")
-=======
-	defer response.Body.Close()
-	c.Assert(response.Header.Get("Content-Type"), gc.Equals, "application/octet-stream")
->>>>>>> 17876b91
 }
 
 func (s *introspectionSuite) TestMissingDepEngineReporter(c *tc.C) {
 	response := s.call(c, "/depengine")
-<<<<<<< HEAD
+	defer response.Body.Close()
 	c.Assert(response.StatusCode, tc.Equals, http.StatusNotFound)
 	s.assertBody(c, response, "missing dependency engine reporter")
 }
 
 func (s *introspectionSuite) TestMissingMachineLock(c *tc.C) {
 	response := s.call(c, "/machinelock")
+	defer response.Body.Close()
 	c.Assert(response.StatusCode, tc.Equals, http.StatusNotFound)
 	s.assertBody(c, response, "missing machine lock reporter")
 }
 
 func (s *introspectionSuite) TestEngineReporter(c *tc.C) {
-=======
-	defer response.Body.Close()
-	c.Assert(response.StatusCode, gc.Equals, http.StatusNotFound)
-	s.assertBody(c, response, "missing dependency engine reporter")
-}
-
-func (s *introspectionSuite) TestMissingStatePoolReporter(c *gc.C) {
-	response := s.call(c, "/statepool")
-	defer response.Body.Close()
-	c.Assert(response.StatusCode, gc.Equals, http.StatusNotFound)
-	s.assertBody(c, response, `"State Pool" introspection not supported`)
-}
-
-func (s *introspectionSuite) TestMissingPubSubReporter(c *gc.C) {
-	response := s.call(c, "/pubsub")
-	defer response.Body.Close()
-	c.Assert(response.StatusCode, gc.Equals, http.StatusNotFound)
-	s.assertBody(c, response, `"PubSub Report" introspection not supported`)
-}
-
-func (s *introspectionSuite) TestMissingMachineLock(c *gc.C) {
-	response := s.call(c, "/machinelock")
-	defer response.Body.Close()
-	c.Assert(response.StatusCode, gc.Equals, http.StatusNotFound)
-	s.assertBody(c, response, "missing machine lock reporter")
-}
-
-func (s *introspectionSuite) TestStateTrackerReporter(c *gc.C) {
-	response := s.call(c, "/debug/pprof/juju/state/tracker?debug=1")
-	defer response.Body.Close()
-	c.Assert(response.StatusCode, gc.Equals, http.StatusOK)
-	s.assertBodyContains(c, response, "juju/state/tracker profile: total")
-}
-
-func (s *introspectionSuite) TestEngineReporter(c *gc.C) {
->>>>>>> 17876b91
 	// We need to make sure the existing worker is shut down
 	// so we can connect to the socket.
 	workertest.CleanKill(c, s.worker)
@@ -224,12 +180,8 @@
 	}
 	s.startWorker(c)
 	response := s.call(c, "/depengine")
-<<<<<<< HEAD
+	defer response.Body.Close()
 	c.Assert(response.StatusCode, tc.Equals, http.StatusOK)
-=======
-	defer response.Body.Close()
-	c.Assert(response.StatusCode, gc.Equals, http.StatusOK)
->>>>>>> 17876b91
 	// TODO: perhaps make the output of the dependency engine YAML parseable.
 	// This could be done by having the first line start with a '#'.
 	s.assertBody(c, response, `
@@ -238,176 +190,16 @@
 working: true`[1:])
 }
 
-<<<<<<< HEAD
 func (s *introspectionSuite) TestPrometheusMetrics(c *tc.C) {
 	response := s.call(c, "/metrics")
+	defer response.Body.Close()
 	c.Assert(response.StatusCode, tc.Equals, http.StatusOK)
-=======
-func (s *introspectionSuite) TestMissingPresenceReporter(c *gc.C) {
-	response := s.call(c, "/presence")
-	defer response.Body.Close()
-	c.Assert(response.StatusCode, gc.Equals, http.StatusNotFound)
-	s.assertBody(c, response, `"Presence" introspection not supported`)
-}
-
-func (s *introspectionSuite) TestDisabledPresenceReporter(c *gc.C) {
-	// We need to make sure the existing worker is shut down
-	// so we can connect to the socket.
-	_ = workertest.CheckKill(c, s.worker)
-	s.recorder = presence.New(testclock.NewClock(time.Now()))
-	s.startWorker(c)
-
-	response := s.call(c, "/presence")
-	defer response.Body.Close()
-	c.Assert(response.StatusCode, gc.Equals, http.StatusNotFound)
-	s.assertBody(c, response, "agent is not an apiserver")
-}
-
-func (s *introspectionSuite) TestEnabledPresenceReporter(c *gc.C) {
-	// We need to make sure the existing worker is shut down
-	// so we can connect to the socket.
-	workertest.CleanKill(c, s.worker)
-	s.recorder = presence.New(testclock.NewClock(time.Now()))
-	s.recorder.Enable()
-	s.recorder.Connect("server", "model-uuid", "agent-1", 42, false, "")
-	s.startWorker(c)
-
-	response := s.call(c, "/presence")
-	defer response.Body.Close()
-	c.Assert(response.StatusCode, gc.Equals, http.StatusOK)
-	s.assertBody(c, response, `
-[model-uuid]
-
-AGENT    SERVER  CONN ID  STATUS
-agent-1  server  42       alive
-`[1:])
-}
-
-func (s *introspectionSuite) TestPrometheusMetrics(c *gc.C) {
-	response := s.call(c, "/metrics")
-	defer response.Body.Close()
-	c.Assert(response.StatusCode, gc.Equals, http.StatusOK)
->>>>>>> 17876b91
 	body := s.body(c, response)
 	s.assertContains(c, body, "# HELP tau Tau")
 	s.assertContains(c, body, "# TYPE tau counter")
 	s.assertContains(c, body, "tau 6.283185")
 }
 
-<<<<<<< HEAD
-=======
-func (s *introspectionSuite) TestUnitMissingAction(c *gc.C) {
-	response := s.call(c, "/units")
-	defer response.Body.Close()
-	c.Assert(response.StatusCode, gc.Equals, http.StatusBadRequest)
-	s.assertBody(c, response, "missing action")
-}
-
-func (s *introspectionSuite) TestUnitUnknownAction(c *gc.C) {
-	response := s.post(c, "/units", url.Values{"action": {"foo"}})
-	defer response.Body.Close()
-	c.Assert(response.StatusCode, gc.Equals, http.StatusBadRequest)
-	s.assertBody(c, response, `unknown action: "foo"`)
-}
-
-func (s *introspectionSuite) TestUnitStartWithGet(c *gc.C) {
-	response := s.call(c, "/units?action=start")
-	defer response.Body.Close()
-	c.Assert(response.StatusCode, gc.Equals, http.StatusMethodNotAllowed)
-	s.assertBody(c, response, `start requires a POST request, got "GET"`)
-}
-
-func (s *introspectionSuite) TestUnitStartMissingUnits(c *gc.C) {
-	response := s.post(c, "/units", url.Values{"action": {"start"}})
-	defer response.Body.Close()
-	c.Assert(response.StatusCode, gc.Equals, http.StatusBadRequest)
-	s.assertBody(c, response, "missing unit")
-}
-
-func (s *introspectionSuite) TestUnitStartUnits(c *gc.C) {
-	unsub := s.localHub.Subscribe(agent.StartUnitTopic, func(topic string, data interface{}) {
-		_, ok := data.(agent.Units)
-		if !ok {
-			c.Fatalf("bad data type: %T", data)
-			return
-		}
-		s.localHub.Publish(agent.StartUnitResponseTopic, agent.StartStopResponse{
-			"one": "started",
-			"two": "not found",
-		})
-	})
-	defer unsub()
-
-	response := s.post(c, "/units", url.Values{"action": {"start"}, "unit": {"one", "two"}})
-	defer response.Body.Close()
-	c.Assert(response.StatusCode, gc.Equals, http.StatusOK)
-	s.assertBody(c, response, "one: started\ntwo: not found")
-}
-
-func (s *introspectionSuite) TestUnitStopWithGet(c *gc.C) {
-	response := s.call(c, "/units?action=stop")
-	defer response.Body.Close()
-	c.Assert(response.StatusCode, gc.Equals, http.StatusMethodNotAllowed)
-	s.assertBody(c, response, `stop requires a POST request, got "GET"`)
-}
-
-func (s *introspectionSuite) TestUnitStopMissingUnits(c *gc.C) {
-	response := s.post(c, "/units", url.Values{"action": {"stop"}})
-	defer response.Body.Close()
-	c.Assert(response.StatusCode, gc.Equals, http.StatusBadRequest)
-	s.assertBody(c, response, "missing unit")
-}
-
-func (s *introspectionSuite) TestUnitStopUnits(c *gc.C) {
-	unsub := s.localHub.Subscribe(agent.StopUnitTopic, func(topic string, data interface{}) {
-		_, ok := data.(agent.Units)
-		if !ok {
-			c.Fatalf("bad data type: %T", data)
-			return
-		}
-		s.localHub.Publish(agent.StopUnitResponseTopic, agent.StartStopResponse{
-			"one": "stopped",
-			"two": "not found",
-		})
-	})
-	defer unsub()
-
-	response := s.post(c, "/units", url.Values{"action": {"stop"}, "unit": {"one", "two"}})
-	defer response.Body.Close()
-	c.Assert(response.StatusCode, gc.Equals, http.StatusOK)
-	s.assertBody(c, response, "one: stopped\ntwo: not found")
-}
-
-func (s *introspectionSuite) TestUnitStatus(c *gc.C) {
-	unsub := s.localHub.Subscribe(agent.UnitStatusTopic, func(string, interface{}) {
-		s.localHub.Publish(agent.UnitStatusResponseTopic, agent.Status{
-			"one": "running",
-			"two": "stopped",
-		})
-	})
-	defer unsub()
-
-	response := s.call(c, "/units?action=status")
-	defer response.Body.Close()
-	c.Assert(response.StatusCode, gc.Equals, http.StatusOK)
-	s.assertBody(c, response, `
-one: running
-two: stopped`[1:])
-}
-
-func (s *introspectionSuite) TestUnitStatusTimeout(c *gc.C) {
-	unsub := s.localHub.Subscribe(agent.UnitStatusTopic, func(string, interface{}) {
-		s.clock.WaitAdvance(10*time.Second, time.Second, 1)
-	})
-	defer unsub()
-
-	response := s.call(c, "/units?action=status")
-	defer response.Body.Close()
-	c.Assert(response.StatusCode, gc.Equals, http.StatusInternalServerError)
-	s.assertBody(c, response, "response timed out")
-}
-
->>>>>>> 17876b91
 type reporter struct {
 	values map[string]interface{}
 }
