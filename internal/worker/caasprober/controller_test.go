--- conflicted
+++ resolved
@@ -119,11 +119,7 @@
 	c.Assert(startupDeRegistered, tc.IsTrue)
 }
 
-<<<<<<< HEAD
-func (s *ControllerSuite) TestControllerNotImplemented(c *tc.C) {
-=======
-func (s *ControllerSuite) TestControllerProbeNotImplemented(c *gc.C) {
->>>>>>> 48f295cc
+func (s *ControllerSuite) TestControllerProbeNotImplemented(c *tc.C) {
 	waitGroup := sync.WaitGroup{}
 	waitGroup.Add(3)
 
@@ -132,13 +128,9 @@
 			req := httptest.NewRequest(m, p+"?detailed=true", nil)
 			recorder := httptest.NewRecorder()
 			h.ServeHTTP(recorder, req)
-<<<<<<< HEAD
 			c.Check(recorder.Result().StatusCode, tc.Equals, http.StatusNotImplemented)
-=======
-			c.Check(recorder.Result().StatusCode, gc.Equals, http.StatusNotImplemented)
-			c.Check(recorder.Body.String(), gc.Matches,
+			c.Check(recorder.Body.String(), tc.Matches,
 				`(?m)Not Implemented: probe (liveness|readiness|startup)\n- test-ni: probe not implemented`)
->>>>>>> 48f295cc
 			waitGroup.Done()
 			return nil
 		},
@@ -172,12 +164,8 @@
 			req := httptest.NewRequest(m, p, nil)
 			recorder := httptest.NewRecorder()
 			h.ServeHTTP(recorder, req)
-<<<<<<< HEAD
 			c.Check(recorder.Result().StatusCode, tc.Equals, http.StatusInternalServerError)
-=======
-			c.Check(recorder.Result().StatusCode, gc.Equals, http.StatusInternalServerError)
-			c.Check(recorder.Body.String(), gc.Matches, `(?m)Internal Server Error: probe (liveness|readiness|startup)\n`)
->>>>>>> 48f295cc
+			c.Check(recorder.Body.String(), tc.Matches, `(?m)Internal Server Error: probe (liveness|readiness|startup)\n`)
 			waitGroup.Done()
 			return nil
 		},
@@ -213,12 +201,8 @@
 			req := httptest.NewRequest(m, p, nil)
 			recorder := httptest.NewRecorder()
 			h.ServeHTTP(recorder, req)
-<<<<<<< HEAD
 			c.Check(recorder.Result().StatusCode, tc.Equals, http.StatusTeapot)
-=======
-			c.Check(recorder.Result().StatusCode, gc.Equals, http.StatusTeapot)
-			c.Check(recorder.Body.String(), gc.Matches, `(?m)I'm a teapot: probe (liveness|readiness|startup)\n`)
->>>>>>> 48f295cc
+			c.Check(recorder.Body.String(), tc.Matches, `(?m)I'm a teapot: probe (liveness|readiness|startup)\n`)
 			waitGroup.Done()
 			return nil
 		},
@@ -287,13 +271,8 @@
 			req := httptest.NewRequest(m, p+"?detailed=true", nil)
 			recorder := httptest.NewRecorder()
 			h.ServeHTTP(recorder, req)
-<<<<<<< HEAD
 			c.Check(recorder.Result().StatusCode, tc.Equals, http.StatusOK)
-			c.Check(recorder.Body.String(), tc.Matches, `(?m)OK: probe (liveness|readiness|startup)\+ test`)
-=======
-			c.Check(recorder.Result().StatusCode, gc.Equals, http.StatusOK)
-			c.Check(recorder.Body.String(), gc.Matches, `(?m)OK: probe (liveness|readiness|startup)\n\+ test`)
->>>>>>> 48f295cc
+			c.Check(recorder.Body.String(), tc.Matches, `(?m)OK: probe (liveness|readiness|startup)\n\+ test`)
 			waitGroup.Done()
 			return nil
 		},
@@ -317,11 +296,7 @@
 	c.Assert(err, tc.ErrorIsNil)
 }
 
-<<<<<<< HEAD
-func (s *ControllerSuite) TestControllerProbeFailDetailed(c *tc.C) {
-=======
-func (s *ControllerSuite) TestControllerProbeErrorDetailed(c *gc.C) {
->>>>>>> 48f295cc
+func (s *ControllerSuite) TestControllerProbeErrorDetailed(c *tc.C) {
 	waitGroup := sync.WaitGroup{}
 	// We should trigger the handler 3 times, one for each probe type
 	waitGroup.Add(3)
@@ -331,14 +306,9 @@
 			req := httptest.NewRequest(m, p+"?detailed=true", nil)
 			recorder := httptest.NewRecorder()
 			h.ServeHTTP(recorder, req)
-<<<<<<< HEAD
 			c.Check(recorder.Result().StatusCode, tc.Equals, http.StatusInternalServerError)
-			c.Check(recorder.Body.String(), tc.Matches, `(?m)Internal Server Error: probe (liveness|readiness|startup)`)
-=======
-			c.Check(recorder.Result().StatusCode, gc.Equals, http.StatusInternalServerError)
-			c.Check(recorder.Body.String(), gc.Matches,
+			c.Check(recorder.Body.String(), tc.Matches,
 				`(?m)Internal Server Error: probe (liveness|readiness|startup)\n\- test: test error`)
->>>>>>> 48f295cc
 			waitGroup.Done()
 			return nil
 		},
@@ -357,15 +327,15 @@
 	startupAgg, _ := probes.ProbeAggregate(probe.ProbeStartup)
 	startupAgg.AddProber("test", probeErr)
 	controller, err := caasprober.NewController(probes, &mux)
-	c.Assert(err, jc.ErrorIsNil)
-
-	waitGroup.Wait()
-	controller.Kill()
-	err = controller.Wait()
-	c.Assert(err, jc.ErrorIsNil)
-}
-
-func (s *ControllerSuite) TestControllerProbeFailDetailed(c *gc.C) {
+	c.Assert(err, tc.ErrorIsNil)
+
+	waitGroup.Wait()
+	controller.Kill()
+	err = controller.Wait()
+	c.Assert(err, tc.ErrorIsNil)
+}
+
+func (s *ControllerSuite) TestControllerProbeFailDetailed(c *tc.C) {
 	waitGroup := sync.WaitGroup{}
 	waitGroup.Add(3)
 
@@ -374,8 +344,8 @@
 			req := httptest.NewRequest(m, p+"?detailed=true", nil)
 			recorder := httptest.NewRecorder()
 			h.ServeHTTP(recorder, req)
-			c.Check(recorder.Result().StatusCode, gc.Equals, http.StatusTeapot)
-			c.Check(recorder.Body.String(), gc.Matches,
+			c.Check(recorder.Result().StatusCode, tc.Equals, http.StatusTeapot)
+			c.Check(recorder.Body.String(), tc.Matches,
 				`(?m)I'm a teapot: probe (liveness|readiness|startup)\n\- test`)
 			waitGroup.Done()
 			return nil
