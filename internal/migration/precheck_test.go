// Copyright 2016 Canonical Ltd.
// Licensed under the AGPLv3, see LICENCE file for details.

package migration_test

import (
	"context"

	"github.com/juju/collections/set"
	"github.com/juju/description/v9"
	"github.com/juju/errors"
	"github.com/juju/names/v6"
	"github.com/juju/replicaset/v3"
	"github.com/juju/tc"
	"go.uber.org/mock/gomock"

	"github.com/juju/juju/cloud"
	"github.com/juju/juju/core/base"
	"github.com/juju/juju/core/credential"
	"github.com/juju/juju/core/life"
	coremachine "github.com/juju/juju/core/machine"
	coremigration "github.com/juju/juju/core/migration"
	"github.com/juju/juju/core/semversion"
	"github.com/juju/juju/core/status"
	coreunit "github.com/juju/juju/core/unit"
	"github.com/juju/juju/domain/relation"
	"github.com/juju/juju/internal/charm"
	"github.com/juju/juju/internal/migration"
	"github.com/juju/juju/internal/testing"
	"github.com/juju/juju/internal/tools"
	"github.com/juju/juju/internal/upgrades/upgradevalidation"
	"github.com/juju/juju/state"
)

var (
	modelName            = "model-name"
	modelUUID            = "model-uuid"
	modelOwner           = names.NewUserTag("owner")
	backendVersionBinary = semversion.MustParseBinary("1.2.3-ubuntu-amd64")
	backendVersion       = backendVersionBinary.Number
)

type SourcePrecheckSuite struct {
	precheckBaseSuite
}

var _ = tc.Suite(&SourcePrecheckSuite{})

func sourcePrecheck(
	c *tc.C,
	backend migration.PrecheckBackend,
	credentialService migration.CredentialService,
	upgradeService migration.UpgradeService,
	applicationService migration.ApplicationService,
	relationService migration.RelationService,
	statusService migration.StatusService,
	agentService migration.ModelAgentService,
) error {
	return migration.SourcePrecheck(c.Context(), backend, credentialService, upgradeService, applicationService, relationService, statusService, agentService)
}

func (s *SourcePrecheckSuite) TestSuccess(c *tc.C) {
	defer s.setupMocks(c).Finish()
	s.expectAgentVersion()
	s.expectIsUpgrade(false)
	s.expectApplicationLife("foo", life.Alive)
	s.expectApplicationLife("bar", life.Alive)
	s.expectCheckUnitStatuses(nil)
	s.expectAgentTargetVersions(c)
	s.expectCheckRelation(nil)

	backend := newHappyBackend()
	backend.controllerBackend = newHappyBackend()
	err := migration.SourcePrecheck(c.Context(), backend, &fakeCredentialService{}, s.upgradeService,
		s.applicationService,
		s.relationService,
		s.statusService,
		s.agentService,
	)
	c.Assert(err, tc.ErrorIsNil)
}

func (s *SourcePrecheckSuite) TestDyingModel(c *tc.C) {
	defer s.setupMocksWithDefaultAgentVersion(c).Finish()

	backend := newFakeBackend()
	backend.model.life = state.Dying
	err := sourcePrecheck(c, backend, &fakeCredentialService{}, s.upgradeService, s.applicationService,
		s.relationService, s.statusService, s.agentService)
	c.Assert(err, tc.ErrorMatches, "model is dying")
}

func (s *SourcePrecheckSuite) TestCharmUpgrades(c *tc.C) {
<<<<<<< HEAD
	defer s.setupMocksWithDefaultAgentVersion(c).Finish()

	s.expectApplicationLife("spanner", life.Alive)
	s.expectCheckUnitStatuses(nil)

	backend := &fakeBackend{
		apps: []migration.PrecheckApplication{
			&fakeApp{
				name:     "spanner",
				charmURL: "ch:spanner-3",
				units: []migration.PrecheckUnit{
					&fakeUnit{name: "spanner/0", charmURL: "ch:spanner-3"},
					&fakeUnit{name: "spanner/1", charmURL: "ch:spanner-2"},
				},
			},
		},
	}
	err := sourcePrecheck(c, backend, &fakeCredentialService{}, s.upgradeService, s.applicationService,
		s.relationService, s.statusService, s.agentService)
	c.Assert(err, tc.ErrorMatches, "unit spanner/1 is upgrading")
=======
	c.Skip("(aflynn) Re-enable when upgrades is moved to dqlite.")
>>>>>>> 7e70f721
}

func (s *SourcePrecheckSuite) TestTargetController3Failed(c *tc.C) {
	defer s.setupMocks(c).Finish()

	s.PatchValue(&upgradevalidation.SupportedJujuBases, func() []base.Base {
		return []base.Base{
			base.MustParseBaseFromString("ubuntu@24.04"),
			base.MustParseBaseFromString("ubuntu@22.04"),
			base.MustParseBaseFromString("ubuntu@20.04"),
		}
	})

	backend := newFakeBackend()
	backend.machineCountForSeriesUbuntu = map[string]int{"ubuntu@22.04": 1}
	backend.machines = []migration.PrecheckMachine{
		&fakeMachine{id: "0"},
		&fakeMachine{id: "1"},
	}
	backend.model.name = "model-1"
	backend.model.owner = names.NewUserTag("foo")

	err := migration.SourcePrecheck(c.Context(), backend, &fakeCredentialService{}, s.upgradeService,
		s.applicationService, s.relationService, s.statusService, s.agentService)
	c.Assert(err.Error(), tc.Equals, `
cannot migrate to controller due to issues:
"foo/model-1":
- the model hosts 1 ubuntu machine(s) with an unsupported base. The supported bases are: ubuntu@24.04, ubuntu@22.04, ubuntu@20.04`[1:])
}

func (s *SourcePrecheckSuite) TestTargetController2Failed(c *tc.C) {
	defer s.setupMocks(c).Finish()

	s.PatchValue(&upgradevalidation.SupportedJujuBases, func() []base.Base {
		return []base.Base{
			base.MustParseBaseFromString("ubuntu@24.04"),
			base.MustParseBaseFromString("ubuntu@22.04"),
			base.MustParseBaseFromString("ubuntu@20.04"),
		}
	})

	backend := newFakeBackend()
	backend.machineCountForSeriesUbuntu = map[string]int{"ubuntu@22.04": 1}
	backend.machines = []migration.PrecheckMachine{
		&fakeMachine{id: "0"},
		&fakeMachine{id: "1"},
	}
	backend.model.name = "model-1"
	backend.model.owner = names.NewUserTag("foo")
	err := migration.SourcePrecheck(c.Context(), backend, &fakeCredentialService{}, s.upgradeService,
		s.applicationService, s.relationService, s.statusService, s.agentService)
	c.Assert(err.Error(), tc.Equals, `
cannot migrate to controller due to issues:
"foo/model-1":
- the model hosts 1 ubuntu machine(s) with an unsupported base. The supported bases are: ubuntu@24.04, ubuntu@22.04, ubuntu@20.04`[1:])
}

func (s *SourcePrecheckSuite) TestImportingModel(c *tc.C) {
	defer s.setupMocksWithDefaultAgentVersion(c).Finish()

	backend := newFakeBackend()
	backend.model.migrationMode = state.MigrationModeImporting
	err := sourcePrecheck(c, backend, &fakeCredentialService{}, s.upgradeService, s.applicationService,
		s.relationService, s.statusService, s.agentService)
	c.Assert(err, tc.ErrorMatches, "model is being imported as part of another migration")
}

func (s *SourcePrecheckSuite) TestCleanupsError(c *tc.C) {
	defer s.setupMocksWithDefaultAgentVersion(c).Finish()

	s.expectCheckUnitStatuses(nil)
	s.expectCheckRelation(nil)

	backend := newFakeBackend()
	backend.cleanupErr = errors.New("boom")
	err := sourcePrecheck(c, backend, &fakeCredentialService{}, s.upgradeService, s.applicationService,
		s.relationService, s.statusService, s.agentService)
	c.Assert(err, tc.ErrorMatches, "checking cleanups: boom")
}

func (s *SourcePrecheckSuite) TestCleanupsNeeded(c *tc.C) {
	defer s.setupMocksWithDefaultAgentVersion(c).Finish()

	s.expectCheckUnitStatuses(nil)
	s.expectCheckRelation(nil)

	backend := newFakeBackend()
	backend.cleanupNeeded = true
	err := sourcePrecheck(c, backend, &fakeCredentialService{}, s.upgradeService, s.applicationService,
		s.relationService, s.statusService, s.agentService)
	c.Assert(err, tc.ErrorMatches, "cleanup needed")
}

func (s *SourcePrecheckSuite) TestIsUpgradingError(c *tc.C) {
	defer s.setupMocksWithDefaultAgentVersion(c).Finish()

	s.expectIsUpgradeError(errors.New("boom"))
	s.expectCheckUnitStatuses(nil)
	s.expectCheckRelation(nil)

	backend := newFakeBackend()
	err := sourcePrecheck(c, backend, &fakeCredentialService{}, s.upgradeService, s.applicationService,
		s.relationService, s.statusService, s.agentService)
	c.Assert(err, tc.ErrorMatches, "controller: checking for upgrades: boom")
}

func (s *SourcePrecheckSuite) TestIsUpgrading(c *tc.C) {
	defer s.setupMocksWithDefaultAgentVersion(c).Finish()

	s.expectIsUpgrade(true)
	s.expectCheckUnitStatuses(nil)
	s.expectCheckRelation(nil)

	backend := newFakeBackend()
	err := sourcePrecheck(c, backend, &fakeCredentialService{}, s.upgradeService, s.applicationService,
		s.relationService, s.statusService, s.agentService)
	c.Assert(err, tc.ErrorMatches, "controller: upgrade in progress")
}

func (s *SourcePrecheckSuite) TestMachineRequiresReboot(c *tc.C) {
	// TODO(gfouillet): Restore this once machine fully migrated to dqlite
	c.Skip("Machine reboot have been moved to dqlite, this precheck has been temporarily disabled")

	defer s.setupMocksWithDefaultAgentVersion(c).Finish()

	s.checkRebootRequired(c, sourcePrecheck)
}

func (s *SourcePrecheckSuite) TestMachineVersionsDoNotMatch(c *tc.C) {
	defer s.setupMocks(c).Finish()

	s.agentService.EXPECT().GetMachinesNotAtTargetAgentVersion(gomock.Any()).Return(
		[]coremachine.Name{
			coremachine.Name("1"),
		},
		nil,
	)

	backend := fakeBackend{
		machines: []migration.PrecheckMachine{
			&fakeMachine{id: "1"},
		},
		machineCountForSeriesUbuntu: map[string]int{"ubuntu@22.04": 2},
	}

	err := sourcePrecheck(c, &backend, &fakeCredentialService{}, s.upgradeService, s.applicationService,
		s.relationService, s.statusService, s.agentService)
	c.Check(err, tc.ErrorMatches, `there exists machines in the model that are not running the target agent version of the model \[1\]`)
}

func (s *SourcePrecheckSuite) TestDyingMachine(c *tc.C) {
	defer s.setupMocksWithDefaultAgentVersion(c).Finish()

	backend := newBackendWithDyingMachine()
	err := sourcePrecheck(c, backend, &fakeCredentialService{}, s.upgradeService, s.applicationService,
		s.relationService, s.statusService, s.agentService)
	c.Assert(err, tc.ErrorMatches, "machine 0 is dying")
}

func (s *SourcePrecheckSuite) TestNonStartedMachine(c *tc.C) {
	defer s.setupMocksWithDefaultAgentVersion(c).Finish()

	backend := newBackendWithDownMachine()
	err := sourcePrecheck(c, backend, &fakeCredentialService{}, s.upgradeService, s.applicationService,
		s.relationService, s.statusService, s.agentService)
	c.Assert(err.Error(), tc.Equals, "machine 0 agent not functioning at this time (down)")
}

func (s *SourcePrecheckSuite) TestProvisioningMachine(c *tc.C) {
	defer s.setupMocksWithDefaultAgentVersion(c).Finish()

	err := sourcePrecheck(c, newBackendWithProvisioningMachine(), &fakeCredentialService{}, s.upgradeService,
		s.applicationService, s.relationService, s.statusService, s.agentService)
	c.Assert(err.Error(), tc.Equals, "machine 0 not running (allocating)")
}

func (s *SourcePrecheckSuite) TestDownMachineAgent(c *tc.C) {
	defer s.setupMocks(c).Finish()
	s.expectAgentVersion()
	s.expectAgentTargetVersions(c)

	backend := newHappyBackend()
	backend.machines = []migration.PrecheckMachine{
		&fakeMachine{id: "0"},
		&fakeMachine{id: "1", status: status.Down},
	}
	err := migration.SourcePrecheck(c.Context(), backend, &fakeCredentialService{}, s.upgradeService,
		s.applicationService, s.relationService, s.statusService, s.agentService)
	c.Assert(err.Error(), tc.Equals, "machine 1 agent not functioning at this time (down)")
}

func (s *SourcePrecheckSuite) TestDyingApplication(c *tc.C) {
	defer s.setupMocksWithDefaultAgentVersion(c).Finish()

	s.expectApplicationLife("foo", life.Dying)
	s.expectCheckUnitStatuses(nil)

	backend := &fakeBackend{
		apps: []migration.PrecheckApplication{
			&fakeApp{
				name: "foo",
			},
		},
	}
	err := sourcePrecheck(c, backend, &fakeCredentialService{}, s.upgradeService, s.applicationService,
		s.relationService, s.statusService, s.agentService)
	c.Assert(err.Error(), tc.Equals, "application foo is dying")
}

func (s *SourcePrecheckSuite) TestUnitVersionsDoNotMatch(c *tc.C) {
	defer s.setupMocks(c).Finish()

	s.agentService.EXPECT().GetModelTargetAgentVersion(
		gomock.Any(),
	).Return(semversion.MustParse("4.1.1"), nil).AnyTimes()
	s.agentService.EXPECT().GetMachinesNotAtTargetAgentVersion(gomock.Any()).Return(nil, nil)
	s.agentService.EXPECT().GetUnitsNotAtTargetAgentVersion(gomock.Any()).Return(
		[]coreunit.Name{
			coreunit.Name("foo/0"),
		},
		nil,
	)
	s.expectCheckUnitStatuses(nil)

	backend := &fakeBackend{
		model: fakeModel{modelType: state.ModelTypeIAAS},
		apps: []migration.PrecheckApplication{
			&fakeApp{
				name:  "foo",
				units: []migration.PrecheckUnit{&fakeUnit{name: "foo/0"}},
			},
		},
	}
	err := sourcePrecheck(c, backend, &fakeCredentialService{}, s.upgradeService, s.applicationService,
		s.relationService, s.statusService, s.agentService)
	c.Check(err, tc.ErrorMatches, `there exists units in the model that are not running the target agent version of the model \[foo/0\]`)
}

func (s *SourcePrecheckSuite) TestCAASModelNoUnitVersionCheck(c *tc.C) {
	defer s.setupMocksWithDefaultAgentVersion(c).Finish()

	s.expectIsUpgrade(false)
	s.expectApplicationLife("foo", life.Alive)
	s.expectCheckUnitStatuses(nil)
	s.expectCheckRelation(nil)

	backend := &fakeBackend{
		model: fakeModel{modelType: state.ModelTypeCAAS},
		apps: []migration.PrecheckApplication{
			&fakeApp{
				name:  "foo",
				units: []migration.PrecheckUnit{&fakeUnit{name: "foo/0", noTools: true}},
			},
		},
	}
	err := sourcePrecheck(c, backend, &fakeCredentialService{}, s.upgradeService, s.applicationService,
		s.relationService, s.statusService, s.agentService)
	c.Assert(err, tc.ErrorIsNil)
}

func (s *SourcePrecheckSuite) TestDeadUnit(c *tc.C) {
	defer s.setupMocksWithDefaultAgentVersion(c).Finish()

	s.expectApplicationLife("foo", life.Alive)
	s.expectCheckUnitStatuses(nil)

	backend := &fakeBackend{
		apps: []migration.PrecheckApplication{
			&fakeApp{
				name: "foo",
				units: []migration.PrecheckUnit{
					&fakeUnit{name: "foo/0", life: state.Dead},
				},
			},
		},
	}
	err := sourcePrecheck(c, backend, &fakeCredentialService{}, s.upgradeService, s.applicationService,
		s.relationService, s.statusService, s.agentService)
	c.Assert(err.Error(), tc.Equals, "unit foo/0 is dead")
}

func (s *SourcePrecheckSuite) TestUnitExecuting(c *tc.C) {
	defer s.setupMocksWithDefaultAgentVersion(c).Finish()

	s.expectIsUpgrade(false)
	s.expectApplicationLife("foo", life.Alive)
	s.expectCheckUnitStatuses(nil)
	s.expectAgentTargetVersions(c)
	s.expectCheckRelation(nil)

	backend := &fakeBackend{
		apps: []migration.PrecheckApplication{
			&fakeApp{
				name: "foo",
				units: []migration.PrecheckUnit{
					&fakeUnit{name: "foo/0"},
				},
			},
		},
	}
	err := sourcePrecheck(c, backend, &fakeCredentialService{}, s.upgradeService, s.applicationService,
		s.relationService, s.statusService, s.agentService)
	c.Assert(err, tc.ErrorIsNil)
}

func (s *SourcePrecheckSuite) TestUnitNotReadyForMigration(c *tc.C) {
	defer s.setupMocksWithDefaultAgentVersion(c).Finish()

	s.expectCheckUnitStatuses(errors.Errorf("boom"))
	s.expectAgentTargetVersions(c)

	backend := &fakeBackend{
		apps: []migration.PrecheckApplication{
			&fakeApp{
				name: "foo",
				units: []migration.PrecheckUnit{
					&fakeUnit{name: "foo/0"},
				},
			},
		},
	}
	err := sourcePrecheck(c, backend, &fakeCredentialService{}, s.upgradeService, s.applicationService,
		s.relationService, s.statusService, s.agentService)
	c.Assert(err.Error(), tc.Equals, "boom")
}

func (s *SourcePrecheckSuite) TestDyingControllerModel(c *tc.C) {
	defer s.setupMocksWithDefaultAgentVersion(c).Finish()

	s.expectCheckUnitStatuses(nil)
	s.expectCheckRelation(nil)

	backend := newFakeBackend()
	backend.controllerBackend.model.life = state.Dying
	err := sourcePrecheck(c, backend, &fakeCredentialService{}, s.upgradeService, s.applicationService,
		s.relationService, s.statusService, s.agentService)
	c.Assert(err, tc.ErrorMatches, "controller: model is dying")
}

func (s *SourcePrecheckSuite) TestControllerMachineVersionsDoNotMatch(c *tc.C) {
	c.Skip("(tlm) Re-enable when migration is moved to dqlite.")
	defer s.setupMocksWithDefaultAgentVersion(c).Finish()

	s.expectIsUpgrade(false)
	s.expectCheckUnitStatuses(nil)
	s.expectCheckRelation(nil)

	backend := newFakeBackend()
	backend.controllerBackend = newBackendWithMismatchingTools()
	err := sourcePrecheck(c, backend, &fakeCredentialService{}, s.upgradeService, s.applicationService,
		s.relationService, s.statusService, s.agentService)
	c.Assert(err, tc.ErrorMatches, "controller: machine . agent binaries don't match model.+")
}

func (s *SourcePrecheckSuite) TestControllerMachineRequiresReboot(c *tc.C) {
	// TODO(gfouillet): Restore this once machine fully migrated to dqlite
	c.Skip("Machine reboot have been moved to dqlite, this precheck has been temporarily disabled")

	defer s.setupMocksWithDefaultAgentVersion(c).Finish()

	s.expectIsUpgrade(false)
	s.expectCheckUnitStatuses(nil)
	s.expectCheckRelation(nil)

	backend := newFakeBackend()
	backend.controllerBackend = newBackendWithRebootingMachine()
	err := sourcePrecheck(c, backend, &fakeCredentialService{}, s.upgradeService, s.applicationService,
		s.relationService, s.statusService, s.agentService)
	c.Assert(err, tc.ErrorMatches, "controller: machine 0 is scheduled to reboot")
}

func (s *SourcePrecheckSuite) TestDyingControllerMachine(c *tc.C) {
	defer s.setupMocksWithDefaultAgentVersion(c).Finish()

	s.expectIsUpgrade(false)
	s.expectCheckUnitStatuses(nil)
	s.expectCheckRelation(nil)

	backend := &fakeBackend{
		controllerBackend: newBackendWithDyingMachine(),
	}
	err := sourcePrecheck(c, backend, &fakeCredentialService{}, s.upgradeService, s.applicationService,
		s.relationService, s.statusService, s.agentService)
	c.Assert(err, tc.ErrorMatches, "controller: machine 0 is dying")
}

func (s *SourcePrecheckSuite) TestNonStartedControllerMachine(c *tc.C) {
	defer s.setupMocksWithDefaultAgentVersion(c).Finish()

	s.expectIsUpgrade(false)
	s.expectCheckUnitStatuses(nil)
	s.expectCheckRelation(nil)

	backend := &fakeBackend{
		controllerBackend: newBackendWithDownMachine(),
	}
	err := sourcePrecheck(c, backend, &fakeCredentialService{}, s.upgradeService, s.applicationService,
		s.relationService, s.statusService, s.agentService)
	c.Assert(err.Error(), tc.Equals, "controller: machine 0 agent not functioning at this time (down)")
}

func (s *SourcePrecheckSuite) TestProvisioningControllerMachine(c *tc.C) {
	defer s.setupMocksWithDefaultAgentVersion(c).Finish()

	s.expectIsUpgrade(false)
	s.expectCheckUnitStatuses(nil)
	s.expectCheckRelation(nil)

	backend := &fakeBackend{
		controllerBackend: newBackendWithProvisioningMachine(),
	}
	err := sourcePrecheck(c, backend, &fakeCredentialService{}, s.upgradeService, s.applicationService,
		s.relationService, s.statusService, s.agentService)
	c.Assert(err.Error(), tc.Equals, "controller: machine 0 not running (allocating)")
}

func (s *SourcePrecheckSuite) TestUnitsAllInScope(c *tc.C) {
	defer s.setupMocks(c).Finish()

	s.expectAgentVersion()
	s.expectIsUpgrade(false)
	s.expectApplicationLife("foo", life.Alive)
	s.expectApplicationLife("bar", life.Alive)
	s.expectCheckUnitStatuses(nil)
	s.expectAgentTargetVersions(c)
	s.expectCheckRelation(map[int]fakeRelation{
		1: {
			eps: []relation.Endpoint{
				{
					ApplicationName: "foo",
					Relation: charm.Relation{
						Name: "db",
						Role: charm.RoleRequirer,
					},
				},
				{
					ApplicationName: "bar",
					Relation: charm.Relation{
						Name: "db",
						Role: charm.RoleProvider,
					},
				},
			},
			units: set.NewStrings("foo/0", "bar/0", "bar/1"),
		},
	})

	backend := newHappyBackend()
	err := sourcePrecheck(c, backend, &fakeCredentialService{}, s.upgradeService, s.applicationService,
		s.relationService, s.statusService, s.agentService)
	c.Assert(err, tc.ErrorIsNil)
}

func (s *SourcePrecheckSuite) TestSubordinatesNotYetInScope(c *tc.C) {
	defer s.setupMocks(c).Finish()

	s.expectAgentVersion()
	s.expectApplicationLife("foo", life.Alive)
	s.expectApplicationLife("bar", life.Alive)
	s.expectCheckUnitStatuses(nil)
	s.expectAgentTargetVersions(c)
	s.expectCheckRelation(map[int]fakeRelation{
		1: {
			eps: []relation.Endpoint{
				{
					ApplicationName: "foo",
					Relation: charm.Relation{
						Name: "db",
						Role: charm.RoleRequirer,
					},
				},
				{
					ApplicationName: "bar",
					Relation: charm.Relation{
						Name: "db",
						Role: charm.RoleProvider,
					},
				},
			},
			units: set.NewStrings("foo/0", "bar/0"), // bar/1 hasn't joined yet
		},
	})

	backend := newHappyBackend()
	err := sourcePrecheck(c, backend, &fakeCredentialService{}, s.upgradeService, s.applicationService,
		s.relationService, s.statusService, s.agentService)
	c.Assert(err, tc.ErrorMatches, `unit bar/1 hasn't joined relation "foo:db bar:db" yet`)
}

func (s *SourcePrecheckSuite) TestCrossModelUnitsNotYetInScope(c *tc.C) {
	c.Skip("(gfouillet) Re-enable when crossmodel relation  moved to dqlite.")
	defer s.setupMocks(c).Finish()

	s.expectAgentVersion()
	s.expectAgentTargetVersions(c)
	s.expectApplicationLife("foo", life.Alive)
	s.expectApplicationLife("bar", life.Alive)
	s.expectCheckUnitStatuses(nil)
	s.expectCheckRelation(nil)
	// todo(gfouillet) - to test CMR, mock CMR relation, once CMR implemented
	//   - application "foo" (local) and "remote-mysql" (remote)
	//   - relation "foo:db" (local) to "remote-mysql:db (remote)
	//   - unit foo/0 in scope
	//   - unit remote-mysql/0 not in scope

	backend := newHappyBackend()
	err := sourcePrecheck(c, backend, &fakeCredentialService{}, s.upgradeService, s.applicationService,
		s.relationService, s.statusService, s.agentService)
	c.Assert(err, tc.ErrorMatches, `unit remote-mysql/0 hasn't joined relation "foo:db remote-mysql:db" yet`)
}

type ImportPrecheckSuite struct {
	precheckBaseSuite
}

var _ = tc.Suite(&ImportPrecheckSuite{})

func (s *ImportPrecheckSuite) TestImportPrecheckEmpty(c *tc.C) {
	model := description.NewModel(description.ModelArgs{})
	err := migration.ImportPrecheck(c.Context(), model)
	c.Assert(err, tc.ErrorIsNil)
}

func (s *ImportPrecheckSuite) TestCharmsWithNoManifest(c *tc.C) {
	model := description.NewModel(description.ModelArgs{})
	// Add an app with a nil slice of bases.
	model.AddApplication(description.ApplicationArgs{
		Name: "nil-bases-app",
	}).SetCharmManifest(description.CharmManifestArgs{})

	// Add an app with an empty slice of bases.
	model.AddApplication(description.ApplicationArgs{
		Name: "empty-bases-app",
	}).SetCharmManifest(description.CharmManifestArgs{
		Bases: make([]description.CharmManifestBase, 0),
	})

	// Add an app with valid bases.
	model.AddApplication(description.ApplicationArgs{
		Name: "valid-manifest-app",
	}).SetCharmManifest(description.CharmManifestArgs{
		Bases: []description.CharmManifestBase{baseType{
			name:          "ubuntu",
			channel:       "24.04",
			architectures: []string{"amd64"},
		}},
	})

	err := migration.ImportPrecheck(c.Context(), model)
	c.Assert(err, tc.ErrorMatches, ".* all charms now require a manifest.yaml file, this model hosts charm\\(s\\) with no manifest.yaml file: empty-bases-app, nil-bases-app")
}

type baseType struct {
	name          string
	channel       string
	architectures []string
}

// Name returns the name of the base.
func (b baseType) Name() string {
	return b.name
}

// Channel returns the channel of the base.
func (b baseType) Channel() string {
	return b.channel
}

// Architectures returns the architectures of the base.
func (b baseType) Architectures() []string {
	return b.architectures
}

type TargetPrecheckSuite struct {
	precheckBaseSuite
	modelInfo coremigration.ModelInfo
}

var _ = tc.Suite(&TargetPrecheckSuite{})

func (s *TargetPrecheckSuite) SetUpTest(c *tc.C) {
	s.modelInfo = coremigration.ModelInfo{
		UUID:         modelUUID,
		Owner:        modelOwner,
		Name:         modelName,
		AgentVersion: backendVersion,
	}
}

func (s *TargetPrecheckSuite) runPrecheck(
	c *tc.C,
	backend migration.PrecheckBackend,
	_ migration.CredentialService,
	upgradeService migration.UpgradeService,
	applicationService migration.ApplicationService,
	relationService migration.RelationService,
	statusService migration.StatusService,
	agentService migration.ModelAgentService,
) error {
	return migration.TargetPrecheck(c.Context(), backend, nil, s.modelInfo, upgradeService, applicationService, relationService, statusService, s.agentService)
}

func (s *TargetPrecheckSuite) TestSuccess(c *tc.C) {
	defer s.setupMocks(c).Finish()

	s.expectIsUpgrade(false)
	s.expectAgentVersion()
	s.expectAgentTargetVersions(c)
	backend := newHappyBackend()

	err := s.runPrecheck(c, backend, nil, s.upgradeService, s.applicationService, s.relationService, s.statusService,
		s.agentService)
	c.Assert(err, tc.ErrorIsNil)
}

func (s *TargetPrecheckSuite) TestModelVersionAheadOfTarget(c *tc.C) {
	defer s.setupMocks(c).Finish()

	backend := newFakeBackend()

	sourceVersion := backendVersion
	sourceVersion.Patch++
	s.modelInfo.AgentVersion = sourceVersion
	s.expectAgentVersion()

	err := s.runPrecheck(c, backend, nil, s.upgradeService, s.applicationService, s.relationService, s.statusService,
		s.agentService)
	c.Assert(err.Error(), tc.Equals,
		`model has higher version than target controller (1.2.4 > 1.2.3)`)
}

func (s *TargetPrecheckSuite) TestSourceControllerMajorAhead(c *tc.C) {
	defer s.setupMocks(c).Finish()

	backend := newFakeBackend()

	sourceVersion := backendVersion
	sourceVersion.Major++
	sourceVersion.Minor = 0
	sourceVersion.Patch = 0
	s.modelInfo.ControllerAgentVersion = sourceVersion
	s.expectAgentVersion()

	err := s.runPrecheck(c, backend, nil, s.upgradeService, s.applicationService, s.relationService, s.statusService,
		s.agentService)
	c.Assert(err.Error(), tc.Equals,
		`source controller has higher version than target controller (2.0.0 > 1.2.3)`)
}

func (s *TargetPrecheckSuite) TestSourceControllerMinorAhead(c *tc.C) {
	defer s.setupMocks(c).Finish()

	backend := newFakeBackend()

	sourceVersion := backendVersion
	sourceVersion.Minor++
	sourceVersion.Patch = 0
	s.modelInfo.ControllerAgentVersion = sourceVersion
	s.expectAgentVersion()

	err := s.runPrecheck(c, backend, nil, s.upgradeService, s.applicationService, s.relationService, s.statusService,
		s.agentService)
	c.Assert(err.Error(), tc.Equals,
		`source controller has higher version than target controller (1.3.0 > 1.2.3)`)
}

func (s *TargetPrecheckSuite) TestSourceControllerPatchAhead(c *tc.C) {
	defer s.setupMocksWithDefaultAgentVersion(c).Finish()

	s.expectIsUpgrade(false)

	backend := newFakeBackend()

	sourceVersion := backendVersion
	sourceVersion.Patch++
	s.modelInfo.ControllerAgentVersion = sourceVersion

	c.Assert(s.runPrecheck(c, backend, nil, s.upgradeService, s.applicationService, s.relationService, s.statusService,
		s.agentService),
		tc.ErrorIsNil)
}

func (s *TargetPrecheckSuite) TestSourceControllerBuildAhead(c *tc.C) {
	defer s.setupMocksWithDefaultAgentVersion(c).Finish()

	s.expectIsUpgrade(false)

	backend := newFakeBackend()

	sourceVersion := backendVersion
	sourceVersion.Build++
	s.modelInfo.ControllerAgentVersion = sourceVersion

	c.Assert(s.runPrecheck(c, backend, nil, s.upgradeService, s.applicationService, s.relationService, s.statusService,
		s.agentService),
		tc.ErrorIsNil)
}

func (s *TargetPrecheckSuite) TestSourceControllerTagMismatch(c *tc.C) {
	defer s.setupMocksWithDefaultAgentVersion(c).Finish()

	s.expectIsUpgrade(false)

	backend := newFakeBackend()

	sourceVersion := backendVersion
	sourceVersion.Tag = "alpha"
	s.modelInfo.ControllerAgentVersion = sourceVersion

	c.Assert(s.runPrecheck(c, backend, nil, s.upgradeService, s.applicationService, s.relationService, s.statusService,
		s.agentService),
		tc.ErrorIsNil)
}

func (s *TargetPrecheckSuite) TestDying(c *tc.C) {
	defer s.setupMocksWithDefaultAgentVersion(c).Finish()

	backend := newFakeBackend()
	backend.model.life = state.Dying
	err := s.runPrecheck(c, backend, nil, s.upgradeService, s.applicationService, s.relationService, s.statusService,
		s.agentService)
	c.Assert(err, tc.ErrorMatches, "model is dying")
}

func (s *TargetPrecheckSuite) TestMachineRequiresReboot(c *tc.C) {
	// TODO(gfouillet): Restore this once machine fully migrated to dqlite
	c.Skip("Machine reboot have been moved to dqlite, this precheck has been temporarily disabled")

	defer s.setupMocksWithDefaultAgentVersion(c).Finish()

	s.expectIsUpgrade(false)

	s.checkRebootRequired(c, s.runPrecheck)
}

func (s *TargetPrecheckSuite) TestIsUpgradingError(c *tc.C) {
	defer s.setupMocksWithDefaultAgentVersion(c).Finish()

	s.expectIsUpgradeError(errors.New("boom"))

	backend := newFakeBackend()
	err := s.runPrecheck(c, backend, nil, s.upgradeService, s.applicationService, s.relationService, s.statusService,
		s.agentService)
	c.Assert(err, tc.ErrorMatches, "checking for upgrades: boom")
}

func (s *TargetPrecheckSuite) TestIsUpgrading(c *tc.C) {
	defer s.setupMocksWithDefaultAgentVersion(c).Finish()

	s.expectIsUpgrade(true)

	backend := newFakeBackend()
	err := s.runPrecheck(c, backend, nil, s.upgradeService, s.applicationService, s.relationService, s.statusService,
		s.agentService)
	c.Assert(err, tc.ErrorMatches, "upgrade in progress")
}

func (s *TargetPrecheckSuite) TestIsMigrationActiveError(c *tc.C) {
	defer s.setupMocksWithDefaultAgentVersion(c).Finish()

	backend := &fakeBackend{migrationActiveErr: errors.New("boom")}
	err := s.runPrecheck(c, backend, nil, s.upgradeService, s.applicationService, s.relationService, s.statusService,
		s.agentService)
	c.Assert(err, tc.ErrorMatches, "checking for active migration: boom")
}

func (s *TargetPrecheckSuite) TestIsMigrationActive(c *tc.C) {
	defer s.setupMocksWithDefaultAgentVersion(c).Finish()

	backend := &fakeBackend{migrationActive: true}
	err := s.runPrecheck(c, backend, nil, s.upgradeService, s.applicationService, s.relationService, s.statusService,
		s.agentService)
	c.Assert(err, tc.ErrorMatches, "model is being migrated out of target controller")
}

func (s *TargetPrecheckSuite) TestDyingMachine(c *tc.C) {
	defer s.setupMocksWithDefaultAgentVersion(c).Finish()

	s.expectIsUpgrade(false)

	backend := newBackendWithDyingMachine()
	err := s.runPrecheck(c, backend, nil, s.upgradeService, s.applicationService, s.relationService, s.statusService,
		s.agentService)
	c.Assert(err, tc.ErrorMatches, "machine 0 is dying")
}

func (s *TargetPrecheckSuite) TestNonStartedMachine(c *tc.C) {
	defer s.setupMocksWithDefaultAgentVersion(c).Finish()

	s.expectIsUpgrade(false)

	backend := newBackendWithDownMachine()
	err := s.runPrecheck(c, backend, nil, s.upgradeService, s.applicationService, s.relationService, s.statusService,
		s.agentService)
	c.Assert(err.Error(), tc.Equals, "machine 0 agent not functioning at this time (down)")
}

func (s *TargetPrecheckSuite) TestProvisioningMachine(c *tc.C) {
	defer s.setupMocksWithDefaultAgentVersion(c).Finish()

	s.expectIsUpgrade(false)

	backend := newBackendWithProvisioningMachine()
	err := s.runPrecheck(c, backend, nil, s.upgradeService, s.applicationService, s.relationService, s.statusService,
		s.agentService)
	c.Assert(err.Error(), tc.Equals, "machine 0 not running (allocating)")
}

func (s *TargetPrecheckSuite) TestDownMachineAgent(c *tc.C) {
	defer s.setupMocks(c).Finish()

	s.expectAgentVersion()
	s.expectIsUpgrade(false)
	s.expectAgentTargetVersions(c)

	backend := newHappyBackend()
	backend.machines = []migration.PrecheckMachine{
		&fakeMachine{id: "0"},
		&fakeMachine{id: "1", status: status.Down},
	}
	err := migration.TargetPrecheck(c.Context(), backend, nil, s.modelInfo, s.upgradeService,
		s.applicationService, s.relationService, s.statusService, s.agentService)
	c.Assert(err.Error(), tc.Equals, "machine 1 agent not functioning at this time (down)")
}

func (s *TargetPrecheckSuite) TestModelNameAlreadyInUse(c *tc.C) {
	defer s.setupMocksWithDefaultAgentVersion(c).Finish()

	s.expectIsUpgrade(false)

	pool := &fakePool{
		models: []migration.PrecheckModel{
			&fakeModel{
				uuid:      "uuid",
				name:      modelName,
				modelType: state.ModelTypeIAAS,
				owner:     modelOwner,
			},
		},
	}
	backend := newFakeBackend()
	backend.models = pool.uuids()
	err := migration.TargetPrecheck(c.Context(), backend, pool, s.modelInfo, s.upgradeService,
		s.applicationService, s.relationService, s.statusService, s.agentService)
	c.Assert(err, tc.ErrorMatches, "model named \"model-name\" already exists")
}

func (s *TargetPrecheckSuite) TestModelNameOverlapOkForDifferentOwner(c *tc.C) {
	defer s.setupMocksWithDefaultAgentVersion(c).Finish()

	s.expectIsUpgrade(false)

	pool := &fakePool{
		models: []migration.PrecheckModel{
			&fakeModel{
				name:      modelName,
				modelType: state.ModelTypeIAAS,
				owner:     names.NewUserTag("someone.else"),
			},
		},
	}
	backend := newFakeBackend()
	backend.models = pool.uuids()
	err := migration.TargetPrecheck(c.Context(), backend, pool, s.modelInfo, s.upgradeService, s.applicationService, s.relationService, s.statusService, s.agentService)
	c.Assert(err, tc.ErrorIsNil)
}

func (s *TargetPrecheckSuite) TestUUIDAlreadyExists(c *tc.C) {
	defer s.setupMocksWithDefaultAgentVersion(c).Finish()

	s.expectIsUpgrade(false)

	pool := &fakePool{
		models: []migration.PrecheckModel{
			&fakeModel{uuid: modelUUID, modelType: state.ModelTypeIAAS},
		},
	}
	backend := newFakeBackend()
	backend.models = pool.uuids()
	err := migration.TargetPrecheck(c.Context(), backend, pool, s.modelInfo, s.upgradeService,
		s.applicationService, s.relationService, s.statusService, s.agentService)
	c.Assert(err.Error(), tc.Equals, "model with same UUID already exists (model-uuid)")
}

func (s *TargetPrecheckSuite) TestUUIDAlreadyExistsButImporting(c *tc.C) {
	defer s.setupMocksWithDefaultAgentVersion(c).Finish()

	s.expectIsUpgrade(false)

	pool := &fakePool{
		models: []migration.PrecheckModel{
			&fakeModel{
				uuid:          modelUUID,
				modelType:     state.ModelTypeIAAS,
				migrationMode: state.MigrationModeImporting,
			},
		},
	}
	backend := newFakeBackend()
	backend.models = pool.uuids()
	err := migration.TargetPrecheck(c.Context(), backend, pool, s.modelInfo, s.upgradeService,
		s.applicationService, s.relationService, s.statusService, s.agentService)
	c.Assert(err, tc.ErrorIsNil)
}

func (s *TargetPrecheckSuite) TestFanConfigInModelConfig(c *tc.C) {
	defer s.setupMocksWithDefaultAgentVersion(c).Finish()

	s.expectIsUpgrade(false)
	backend := newFakeBackend()
	s.modelInfo.ModelDescription = description.NewModel(description.ModelArgs{
		Config: testing.FakeConfig().Merge(testing.Attrs{"fan-config": "10.100.0.0/16=251.0.0.0/8 192.168.0.0/16=252.0.0.0/8"}),
	})

	err := s.runPrecheck(c, backend, nil, s.upgradeService, s.applicationService, s.relationService, s.statusService,
		s.agentService)
	c.Assert(err.Error(), tc.Equals, "fan networking not supported, remove fan-config \"10.100.0.0/16=251.0.0.0/8 192.168.0.0/16=252.0.0.0/8\" from migrating model config")
}

func (s *TargetPrecheckSuite) TestContainerNetworkingFan(c *tc.C) {
	defer s.setupMocksWithDefaultAgentVersion(c).Finish()

	s.expectIsUpgrade(false)
	backend := newFakeBackend()
	s.modelInfo.ModelDescription = description.NewModel(description.ModelArgs{
		Config: testing.FakeConfig().Merge(testing.Attrs{"container-networking-method": "fan"}),
	})

	err := s.runPrecheck(c, backend, nil, s.upgradeService, s.applicationService, s.relationService, s.statusService,
		s.agentService)
	c.Assert(err.Error(), tc.Equals, "fan networking not supported, remove container-networking-method \"fan\" from migrating model config")
}

type precheckRunner func(*tc.C, migration.PrecheckBackend, migration.CredentialService, migration.UpgradeService,
	migration.ApplicationService, migration.RelationService, migration.StatusService, migration.ModelAgentService) error

func newHappyBackend() *fakeBackend {
	return &fakeBackend{
		machines: []migration.PrecheckMachine{
			&fakeMachine{id: "0"},
			&fakeMachine{id: "1"},
		},
		apps: []migration.PrecheckApplication{
			&fakeApp{
				name:  "foo",
				units: []migration.PrecheckUnit{&fakeUnit{name: "foo/0"}},
			},
			&fakeApp{
				name: "bar",
				units: []migration.PrecheckUnit{
					&fakeUnit{name: "bar/0"},
					&fakeUnit{name: "bar/1"},
				},
			},
		},
		machineCountForSeriesUbuntu: map[string]int{"ubuntu@22.04": 2},
	}
}

func newBackendWithMismatchingTools() *fakeBackend {
	return &fakeBackend{
		machines: []migration.PrecheckMachine{
			&fakeMachine{id: "0"},
			&fakeMachine{id: "1", version: semversion.MustParseBinary("1.3.1-ubuntu-amd64")},
		},
		machineCountForSeriesUbuntu: map[string]int{"ubuntu@22.04": 2},
	}
}

func newBackendWithRebootingMachine() *fakeBackend {
	return &fakeBackend{
		machines: []migration.PrecheckMachine{
			// TODO(gfouillet): Restore this once machine fully migrated to dqlite
			&fakeMachine{id: "0" /*rebootAction: state.ShouldReboot*/},
		},
		machineCountForSeriesUbuntu: map[string]int{"ubuntu@22.04": 1},
	}
}

func newBackendWithDyingMachine() *fakeBackend {
	return &fakeBackend{
		machines: []migration.PrecheckMachine{
			&fakeMachine{id: "0", life: state.Dying},
			&fakeMachine{id: "1"},
		},
		machineCountForSeriesUbuntu: map[string]int{"ubuntu@22.04": 2},
	}
}

func newBackendWithDownMachine() *fakeBackend {
	return &fakeBackend{
		machines: []migration.PrecheckMachine{
			&fakeMachine{id: "0", status: status.Down},
			&fakeMachine{id: "1"},
		},
		machineCountForSeriesUbuntu: map[string]int{"ubuntu@22.04": 2},
	}
}

func newBackendWithProvisioningMachine() *fakeBackend {
	return &fakeBackend{
		machines: []migration.PrecheckMachine{
			&fakeMachine{id: "0", instanceStatus: status.Provisioning},
			&fakeMachine{id: "1"},
		},
		machineCountForSeriesUbuntu: map[string]int{"ubuntu@22.04": 2},
	}
}

type fakeCredentialService struct {
	credential     cloud.Credential
	credentialsErr error
}

func (b *fakeCredentialService) CloudCredential(_ context.Context, _ credential.Key) (cloud.Credential, error) {
	return b.credential, b.credentialsErr
}

func newFakeBackend() *fakeBackend {
	return &fakeBackend{
		controllerBackend: &fakeBackend{},
	}
}

type fakeBackend struct {
	model  fakeModel
	models []string

	cleanupNeeded bool
	cleanupErr    error

	migrationActive    bool
	migrationActiveErr error

	machines       []migration.PrecheckMachine
	allMachinesErr error

	apps       []migration.PrecheckApplication
	allAppsErr error

	controllerBackend *fakeBackend

	machineCountForSeriesUbuntu map[string]int
	machineCountForSeriesErr    error

	mongoCurrentStatus    *replicaset.Status
	mongoCurrentStatusErr error
}

func (b *fakeBackend) Model() (migration.PrecheckModel, error) {
	return &b.model, nil
}

func (b *fakeBackend) AllModelUUIDs() ([]string, error) {
	return b.models, nil
}

func (b *fakeBackend) NeedsCleanup() (bool, error) {
	return b.cleanupNeeded, b.cleanupErr
}

func (b *fakeBackend) IsMigrationActive(string) (bool, error) {
	return b.migrationActive, b.migrationActiveErr
}

func (b *fakeBackend) AllMachines() ([]migration.PrecheckMachine, error) {
	return b.machines, b.allMachinesErr
}

func (b *fakeBackend) AllMachinesCount() (int, error) {
	return len(b.machines), b.allMachinesErr
}

func (b *fakeBackend) AllApplications() ([]migration.PrecheckApplication, error) {
	return b.apps, b.allAppsErr
}

func (b *fakeBackend) ControllerBackend() (migration.PrecheckBackend, error) {
	if b.controllerBackend == nil {
		return b, nil
	}
	return b.controllerBackend, nil
}

func (b *fakeBackend) MachineCountForBase(base ...state.Base) (map[string]int, error) {
	if b.machineCountForSeriesUbuntu == nil {
		return nil, nil
	}
	return b.machineCountForSeriesUbuntu, b.machineCountForSeriesErr
}

func (b *fakeBackend) MongoCurrentStatus() (*replicaset.Status, error) {
	if b.mongoCurrentStatus == nil {
		return &replicaset.Status{}, nil
	}
	return b.mongoCurrentStatus, b.mongoCurrentStatusErr
}

type fakePool struct {
	models []migration.PrecheckModel
}

func (p *fakePool) uuids() []string {
	out := make([]string, len(p.models))
	for i, model := range p.models {
		out[i] = model.UUID()
	}
	return out
}

func (p *fakePool) GetModel(uuid string) (migration.PrecheckModel, func(), error) {
	for _, model := range p.models {
		if model.UUID() == uuid {
			return model, func() {}, nil
		}
	}
	return nil, nil, errors.NotFoundf("model %v", uuid)
}

type fakeModel struct {
	uuid          string
	name          string
	owner         names.UserTag
	life          state.Life
	modelType     state.ModelType
	migrationMode state.MigrationMode
	credential    string
}

func (m *fakeModel) Type() state.ModelType {
	return m.modelType
}

func (m *fakeModel) UUID() string {
	return m.uuid
}

func (m *fakeModel) Name() string {
	return m.name
}

func (m *fakeModel) Owner() names.UserTag {
	return m.owner
}

func (m *fakeModel) Life() state.Life {
	return m.life
}

func (m *fakeModel) MigrationMode() (state.MigrationMode, error) {
	return m.migrationMode, nil
}

func (m *fakeModel) CloudCredentialTag() (names.CloudCredentialTag, bool) {
	if names.IsValidCloudCredential(m.credential) {
		return names.NewCloudCredentialTag(m.credential), true
	}
	return names.CloudCredentialTag{}, false
}

type fakeMachine struct {
	id             string
	version        semversion.Binary
	life           state.Life
	status         status.Status
	instanceStatus status.Status
	// TODO(gfouillet): Restore this once machine fully migrated to dqlite
	// rebootAction   state.RebootAction
}

func (m *fakeMachine) Id() string {
	return m.id
}

func (m *fakeMachine) Life() state.Life {
	return m.life
}

func (m *fakeMachine) Status() (status.StatusInfo, error) {
	s := m.status
	if s == "" {
		// Avoid the need to specify this everywhere.
		s = status.Started
	}
	return status.StatusInfo{Status: s}, nil
}

func (m *fakeMachine) InstanceStatus() (status.StatusInfo, error) {
	s := m.instanceStatus
	if s == "" {
		// Avoid the need to specify this everywhere.
		s = status.Running
	}
	return status.StatusInfo{Status: s}, nil
}

func (m *fakeMachine) AgentTools() (*tools.Tools, error) {
	// Avoid having to specify the version when it's supposed to match
	// the model config.
	v := m.version
	if v.Compare(semversion.Zero) == 0 {
		v = backendVersionBinary
	}
	return &tools.Tools{
		Version: v,
	}, nil
}

// TODO(gfouillet): Restore this once machine fully migrated to dqlite
// func (m *fakeMachine) ShouldRebootOrShutdown() (state.RebootAction, error) {
// 	if m.rebootAction == "" {
// 		return state.ShouldDoNothing, nil
// 	}
// 	return m.rebootAction, nil
// }

type fakeApp struct {
	name     string
	charmURL string
	units    []migration.PrecheckUnit
}

func (a *fakeApp) Name() string {
	return a.name
}

func (a *fakeApp) CharmURL() (*string, bool) {
	url := a.charmURL
	if url == "" {
		url = "ch:foo-1"
	}
	return &url, false
}

func (a *fakeApp) AllUnits() ([]migration.PrecheckUnit, error) {
	return a.units, nil
}

type fakeUnit struct {
	name     string
	version  semversion.Binary
	noTools  bool
	life     state.Life
	charmURL string
}

func (u *fakeUnit) Name() string {
	return u.name
}

func (u *fakeUnit) AgentTools() (*tools.Tools, error) {
	if u.noTools {
		return nil, errors.NotFoundf("tools")
	}
	// Avoid having to specify the version when it's supposed to match
	// the model config.
	v := u.version
	if v.Compare(semversion.Zero) == 0 {
		v = backendVersionBinary
	}
	return &tools.Tools{
		Version: v,
	}, nil
}

func (u *fakeUnit) Life() state.Life {
	return u.life
}

func (u *fakeUnit) ShouldBeAssigned() bool {
	return true
}

func (u *fakeUnit) CharmURL() *string {
	url := u.charmURL
	if url == "" {
		url = "ch:foo-1"
	}
	return &url
}

func (u *fakeUnit) Status() (status.StatusInfo, error) {
	return status.StatusInfo{Status: status.Idle}, nil
}

func (u *fakeUnit) IsSidecar() (bool, error) {
	return false, nil
}<|MERGE_RESOLUTION|>--- conflicted
+++ resolved
@@ -91,30 +91,7 @@
 }
 
 func (s *SourcePrecheckSuite) TestCharmUpgrades(c *tc.C) {
-<<<<<<< HEAD
-	defer s.setupMocksWithDefaultAgentVersion(c).Finish()
-
-	s.expectApplicationLife("spanner", life.Alive)
-	s.expectCheckUnitStatuses(nil)
-
-	backend := &fakeBackend{
-		apps: []migration.PrecheckApplication{
-			&fakeApp{
-				name:     "spanner",
-				charmURL: "ch:spanner-3",
-				units: []migration.PrecheckUnit{
-					&fakeUnit{name: "spanner/0", charmURL: "ch:spanner-3"},
-					&fakeUnit{name: "spanner/1", charmURL: "ch:spanner-2"},
-				},
-			},
-		},
-	}
-	err := sourcePrecheck(c, backend, &fakeCredentialService{}, s.upgradeService, s.applicationService,
-		s.relationService, s.statusService, s.agentService)
-	c.Assert(err, tc.ErrorMatches, "unit spanner/1 is upgrading")
-=======
 	c.Skip("(aflynn) Re-enable when upgrades is moved to dqlite.")
->>>>>>> 7e70f721
 }
 
 func (s *SourcePrecheckSuite) TestTargetController3Failed(c *tc.C) {
