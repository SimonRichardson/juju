--- conflicted
+++ resolved
@@ -38,14 +38,10 @@
 // Error see https://pkg.go.dev/github.com/go-logr/logr#Logger
 func (k *klogAdapter) Error(err error, msg string, keysAndValues ...any) {
 	if err != nil {
-<<<<<<< HEAD
-		k.Logger.Errorf(context.TODO(), msg+": "+err.Error(), keysAndValues...)
-=======
 		if klogIgnorePrefixes.Matches(err.Error()) {
 			return
 		}
-		k.Logger.Errorf(msg+": "+err.Error(), keysAndValues...)
->>>>>>> c913c2ca
+		k.Logger.Errorf(context.TODO(), msg+": "+err.Error(), keysAndValues...)
 		return
 	}
 
