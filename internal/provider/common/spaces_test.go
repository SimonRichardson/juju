--- conflicted
+++ resolved
@@ -75,11 +75,7 @@
 	}
 
 	_, err := common.GetValidSubnetZoneMap(c.Context(), args)
-<<<<<<< HEAD
-	c.Assert(err, gc.ErrorMatches,
-=======
 	c.Assert(err, tc.ErrorMatches,
->>>>>>> a8e3eefc
 		`unable to satisfy supplied space requirements; spaces: \[admin\], bindings: \[space-1\]`)
 }
 
