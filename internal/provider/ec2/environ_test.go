// Copyright 2011, 2012, 2013 Canonical Ltd.
// Licensed under the AGPLv3, see LICENCE file for details.

package ec2

import (
	"testing"

	"github.com/aws/aws-sdk-go-v2/aws"
	"github.com/aws/aws-sdk-go-v2/service/ec2/types"
	"github.com/juju/tc"

	"github.com/juju/juju/core/constraints"
	"github.com/juju/juju/core/instance"
	"github.com/juju/juju/core/network"
	"github.com/juju/juju/core/network/firewall"
	"github.com/juju/juju/environs"
	"github.com/juju/juju/environs/config"
	"github.com/juju/juju/environs/instances"
	"github.com/juju/juju/environs/simplestreams"
	"github.com/juju/juju/internal/storage"
)

// Ensure EC2 provider supports the expected interfaces,
var (
	_ environs.NetworkingEnviron = (*environ)(nil)
	_ config.ConfigSchemaSource  = (*environProvider)(nil)
	_ simplestreams.HasRegion    = (*environ)(nil)
)

type Suite struct{}

func TestSuite(t *testing.T) {
	tc.Run(t, &Suite{})
}

type RootDiskTest struct {
	series         string
	name           string
	constraint     *uint64
	rootDiskParams *storage.VolumeParams
	device         types.BlockDeviceMapping
}

var commonInstanceStoreDisks = []types.BlockDeviceMapping{{
	DeviceName:  aws.String("/dev/sdb"),
	VirtualName: aws.String("ephemeral0"),
}, {
	DeviceName:  aws.String("/dev/sdc"),
	VirtualName: aws.String("ephemeral1"),
}, {
	DeviceName:  aws.String("/dev/sdd"),
	VirtualName: aws.String("ephemeral2"),
}, {
	DeviceName:  aws.String("/dev/sde"),
	VirtualName: aws.String("ephemeral3"),
}}

func (*Suite) TestRootDiskBlockDeviceMapping(c *tc.C) {
	var rootDiskTests = []RootDiskTest{{
		"jammy",
		"nil constraint ubuntu",
		nil,
		nil,
		types.BlockDeviceMapping{Ebs: &types.EbsBlockDevice{VolumeSize: aws.Int32(8)}, DeviceName: aws.String("/dev/sda1")},
	}, {
		"jammy",
		"too small constraint ubuntu",
		pInt(4000),
		nil,
		types.BlockDeviceMapping{Ebs: &types.EbsBlockDevice{VolumeSize: aws.Int32(8)}, DeviceName: aws.String("/dev/sda1")},
	}, {
		"jammy",
		"big constraint ubuntu",
		pInt(20 * 1024),
		nil,
		types.BlockDeviceMapping{Ebs: &types.EbsBlockDevice{VolumeSize: aws.Int32(20)}, DeviceName: aws.String("/dev/sda1")},
	}, {
		"jammy",
		"round up constraint ubuntu",
		pInt(20*1024 + 1),
		nil,
		types.BlockDeviceMapping{Ebs: &types.EbsBlockDevice{VolumeSize: aws.Int32(21)}, DeviceName: aws.String("/dev/sda1")},
	}, {
		"jammy",
		"nil constraint ubuntu with root encryption",
		nil,
		&storage.VolumeParams{
			Attributes: map[string]interface{}{
				"encrypted": true,
			},
		},
		types.BlockDeviceMapping{Ebs: &types.EbsBlockDevice{VolumeSize: aws.Int32(8), Encrypted: aws.Bool(true), VolumeType: types.VolumeTypeGp2}, DeviceName: aws.String("/dev/sda1")},
	}, {
		"jammy",
		"nil constraint ubuntu with root custom key encryption",
		nil,
		&storage.VolumeParams{
			Attributes: map[string]interface{}{
				"encrypted":  true,
				"kms-key-id": "1234",
			},
		},
		types.BlockDeviceMapping{Ebs: &types.EbsBlockDevice{VolumeSize: aws.Int32(8), Encrypted: aws.Bool(true), KmsKeyId: aws.String("1234"), VolumeType: types.VolumeTypeGp2}, DeviceName: aws.String("/dev/sda1")},
	}, {
		"jammy",
		"nil constraint ubuntu with root volume type",
		nil,
		&storage.VolumeParams{
			Attributes: map[string]interface{}{
				"volume-type": "magnetic",
			},
		},
		types.BlockDeviceMapping{Ebs: &types.EbsBlockDevice{VolumeSize: aws.Int32(8), VolumeType: types.VolumeTypeStandard}, DeviceName: aws.String("/dev/sda1")},
	}, {
		"jammy",
		"nil constraint ubuntu with throughput",
		nil,
		&storage.VolumeParams{
			Attributes: map[string]interface{}{
				"volume-type": "gp3",
				"throughput":  "10",
			},
		},
		types.BlockDeviceMapping{Ebs: &types.EbsBlockDevice{VolumeSize: aws.Int32(8), VolumeType: types.VolumeTypeGp3, Throughput: aws.Int32(10)}, DeviceName: aws.String("/dev/sda1")},
	}, {
		"jammy",
		"nil constraint ubuntu with throughput",
		nil,
		&storage.VolumeParams{
			Attributes: map[string]interface{}{
				"volume-type": "gp3",
				"throughput":  "1G",
			},
		},
		types.BlockDeviceMapping{Ebs: &types.EbsBlockDevice{VolumeSize: aws.Int32(8), VolumeType: types.VolumeTypeGp3, Throughput: aws.Int32(1024)}, DeviceName: aws.String("/dev/sda1")},
	}}

	for _, t := range rootDiskTests {
		c.Logf("Test %s", t.name)
		cons := constraints.Value{RootDisk: t.constraint}
		mappings, err := getBlockDeviceMappings(cons, t.series, false, t.rootDiskParams)
		c.Assert(err, tc.ErrorIsNil)
		expected := append([]types.BlockDeviceMapping{t.device}, commonInstanceStoreDisks...)
		c.Assert(mappings, tc.DeepEquals, expected)
	}
}

func pInt(i uint64) *uint64 {
	return &i
}

func (*Suite) TestPortsToIPPerms(c *tc.C) {
	testCases := []struct {
		about    string
		rules    firewall.IngressRules
		expected []types.IpPermission
	}{{
		about: "single port",
		rules: firewall.IngressRules{firewall.NewIngressRule(network.MustParsePortRange("80/tcp"))},
		expected: []types.IpPermission{
			{
				IpProtocol: aws.String("tcp"),
				FromPort:   aws.Int32(80),
				ToPort:     aws.Int32(80),
				IpRanges:   []types.IpRange{{CidrIp: aws.String("0.0.0.0/0"), Description: aws.String("juju ingress to 80/tcp")}},
				Ipv6Ranges: []types.Ipv6Range{{CidrIpv6: aws.String("::/0"), Description: aws.String("juju ingress to 80/tcp")}},
			},
		},
	}, {
		about: "multiple ports",
		rules: firewall.IngressRules{firewall.NewIngressRule(network.MustParsePortRange("80-82/tcp"))},
		expected: []types.IpPermission{
			{
				IpProtocol: aws.String("tcp"),
				FromPort:   aws.Int32(80),
				ToPort:     aws.Int32(82),
				IpRanges:   []types.IpRange{{CidrIp: aws.String("0.0.0.0/0"), Description: aws.String("juju ingress to 80-82/tcp")}},
				Ipv6Ranges: []types.Ipv6Range{{CidrIpv6: aws.String("::/0"), Description: aws.String("juju ingress to 80-82/tcp")}},
			},
		},
	}, {
		about: "multiple port ranges",
		rules: firewall.IngressRules{
			firewall.NewIngressRule(network.MustParsePortRange("80-82/tcp")),
			firewall.NewIngressRule(network.MustParsePortRange("100-120/tcp")),
		},
		expected: []types.IpPermission{
			{
				IpProtocol: aws.String("tcp"),
				FromPort:   aws.Int32(80),
				ToPort:     aws.Int32(82),
				IpRanges:   []types.IpRange{{CidrIp: aws.String("0.0.0.0/0"), Description: aws.String("juju ingress to 80-82/tcp")}},
				Ipv6Ranges: []types.Ipv6Range{{CidrIpv6: aws.String("::/0"), Description: aws.String("juju ingress to 80-82/tcp")}},
			}, {
				IpProtocol: aws.String("tcp"),
				FromPort:   aws.Int32(100),
				ToPort:     aws.Int32(120),
				IpRanges:   []types.IpRange{{CidrIp: aws.String("0.0.0.0/0"), Description: aws.String("juju ingress to 100-120/tcp")}},
				Ipv6Ranges: []types.Ipv6Range{{CidrIpv6: aws.String("::/0"), Description: aws.String("juju ingress to 100-120/tcp")}},
			},
		},
	}, {
		about: "source ranges",
		rules: firewall.IngressRules{firewall.NewIngressRule(network.MustParsePortRange("80-82/tcp"), "192.168.1.0/24", "0.0.0.0/0")},
		expected: []types.IpPermission{{
			IpProtocol: aws.String("tcp"),
			FromPort:   aws.Int32(80),
			ToPort:     aws.Int32(82),
			IpRanges: []types.IpRange{
				{CidrIp: aws.String("0.0.0.0/0"), Description: aws.String("juju ingress to 80-82/tcp")},
				{CidrIp: aws.String("192.168.1.0/24"), Description: aws.String("juju ingress to 80-82/tcp from 192.168.1.0/24")},
			},
		}},
	}, {
		about: "mixed IPV4 and IPV6 CIDRs",
		rules: firewall.IngressRules{firewall.NewIngressRule(network.MustParsePortRange("80-82/tcp"), "192.168.1.0/24", "0.0.0.0/0", "::/0")},
		expected: []types.IpPermission{{
			IpProtocol: aws.String("tcp"),
			FromPort:   aws.Int32(80),
			ToPort:     aws.Int32(82),
			IpRanges: []types.IpRange{
				{CidrIp: aws.String("0.0.0.0/0"), Description: aws.String("juju ingress to 80-82/tcp")},
				{CidrIp: aws.String("192.168.1.0/24"), Description: aws.String("juju ingress to 80-82/tcp from 192.168.1.0/24")},
			},
			Ipv6Ranges: []types.Ipv6Range{{CidrIpv6: aws.String("::/0"), Description: aws.String("juju ingress to 80-82/tcp")}},
		}},
	}}

	for i, t := range testCases {
		c.Logf("test %d: %s", i, t.about)
		ipperms := rulesToIPPerms(t.rules)
		c.Assert(ipperms, tc.DeepEquals, t.expected)
	}
}

// These Support checks are currently valid with a 'nil' environ pointer. If
// that changes, the tests will need to be updated. (we know statically what is
// supported.)
func (*Suite) TestSupportsNetworking(c *tc.C) {
	var env *environ
	_, supported := environs.SupportsNetworking(env)
	c.Assert(supported, tc.IsTrue)
}

func (*Suite) TestSupportsSpaces(c *tc.C) {
	var env *environ
	supported, err := env.SupportsSpaces()
	c.Assert(err, tc.ErrorIsNil)
	c.Assert(supported, tc.IsTrue)
	c.Check(environs.SupportsSpaces(env), tc.IsTrue)
}

func (*Suite) TestSupportsSpaceDiscovery(c *tc.C) {
	supported, err := (&environ{}).SupportsSpaceDiscovery()
	// TODO(jam): 2016-02-01 the comment on the interface says the error should
	// conform to IsNotSupported, but all of the implementations just return
	// nil for error and 'false' for supported.
	c.Assert(err, tc.ErrorIsNil)
	c.Assert(supported, tc.IsFalse)
}

<<<<<<< HEAD
func (*Suite) TestGetValidSubnetZoneMapOneSpaceConstraint(c *tc.C) {
	allSubnetZones := []map[network.Id][]string{
		{network.Id("sub-1"): {"az-1"}},
	}

	args := environs.StartInstanceParams{
		Constraints:    constraints.MustParse("spaces=admin"),
		SubnetsToZones: allSubnetZones,
	}

	subnetZones, err := getValidSubnetZoneMap(c.Context(), args)
	c.Assert(err, tc.ErrorIsNil)
	c.Check(subnetZones, tc.DeepEquals, allSubnetZones[0])
}

func (*Suite) TestGetValidSubnetZoneMapOneBindingFanFiltered(c *tc.C) {
	allSubnetZones := []map[network.Id][]string{{
		network.Id("sub-1"):       {"az-1"},
		network.Id("sub-INFAN-2"): {"az-2"},
	}}

	args := environs.StartInstanceParams{
		SubnetsToZones: allSubnetZones,
		EndpointBindings: map[string]network.Id{
			"":    "space-1",
			"ep1": "space-1",
			"ep2": "space-1",
		},
	}

	subnetZones, err := getValidSubnetZoneMap(c.Context(), args)
	c.Assert(err, tc.ErrorIsNil)
	c.Check(subnetZones, tc.DeepEquals, map[network.Id][]string{
		"sub-1": {"az-1"},
	})
}

func (*Suite) TestGetValidSubnetZoneMapNoIntersectionError(c *tc.C) {
	allSubnetZones := []map[network.Id][]string{
		{network.Id("sub-1"): {"az-1"}},
		{network.Id("sub-2"): {"az-2"}},
	}

	args := environs.StartInstanceParams{
		SubnetsToZones: allSubnetZones,
		Constraints:    constraints.MustParse("spaces=admin"),
		EndpointBindings: map[string]network.Id{
			"":    "space-1",
			"ep1": "space-1",
			"ep2": "space-1",
		},
	}

	_, err := getValidSubnetZoneMap(c.Context(), args)
	c.Assert(err, tc.ErrorMatches,
		`unable to satisfy supplied space requirements; spaces: \[admin\], bindings: \[space-1\]`)
}

func (*Suite) TestGetValidSubnetZoneMapIntersectionSelectsCorrectIndex(c *tc.C) {
	allSubnetZones := []map[network.Id][]string{
		{network.Id("sub-1"): {"az-1"}},
		{network.Id("sub-2"): {"az-2"}},
		{network.Id("sub-3"): {"az-2"}},
	}

	args := environs.StartInstanceParams{
		SubnetsToZones: allSubnetZones,
		Constraints:    constraints.MustParse("spaces=space-2,space-3"),
		EndpointBindings: map[string]network.Id{
			"":    "space-1",
			"ep1": "space-2",
			"ep2": "space-2",
		},
	}

	// space-2 is common to the bindings and constraints and is at index 1
	// of the sorted union.
	// This should result in the selection of the same index from the
	// subnets-to-zones map.

	subnetZones, err := getValidSubnetZoneMap(c.Context(), args)
	c.Assert(err, tc.ErrorIsNil)
	c.Check(subnetZones, tc.DeepEquals, allSubnetZones[1])
}

func (*Suite) TestGatherNilAZ(c *tc.C) {
=======
func (*Suite) TestGatherNilAZ(c *gc.C) {
>>>>>>> 16001f48
	az := gatherAvailabilityZones(nil)
	c.Assert(az, tc.HasLen, 0)
}

func (*Suite) TestGatherEmptyAZ(c *tc.C) {
	instances := []instances.Instance{}
	az := gatherAvailabilityZones(instances)
	c.Assert(az, tc.HasLen, 0)
}

func (*Suite) TestGatherAZ(c *tc.C) {
	instances := []instances.Instance{
		&sdkInstance{
			i: types.Instance{
				InstanceId: ptrString("id1"),
				Placement: &types.Placement{
					AvailabilityZone: ptrString("aaa"),
				},
			},
		},
		&sdkInstance{
			i: types.Instance{
				InstanceId: ptrString("id2"),
				Placement: &types.Placement{
					AvailabilityZone: ptrString("bbb"),
				},
			},
		},
		&sdkInstance{
			i: types.Instance{
				InstanceId: ptrString("id3"),
			},
		},
	}
	az := gatherAvailabilityZones(instances)
	c.Assert(az, tc.DeepEquals, map[instance.Id]string{
		"id1": "aaa",
		"id2": "bbb",
	})
}

func ptrString(s string) *string {
	return &s
}<|MERGE_RESOLUTION|>--- conflicted
+++ resolved
@@ -260,96 +260,7 @@
 	c.Assert(supported, tc.IsFalse)
 }
 
-<<<<<<< HEAD
-func (*Suite) TestGetValidSubnetZoneMapOneSpaceConstraint(c *tc.C) {
-	allSubnetZones := []map[network.Id][]string{
-		{network.Id("sub-1"): {"az-1"}},
-	}
-
-	args := environs.StartInstanceParams{
-		Constraints:    constraints.MustParse("spaces=admin"),
-		SubnetsToZones: allSubnetZones,
-	}
-
-	subnetZones, err := getValidSubnetZoneMap(c.Context(), args)
-	c.Assert(err, tc.ErrorIsNil)
-	c.Check(subnetZones, tc.DeepEquals, allSubnetZones[0])
-}
-
-func (*Suite) TestGetValidSubnetZoneMapOneBindingFanFiltered(c *tc.C) {
-	allSubnetZones := []map[network.Id][]string{{
-		network.Id("sub-1"):       {"az-1"},
-		network.Id("sub-INFAN-2"): {"az-2"},
-	}}
-
-	args := environs.StartInstanceParams{
-		SubnetsToZones: allSubnetZones,
-		EndpointBindings: map[string]network.Id{
-			"":    "space-1",
-			"ep1": "space-1",
-			"ep2": "space-1",
-		},
-	}
-
-	subnetZones, err := getValidSubnetZoneMap(c.Context(), args)
-	c.Assert(err, tc.ErrorIsNil)
-	c.Check(subnetZones, tc.DeepEquals, map[network.Id][]string{
-		"sub-1": {"az-1"},
-	})
-}
-
-func (*Suite) TestGetValidSubnetZoneMapNoIntersectionError(c *tc.C) {
-	allSubnetZones := []map[network.Id][]string{
-		{network.Id("sub-1"): {"az-1"}},
-		{network.Id("sub-2"): {"az-2"}},
-	}
-
-	args := environs.StartInstanceParams{
-		SubnetsToZones: allSubnetZones,
-		Constraints:    constraints.MustParse("spaces=admin"),
-		EndpointBindings: map[string]network.Id{
-			"":    "space-1",
-			"ep1": "space-1",
-			"ep2": "space-1",
-		},
-	}
-
-	_, err := getValidSubnetZoneMap(c.Context(), args)
-	c.Assert(err, tc.ErrorMatches,
-		`unable to satisfy supplied space requirements; spaces: \[admin\], bindings: \[space-1\]`)
-}
-
-func (*Suite) TestGetValidSubnetZoneMapIntersectionSelectsCorrectIndex(c *tc.C) {
-	allSubnetZones := []map[network.Id][]string{
-		{network.Id("sub-1"): {"az-1"}},
-		{network.Id("sub-2"): {"az-2"}},
-		{network.Id("sub-3"): {"az-2"}},
-	}
-
-	args := environs.StartInstanceParams{
-		SubnetsToZones: allSubnetZones,
-		Constraints:    constraints.MustParse("spaces=space-2,space-3"),
-		EndpointBindings: map[string]network.Id{
-			"":    "space-1",
-			"ep1": "space-2",
-			"ep2": "space-2",
-		},
-	}
-
-	// space-2 is common to the bindings and constraints and is at index 1
-	// of the sorted union.
-	// This should result in the selection of the same index from the
-	// subnets-to-zones map.
-
-	subnetZones, err := getValidSubnetZoneMap(c.Context(), args)
-	c.Assert(err, tc.ErrorIsNil)
-	c.Check(subnetZones, tc.DeepEquals, allSubnetZones[1])
-}
-
 func (*Suite) TestGatherNilAZ(c *tc.C) {
-=======
-func (*Suite) TestGatherNilAZ(c *gc.C) {
->>>>>>> 16001f48
 	az := gatherAvailabilityZones(nil)
 	c.Assert(az, tc.HasLen, 0)
 }
