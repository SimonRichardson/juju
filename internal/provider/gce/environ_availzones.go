--- conflicted
+++ resolved
@@ -69,13 +69,7 @@
 }
 
 // DeriveAvailabilityZones is part of the common.ZonedEnviron interface.
-<<<<<<< HEAD
 func (env *environ) DeriveAvailabilityZones(ctx context.Context, args environs.StartInstanceParams) ([]string, error) {
-	zone, err := env.deriveAvailabilityZones(ctx, args.Placement, args.VolumeAttachments)
-	if zone != "" {
-		return []string{zone}, errors.Trace(err)
-=======
-func (env *environ) DeriveAvailabilityZones(ctx context.ProviderCallContext, args environs.StartInstanceParams) ([]string, error) {
 	volumeAttachmentsZone, err := volumeAttachmentsZone(args.VolumeAttachments)
 	if err != nil {
 		return nil, errors.Trace(err)
@@ -87,7 +81,6 @@
 	}
 	if placementZone == "" {
 		placementZone = args.AvailabilityZone
->>>>>>> 16001f48
 	}
 	if placementZone == "" {
 		return nil, nil
@@ -147,35 +140,8 @@
 	return zone, nil
 }
 
-<<<<<<< HEAD
-func (env *environ) instancePlacementZone(ctx context.Context, placement string, volumeAttachmentsZone string) (string, error) {
-	if placement == "" {
-		return volumeAttachmentsZone, nil
-	}
-	// placement will always be a zone name or empty.
-	zone, err := env.parsePlacement(ctx, placement)
-	if err != nil {
-		return "", errors.Trace(err)
-	}
-	if volumeAttachmentsZone != "" && zone.GetName() != volumeAttachmentsZone {
-		return "", errors.Errorf(
-			"cannot create instance with placement %q, as this will prevent attaching the requested disks in zone %q",
-			placement, volumeAttachmentsZone,
-		)
-	}
-	return zone.GetName(), nil
-}
-
-func (e *environ) deriveAvailabilityZones(
-	ctx context.Context,
-	placement string,
-	volumeAttachments []storage.VolumeAttachmentParams,
-) (string, error) {
-	volumeAttachmentsZone, err := volumeAttachmentsZone(volumeAttachments)
-=======
 func (env *environ) instancePlacementZone(placement, volumeAttachmentsZone string) (string, error) {
 	instPlacement, err := env.parsePlacement(placement)
->>>>>>> 16001f48
 	if err != nil {
 		return "", errors.Trace(err)
 	}
