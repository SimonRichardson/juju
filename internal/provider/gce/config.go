--- conflicted
+++ resolved
@@ -4,21 +4,15 @@
 package gce
 
 import (
-<<<<<<< HEAD
 	"context"
-=======
 	"fmt"
->>>>>>> d907b631
 
 	"github.com/juju/errors"
 	"github.com/juju/schema"
 
 	"github.com/juju/juju/environs/config"
-<<<<<<< HEAD
 	"github.com/juju/juju/internal/configschema"
-=======
 	"github.com/juju/juju/internal/provider/gce/internal/google"
->>>>>>> d907b631
 )
 
 const (
@@ -27,24 +21,19 @@
 	vpcIDForceKey       = "vpc-id-force"
 )
 
-<<<<<<< HEAD
 var configSchema = configschema.Fields{
-	cfgBaseImagePath: {
-=======
-var configSchema = environschema.Fields{
 	cfgBaseImagePathKey: {
->>>>>>> d907b631
 		Description: "Base path to look for machine disk images.",
 		Type:        configschema.Tstring,
 	},
 	vpcIDKey: {
 		Description: "Use a specific VPC network (optional). When not specified, Juju requires a default VPC to be available for the account.",
-		Type:        environschema.Tstring,
+		Type:        configschema.Tstring,
 		Immutable:   true,
 	},
 	vpcIDForceKey: {
 		Description: "Force Juju to use the GCE VPC ID specified with vpc-id, when it fails the minimum validation criteria.",
-		Type:        environschema.Tbool,
+		Type:        configschema.Tbool,
 		Immutable:   true,
 	},
 }
