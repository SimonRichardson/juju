// Copyright 2014 Canonical Ltd.
// Licensed under the AGPLv3, see LICENCE file for details.

package gce

import (
	"context"

	"github.com/juju/errors"

	"github.com/juju/juju/core/constraints"
	"github.com/juju/juju/environs"
<<<<<<< HEAD
=======
	"github.com/juju/juju/environs/context"
	"github.com/juju/juju/internal/provider/gce/internal/google"
>>>>>>> d907b631
)

// PrecheckInstance verifies that the provided series and constraints
// are valid for use in creating an instance in this environment.
func (env *environ) PrecheckInstance(ctx context.Context, args environs.PrecheckInstanceParams) error {
	volumeAttachmentsZone, err := volumeAttachmentsZone(args.VolumeAttachments)
	if err != nil {
		return errors.Trace(err)
	}
	if _, err := env.instancePlacementZone(ctx, args.Placement, volumeAttachmentsZone); err != nil {
		return errors.Trace(err)
	}

	if args.Constraints.HasInstanceType() {
		if !env.checkInstanceType(ctx, args.Constraints) {
			return errors.Errorf("invalid GCE instance type %q", *args.Constraints.InstanceType)
		}
	}

	vpcLink, autosubnets, err := env.getVpcInfo(ctx)
	if err != nil {
		return google.HandleCredentialError(errors.Trace(err), ctx)
	}
	if !autosubnets && vpcLink != nil {
		subnetworks, err := env.gce.NetworkSubnetworks(ctx, env.cloud.Region, *vpcLink)
		if err != nil {
			return errors.Trace(err)
		}
		if len(subnetworks) == 0 {
			return errors.New("VPC does not auto create subnets and has no subnets")
		}
	}

	return nil
}

var unsupportedConstraints = []string{
	constraints.Tags,
	constraints.VirtType,
	constraints.ImageID,
}

// instanceTypeConstraints defines the fields defined on each of the
// instance types. See instancetypes.go.
var instanceTypeConstraints = []string{
	// TODO: move to a dynamic conflict for arch when gce supports more than amd64
	//constraints.Arch, // Arches
	constraints.Cores,
	constraints.CpuPower,
	constraints.Mem,
	constraints.Container, // VirtType
}

// ConstraintsValidator returns a Validator value which is used to
// validate and merge constraints.
func (env *environ) ConstraintsValidator(ctx context.Context) (constraints.Validator, error) {
	validator := constraints.NewValidator()

	validator.RegisterConflicts(
		[]string{constraints.InstanceType},
		instanceTypeConstraints,
	)

	validator.RegisterUnsupported(unsupportedConstraints)

	// vocab

	instTypesAndCosts, err := env.InstanceTypes(ctx, constraints.Value{})
	if err != nil {
		return nil, errors.Trace(err)
	}
	instTypeNames := make([]string, len(instTypesAndCosts.InstanceTypes))
	for i, itype := range instTypesAndCosts.InstanceTypes {
		instTypeNames[i] = itype.Name
	}
	validator.RegisterVocabulary(constraints.InstanceType, instTypeNames)
	validator.RegisterVocabulary(constraints.Container, []string{virtType})

	return validator, nil
}

// SupportNetworks returns whether the environment has support to
// specify networks for applications and machines.
func (env *environ) SupportNetworks(ctx context.Context) bool {
	return false
}<|MERGE_RESOLUTION|>--- conflicted
+++ resolved
@@ -10,11 +10,6 @@
 
 	"github.com/juju/juju/core/constraints"
 	"github.com/juju/juju/environs"
-<<<<<<< HEAD
-=======
-	"github.com/juju/juju/environs/context"
-	"github.com/juju/juju/internal/provider/gce/internal/google"
->>>>>>> d907b631
 )
 
 // PrecheckInstance verifies that the provided series and constraints
@@ -36,7 +31,7 @@
 
 	vpcLink, autosubnets, err := env.getVpcInfo(ctx)
 	if err != nil {
-		return google.HandleCredentialError(errors.Trace(err), ctx)
+		return env.HandleCredentialError(ctx, errors.Trace(err))
 	}
 	if !autosubnets && vpcLink != nil {
 		subnetworks, err := env.gce.NetworkSubnetworks(ctx, env.cloud.Region, *vpcLink)
