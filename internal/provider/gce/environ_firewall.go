--- conflicted
+++ resolved
@@ -62,12 +62,7 @@
 // If a rule matching a set of source ranges doesn't
 // already exist, it will be created - the name will be made unique
 // using a random suffix.
-<<<<<<< HEAD
-
 func (env *environ) OpenPorts(ctx context.Context, target string, rules firewall.IngressRules) error {
-=======
-func (env *environ) OpenPorts(ctx context.ProviderCallContext, target string, rules firewall.IngressRules) error {
->>>>>>> d907b631
 	err := env.openPorts(ctx, target, rules)
 	return env.HandleCredentialError(ctx, err)
 }
@@ -268,27 +263,23 @@
 
 func (env *environ) cleanupFirewall(ctx context.Context) error {
 	err := env.gce.RemoveFirewall(ctx, env.globalFirewallName())
-<<<<<<< HEAD
 	return env.HandleCredentialError(ctx, err)
-=======
-	return google.HandleCredentialError(errors.Trace(err), ctx)
 }
 
 // OpenModelPorts opens the given port ranges on the model firewall
-func (env *environ) OpenModelPorts(ctx context.ProviderCallContext, rules firewall.IngressRules) error {
+func (env *environ) OpenModelPorts(ctx context.Context, rules firewall.IngressRules) error {
 	err := env.openPorts(ctx, env.globalFirewallName(), rules)
-	return google.HandleCredentialError(errors.Trace(err), ctx)
+	return env.HandleCredentialError(ctx, errors.Trace(err))
 }
 
 // CloseModelPorts Closes the given port ranges on the model firewall
-func (env *environ) CloseModelPorts(ctx context.ProviderCallContext, rules firewall.IngressRules) error {
+func (env *environ) CloseModelPorts(ctx context.Context, rules firewall.IngressRules) error {
 	err := env.closePorts(ctx, env.globalFirewallName(), rules)
-	return google.HandleCredentialError(errors.Trace(err), ctx)
+	return env.HandleCredentialError(ctx, errors.Trace(err))
 }
 
 // ModelIngressRules returns the set of ingress rules on the model firewall
-func (env *environ) ModelIngressRules(ctx context.ProviderCallContext) (firewall.IngressRules, error) {
+func (env *environ) ModelIngressRules(ctx context.Context) (firewall.IngressRules, error) {
 	rules, err := env.IngressRules(ctx, env.globalFirewallName())
-	return rules, google.HandleCredentialError(errors.Trace(err), ctx)
->>>>>>> d907b631
+	return rules, env.HandleCredentialError(ctx, errors.Trace(err))
 }