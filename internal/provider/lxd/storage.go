--- conflicted
+++ resolved
@@ -645,21 +645,13 @@
 		for k, v := range tags {
 			volume.Config["user."+k] = v
 		}
-<<<<<<< HEAD
-		if err := s.env.server().UpdateStoragePoolVolume(
-			lxdPool, storagePoolVolumeType, volumeName, volume.Writable(), eTag,
-		); err != nil {
-			return storage.FilesystemInfo{}, errors.Annotate(s.env.HandleCredentialError(ctx, err), "tagging volume")
-=======
 		op, err := s.env.server().UpdateStoragePoolVolume(
 			lxdPool, storagePoolVolumeType, volumeName, volume.Writable(), eTag)
 		if err == nil {
 			err = op.Wait()
 		}
 		if err != nil {
-			common.HandleCredentialError(IsAuthorisationFailure, err, callCtx)
-			return storage.FilesystemInfo{}, errors.Annotate(err, "tagging volume")
->>>>>>> e5e000ce
+			return storage.FilesystemInfo{}, errors.Annotate(s.env.HandleCredentialError(ctx, err), "tagging volume")
 		}
 	}
 
