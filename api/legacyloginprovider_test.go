// Copyright 2024 Canonical Ltd.
// Licensed under the AGPLv3, see LICENCE file for details.

package api_test

import (
	"fmt"
	"net/http"
	stdtesting "testing"

	"github.com/go-macaroon-bakery/macaroon-bakery/v3/bakery"
	"github.com/go-macaroon-bakery/macaroon-bakery/v3/httpbakery"
	"github.com/juju/errors"
	"github.com/juju/names/v6"
	"github.com/juju/tc"
	"go.uber.org/mock/gomock"
	"gopkg.in/macaroon.v2"

	"github.com/juju/juju/api"
	apiservererrors "github.com/juju/juju/apiserver/errors"
	apiservertesting "github.com/juju/juju/apiserver/testing"
	jujuversion "github.com/juju/juju/core/version"
	jujuhttp "github.com/juju/juju/internal/http"
	"github.com/juju/juju/internal/testing"
	jujutesting "github.com/juju/juju/juju/testing"
	"github.com/juju/juju/rpc/params"
)

type legacyLoginProviderSuite struct {
	testing.BaseSuite

	mockRootAPI  *MockRootAPI
	mockAdminAPI *MockAdminAPI
}

func TestLegacyLoginProviderSuite(t *stdtesting.T) {
	tc.Run(t, &legacyLoginProviderSuite{})
}

//go:generate go run go.uber.org/mock/mockgen -typed -package api_test -destination api_mock_test.go -source legacyloginprovider_test.go RootAPI,AdminAPI

type RootAPI interface {
	Admin(id string) (AdminAPI, error)
}

type AdminAPI interface {
	Login(req params.LoginRequest) (params.LoginResult, error)
}

func (s *legacyLoginProviderSuite) setupMocks(c *tc.C) *gomock.Controller {
	ctrl := gomock.NewController(c)

	s.mockRootAPI = NewMockRootAPI(ctrl)
	s.mockAdminAPI = NewMockAdminAPI(ctrl)
	s.mockRootAPI.EXPECT().Admin(gomock.Any()).Return(s.mockAdminAPI, nil).AnyTimes()

	return ctrl
}

func (s *legacyLoginProviderSuite) APIInfo() *api.Info {
	srv := apiservertesting.NewAPIServer(func(modelUUID string) (interface{}, error) {
		var err error
		if modelUUID != "" && modelUUID != testing.ModelTag.Id() {
			err = fmt.Errorf("%w: %q", apiservererrors.UnknownModelError, modelUUID)
		}
		return s.mockRootAPI, err
	})
	s.AddCleanup(func(_ *tc.C) { srv.Close() })
	info := &api.Info{
		Addrs:          srv.Addrs,
		CACert:         testing.CACert,
		ControllerUUID: testing.ControllerTag.Id(),
		ModelTag:       testing.ModelTag,
	}
	return info
}

// TestLegacyProviderLogin verifies that the legacy login provider
// works for login and returns the password as the token.
func (s *legacyLoginProviderSuite) TestLegacyProviderLogin(c *tc.C) {
	ctrl := s.setupMocks(c)
	defer ctrl.Finish()

	s.mockAdminAPI.EXPECT().Login(gomock.Any()).DoAndReturn(func(lr params.LoginRequest) (params.LoginResult, error) {
		mc := tc.NewMultiChecker()
		mc.AddExpr("_.CLIArgs", tc.Ignore)
		c.Check(lr, mc, params.LoginRequest{
			AuthTag:       "user-admin",
			Credentials:   "dummy-secret",
			BakeryVersion: 3,
			ClientVersion: jujuversion.Current.String(),
		})
		return params.LoginResult{
			ControllerTag: testing.ControllerTag.String(),
			ModelTag:      testing.ModelTag.String(),
			Servers:       [][]params.HostPort{},
			ServerVersion: jujuversion.Current.String(),
			PublicDNSName: "somewhere.example.com",
		}, nil
	})

	info := s.APIInfo()

	username := names.NewUserTag("admin")
	password := jujutesting.AdminSecret

<<<<<<< HEAD
	lp := api.NewLegacyLoginProvider(username, password, "", nil, nil, nil)
	apiState, err := api.Open(c.Context(), &api.Info{
=======
	lp := api.NewLegacyLoginProvider(username, password, "", nil, nil)
	apiState, err := api.Open(&api.Info{
>>>>>>> c913c2ca
		Addrs:          info.Addrs,
		ControllerUUID: info.ControllerUUID,
		CACert:         info.CACert,
		ModelTag:       info.ModelTag,
	}, api.DialOpts{
		LoginProvider: lp,
	})
	c.Assert(err, tc.ErrorIsNil)
	defer apiState.Close()
	c.Check(err, tc.ErrorIsNil)
}

func (s *legacyLoginProviderSuite) TestLegacyProviderWithNilTag(c *tc.C) {
	ctrl := s.setupMocks(c)
	defer ctrl.Finish()

	s.mockAdminAPI.EXPECT().Login(gomock.Any()).DoAndReturn(func(lr params.LoginRequest) (params.LoginResult, error) {
		mc := tc.NewMultiChecker()
		mc.AddExpr("_.CLIArgs", tc.Ignore)
		c.Check(lr, mc, params.LoginRequest{
			AuthTag:       "",
			Credentials:   "dummy-secret",
			BakeryVersion: 3,
			ClientVersion: jujuversion.Current.String(),
		})
		return params.LoginResult{}, fmt.Errorf("failed to authenticate request: %w", errors.Unauthorized)
	})

	info := s.APIInfo()
	password := jujutesting.AdminSecret

<<<<<<< HEAD
	lp := api.NewLegacyLoginProvider(nil, password, "", nil, nil, nil)
	_, err := api.Open(c.Context(), &api.Info{
=======
	lp := api.NewLegacyLoginProvider(nil, password, "", nil, nil)
	_, err := api.Open(&api.Info{
>>>>>>> c913c2ca
		Addrs:          info.Addrs,
		ControllerUUID: info.ControllerUUID,
		CACert:         info.CACert,
		ModelTag:       info.ModelTag,
	}, api.DialOpts{
		LoginProvider: lp,
	})
	c.Assert(err, tc.ErrorMatches, `failed to authenticate request: unauthorized \(unauthorized access\)`)
}

// A separate suite for tests that don't need to connect to a controller.
type legacyLoginProviderBasicSuite struct {
	testing.BaseSuite
}

func TestLegacyLoginProviderBasicSuite(t *stdtesting.T) {
	tc.Run(t, &legacyLoginProviderBasicSuite{})
}
func (s *legacyLoginProviderBasicSuite) TestLegacyProviderAuthHeader(c *tc.C) {
	userTag := names.NewUserTag("bob")
	password := "test-password"
	nonce := "test-nonce"
	header := jujuhttp.BasicAuthHeader(userTag.String(), password)
	header.Add(params.MachineNonceHeader, nonce)
	header.Add(httpbakery.BakeryProtocolHeader, fmt.Sprint(bakery.LatestVersion))
	lp := api.NewLegacyLoginProvider(
		userTag,
		password,
		nonce,
		[]macaroon.Slice{},
		nil,
	)
	got, err := lp.AuthHeader()
	c.Assert(err, tc.ErrorIsNil)
	c.Check(got, tc.DeepEquals, header)
}

func (s *legacyLoginProviderBasicSuite) TestLegacyProviderAuthHeaderWithNilTag(c *tc.C) {
	password := "test-password"
	nonce := "test-nonce"
	header := http.Header{}
	header.Add(params.MachineNonceHeader, nonce)
	header.Add(httpbakery.BakeryProtocolHeader, fmt.Sprint(bakery.LatestVersion))
	lp := api.NewLegacyLoginProvider(
		nil,
		password,
		nonce,
		[]macaroon.Slice{},
		nil,
	)
	got, err := lp.AuthHeader()
	c.Assert(err, tc.ErrorIsNil)
	c.Check(got, tc.DeepEquals, header)
}<|MERGE_RESOLUTION|>--- conflicted
+++ resolved
@@ -104,13 +104,8 @@
 	username := names.NewUserTag("admin")
 	password := jujutesting.AdminSecret
 
-<<<<<<< HEAD
-	lp := api.NewLegacyLoginProvider(username, password, "", nil, nil, nil)
+	lp := api.NewLegacyLoginProvider(username, password, "", nil, nil)
 	apiState, err := api.Open(c.Context(), &api.Info{
-=======
-	lp := api.NewLegacyLoginProvider(username, password, "", nil, nil)
-	apiState, err := api.Open(&api.Info{
->>>>>>> c913c2ca
 		Addrs:          info.Addrs,
 		ControllerUUID: info.ControllerUUID,
 		CACert:         info.CACert,
@@ -142,13 +137,8 @@
 	info := s.APIInfo()
 	password := jujutesting.AdminSecret
 
-<<<<<<< HEAD
-	lp := api.NewLegacyLoginProvider(nil, password, "", nil, nil, nil)
+	lp := api.NewLegacyLoginProvider(nil, password, "", nil, nil)
 	_, err := api.Open(c.Context(), &api.Info{
-=======
-	lp := api.NewLegacyLoginProvider(nil, password, "", nil, nil)
-	_, err := api.Open(&api.Info{
->>>>>>> c913c2ca
 		Addrs:          info.Addrs,
 		ControllerUUID: info.ControllerUUID,
 		CACert:         info.CACert,
