// Copyright 2015 Canonical Ltd.
// Licensed under the AGPLv3, see LICENCE file for details.

package leadership_test

import (
	"context"
	"time"

	"github.com/juju/errors"
	"github.com/juju/names/v6"
	"github.com/juju/testing"
	jc "github.com/juju/testing/checkers"
	gc "gopkg.in/check.v1"

	"github.com/juju/juju/api/agent/leadership"
	"github.com/juju/juju/api/base"
	apitesting "github.com/juju/juju/api/base/testing"
	coreleadership "github.com/juju/juju/core/leadership"
	"github.com/juju/juju/rpc/params"
)

/*
Test that the client is translating incoming parameters to the
service layer correctly, and also translates the results back
correctly.
*/

type ClientSuite struct {
	testing.IsolationSuite
}

var _ = gc.Suite(&ClientSuite{})

const (
	StubApplicationNm = "stub-application"
	StubUnitNm        = "stub-unit/0"
)

func (s *ClientSuite) apiCaller(c *gc.C, check func(request string, arg, result interface{}) error) base.APICaller {
	return apitesting.APICallerFunc(func(facade string, version int, id, request string, arg, result interface{}) error {
		c.Check(facade, gc.Equals, "LeadershipService")
		c.Check(version, gc.Equals, 0)
		c.Check(id, gc.Equals, "")
		return check(request, arg, result)
	})
}

func (s *ClientSuite) TestClaimLeadershipTranslation(c *gc.C) {

	const claimTime = 5 * time.Hour
	numStubCalls := 0

	apiCaller := s.apiCaller(c, func(request string, arg, result interface{}) error {
		numStubCalls++
		c.Check(request, gc.Equals, "ClaimLeadership")
		c.Check(arg, jc.DeepEquals, params.ClaimLeadershipBulkParams{
			Params: []params.ClaimLeadershipParams{{
				ApplicationTag:  "application-stub-application",
				UnitTag:         "unit-stub-unit-0",
				DurationSeconds: claimTime.Seconds(),
			}},
		})
		switch result := result.(type) {
		case *params.ClaimLeadershipBulkResults:
			result.Results = []params.ErrorResult{{}}
		default:
			c.Fatalf("bad result type: %T", result)
		}
		return nil
	})

	client := leadership.NewClient(apiCaller)
	err := client.ClaimLeadership(context.Background(), StubApplicationNm, StubUnitNm, claimTime)
	c.Check(err, jc.ErrorIsNil)
	c.Check(numStubCalls, gc.Equals, 1)
}

func (s *ClientSuite) TestClaimLeadershipDeniedError(c *gc.C) {

	numStubCalls := 0
	apiCaller := s.apiCaller(c, func(_ string, _, result interface{}) error {
		numStubCalls++
		switch result := result.(type) {
		case *params.ClaimLeadershipBulkResults:
			result.Results = []params.ErrorResult{{Error: &params.Error{
				Message: "blah",
				Code:    params.CodeLeadershipClaimDenied,
			}}}
		default:
			c.Fatalf("bad result type: %T", result)
		}
		return nil
	})

	client := leadership.NewClient(apiCaller)
	err := client.ClaimLeadership(context.Background(), StubApplicationNm, StubUnitNm, 0)
	c.Check(numStubCalls, gc.Equals, 1)
	c.Check(err, gc.Equals, coreleadership.ErrClaimDenied)
}

func (s *ClientSuite) TestClaimLeadershipUnknownError(c *gc.C) {

	errMsg := "I'm trying!"
	numStubCalls := 0
	apiCaller := s.apiCaller(c, func(_ string, _, result interface{}) error {
		numStubCalls++
		switch result := result.(type) {
		case *params.ClaimLeadershipBulkResults:
			result.Results = []params.ErrorResult{{Error: &params.Error{
				Message: errMsg,
			}}}
		default:
			c.Fatalf("bad result type: %T", result)
		}
		return nil
	})

	client := leadership.NewClient(apiCaller)
	err := client.ClaimLeadership(context.Background(), StubApplicationNm, StubUnitNm, 0)
	c.Check(numStubCalls, gc.Equals, 1)
	c.Check(err, gc.ErrorMatches, errMsg)
}

func (s *ClientSuite) TestClaimLeadershipFacadeCallError(c *gc.C) {
	errMsg := "well, I just give up."
	numStubCalls := 0
	apiCaller := s.apiCaller(c, func(_ string, _, _ interface{}) error {
		numStubCalls++
<<<<<<< HEAD
		return errors.Errorf("%s", errMsg)
=======
		return errors.New(errMsg)
>>>>>>> d7a40b3e
	})

	client := leadership.NewClient(apiCaller)
	err := client.ClaimLeadership(context.Background(), StubApplicationNm, StubUnitNm, 0)
	c.Check(numStubCalls, gc.Equals, 1)
	c.Check(err, gc.ErrorMatches, "error making a leadership claim: "+errMsg)
}

func (s *ClientSuite) TestBlockUntilLeadershipReleasedTranslation(c *gc.C) {

	numStubCalls := 0
	apiCaller := s.apiCaller(c, func(request string, arg, result interface{}) error {
		numStubCalls++
		c.Check(request, gc.Equals, "BlockUntilLeadershipReleased")
		c.Check(arg, jc.DeepEquals, names.NewApplicationTag(StubApplicationNm))
		switch result := result.(type) {
		case *params.ErrorResult:
		default:
			c.Fatalf("bad result type: %T", result)
		}
		return nil
	})

	client := leadership.NewClient(apiCaller)
	err := client.BlockUntilLeadershipReleased(context.Background(), StubApplicationNm)

	c.Check(numStubCalls, gc.Equals, 1)
	c.Check(err, jc.ErrorIsNil)
}

func (s *ClientSuite) TestBlockUntilLeadershipReleasedError(c *gc.C) {

	numStubCalls := 0
	apiCaller := s.apiCaller(c, func(_ string, _, result interface{}) error {
		numStubCalls++
		switch result := result.(type) {
		case *params.ErrorResult:
			*result = params.ErrorResult{Error: &params.Error{Message: "splat"}}
		default:
			c.Fatalf("bad result type: %T", result)
		}
		return nil
	})

	client := leadership.NewClient(apiCaller)
	err := client.BlockUntilLeadershipReleased(context.Background(), StubApplicationNm)

	c.Check(numStubCalls, gc.Equals, 1)
	c.Check(err, gc.ErrorMatches, "error blocking on leadership release: splat")
}

func (s *ClientSuite) TestBlockUntilLeadershipReleasedFacadeCallError(c *gc.C) {
	errMsg := "well, I just give up."
	numStubCalls := 0
	apiCaller := s.apiCaller(c, func(_ string, _, _ interface{}) error {
		numStubCalls++
<<<<<<< HEAD
		return errors.Errorf("%s", errMsg)
=======
		return errors.New(errMsg)
>>>>>>> d7a40b3e
	})

	client := leadership.NewClient(apiCaller)
	err := client.BlockUntilLeadershipReleased(context.Background(), StubApplicationNm)
	c.Check(numStubCalls, gc.Equals, 1)
	c.Check(err, gc.ErrorMatches, "error blocking on leadership release: "+errMsg)
}<|MERGE_RESOLUTION|>--- conflicted
+++ resolved
@@ -127,11 +127,7 @@
 	numStubCalls := 0
 	apiCaller := s.apiCaller(c, func(_ string, _, _ interface{}) error {
 		numStubCalls++
-<<<<<<< HEAD
-		return errors.Errorf("%s", errMsg)
-=======
 		return errors.New(errMsg)
->>>>>>> d7a40b3e
 	})
 
 	client := leadership.NewClient(apiCaller)
@@ -188,11 +184,7 @@
 	numStubCalls := 0
 	apiCaller := s.apiCaller(c, func(_ string, _, _ interface{}) error {
 		numStubCalls++
-<<<<<<< HEAD
-		return errors.Errorf("%s", errMsg)
-=======
 		return errors.New(errMsg)
->>>>>>> d7a40b3e
 	})
 
 	client := leadership.NewClient(apiCaller)
