// Copyright 2015 Canonical Ltd.
// Licensed under the AGPLv3, see LICENCE file for details.

package annotations_test

import (
	"github.com/golang/mock/gomock"
	jc "github.com/juju/testing/checkers"
	"github.com/kr/pretty"
	gc "gopkg.in/check.v1"

	basemocks "github.com/juju/juju/api/base/mocks"
	"github.com/juju/juju/api/client/annotations"
	"github.com/juju/juju/rpc/params"
)

type annotationsMockSuite struct {
<<<<<<< HEAD
=======
	coretesting.BaseSuite
>>>>>>> 1a9b9afb
}

var _ = gc.Suite(&annotationsMockSuite{})

func (s *annotationsMockSuite) TestSetEntitiesAnnotation(c *gc.C) {
	ctrl := gomock.NewController(c)
	defer ctrl.Finish()

	annts := map[string]string{"annotation1": "test"}
	annts2 := map[string]string{"annotation2": "test"}
	setParams := map[string]map[string]string{
		"charmA":       annts,
		"applicationB": annts2,
	}

	args := params.AnnotationsSet{
		Annotations: []params.EntityAnnotations{
			{
				EntityTag:   "charmA",
				Annotations: annts,
			},
			{
				EntityTag:   "applicationB",
				Annotations: annts2,
			},
		},
	}

	result := new(params.ErrorResults)
	results := params.ErrorResults{
		Results: nil,
	}
	mockFacadeCaller := basemocks.NewMockFacadeCaller(ctrl)
	mockFacadeCaller.EXPECT().FacadeCall("Set", annotationsSetMatcher{c, args}, result).SetArg(2, results).DoAndReturn(
		func(arg0 string, args params.AnnotationsSet, results *params.ErrorResults) []error {
			for _, aParam := range args.Annotations {
				// Since sometimes arrays returned on some
				// architectures vary the order within params.AnnotationsSet,
				// simply assert that each entity has its own annotations.
				// Bug 1409141
				c.Assert(aParam.Annotations, gc.DeepEquals, setParams[aParam.EntityTag])
			}
			return nil
		})

	annotationsClient := annotations.NewClientFromCaller(mockFacadeCaller)
	callErrs, err := annotationsClient.Set(setParams)
	c.Assert(err, jc.ErrorIsNil)
	c.Assert(callErrs, gc.HasLen, 0)
}

func (s *annotationsMockSuite) TestGetEntitiesAnnotations(c *gc.C) {
	ctrl := gomock.NewController(c)
	defer ctrl.Finish()

	args := params.Entities{
		Entities: []params.Entity{{"charm"}},
	}
	facadeAnnts := map[string]string{
		"annotations": "test",
	}
	entitiesAnnts := params.AnnotationsGetResult{
		EntityTag:   "charm",
		Annotations: facadeAnnts,
	}
	result := new(params.AnnotationsGetResults)
	results := params.AnnotationsGetResults{
		Results: []params.AnnotationsGetResult{entitiesAnnts},
	}

	mockFacadeCaller := basemocks.NewMockFacadeCaller(ctrl)
	mockFacadeCaller.EXPECT().FacadeCall("Get", args, result).SetArg(2, results).Return(nil)

	annotationsClient := annotations.NewClientFromCaller(mockFacadeCaller)
	found, err := annotationsClient.Get([]string{"charm"})
	c.Assert(err, jc.ErrorIsNil)
	c.Assert(found, gc.HasLen, 1)
}

type annotationsSetMatcher struct {
	m            *gc.C
	expectedArgs params.AnnotationsSet
}

func (c annotationsSetMatcher) Matches(x interface{}) bool {
	obtainedArgs, ok := x.(params.AnnotationsSet)
	if !ok {
		return false
	}
	c.m.Assert(obtainedArgs.Annotations, gc.HasLen, len(c.expectedArgs.Annotations))

	for _, obt := range obtainedArgs.Annotations {
		var found bool
		for _, exp := range c.expectedArgs.Annotations {
			if obt.EntityTag == exp.EntityTag {
				c.m.Assert(obt, jc.DeepEquals, exp)
				found = true
				break
			}
		}
		c.m.Assert(found, jc.IsTrue, gc.Commentf("unexpected annotation entity tag %s"))
	}
	return true
}

func (c annotationsSetMatcher) String() string {
	return pretty.Sprintf("Match the contents of %v", c.expectedArgs)
}<|MERGE_RESOLUTION|>--- conflicted
+++ resolved
@@ -14,12 +14,7 @@
 	"github.com/juju/juju/rpc/params"
 )
 
-type annotationsMockSuite struct {
-<<<<<<< HEAD
-=======
-	coretesting.BaseSuite
->>>>>>> 1a9b9afb
-}
+type annotationsMockSuite struct{}
 
 var _ = gc.Suite(&annotationsMockSuite{})
 
