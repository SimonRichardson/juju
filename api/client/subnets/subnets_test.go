// Copyright 2015 Canonical Ltd.
// Licensed under the AGPLv3, see LICENCE file for details.

package subnets_test

import (
	"github.com/golang/mock/gomock"
	"github.com/juju/errors"
	"github.com/juju/names/v4"
	jc "github.com/juju/testing/checkers"
	gc "gopkg.in/check.v1"

	basemocks "github.com/juju/juju/api/base/mocks"
	"github.com/juju/juju/api/client/subnets"
	"github.com/juju/juju/rpc/params"
)

// SubnetsSuite tests the client side subnets API
type SubnetsSuite struct {
}

var _ = gc.Suite(&SubnetsSuite{})

// TestNewAPISuccess checks that a new subnets API is created when passed a non-nil caller
func (s *SubnetsSuite) TestNewAPISuccess(c *gc.C) {
	ctrl := gomock.NewController(c)
	defer ctrl.Finish()

	apiCaller := basemocks.NewMockAPICallCloser(ctrl)
	apiCaller.EXPECT().BestFacadeVersion("Subnets").Return(4)

	api := subnets.NewAPI(apiCaller)
	c.Check(api, gc.NotNil)
}

// TestNewAPIWithNilCaller checks that a new subnets API is not created when passed a nil caller
func (s *SubnetsSuite) TestNewAPIWithNilCaller(c *gc.C) {
	panicFunc := func() { subnets.NewAPI(nil) }
	c.Assert(panicFunc, gc.PanicMatches, "caller is nil")
}

<<<<<<< HEAD
func makeAddSubnetsArgs(cidr, providerId, space string, zones []string) (params.AddSubnetsParams, params.ErrorResults) {
	spaceTag := names.NewSpaceTag(space).String()
	if providerId != "" {
		cidr = ""
	}

	expectArgs := params.AddSubnetsParams{
		Subnets: []params.AddSubnetParams{{
			SpaceTag:         spaceTag,
			CIDR:             cidr,
			SubnetProviderId: providerId,
			Zones:            zones,
		}}}

	expectResults := params.ErrorResults{
		Results: []params.ErrorResult{{}},
	}

	return expectArgs, expectResults
}

func makeListSubnetsArgs(space *names.SpaceTag, zone string) (params.SubnetsFilters, params.ListSubnetsResults) {
=======
func makeListSubnetsArgs(space *names.SpaceTag, zone string) apitesting.APICall {
	expectResults := params.ListSubnetsResults{}
>>>>>>> d8c38d03
	expectArgs := params.SubnetsFilters{
		SpaceTag: space.String(),
		Zone:     zone,
	}
	return expectArgs, params.ListSubnetsResults{}
}

<<<<<<< HEAD
func (s *SubnetsSuite) TestAddSubnet(c *gc.C) {
	ctrl := gomock.NewController(c)
	defer ctrl.Finish()

	cidr := "1.1.1.0/24"
	providerId := "foo"
	space := "bar"
	zones := []string{"foo", "bar"}
	args, results := makeAddSubnetsArgs(cidr, providerId, space, zones)
	result := new(params.ErrorResults)

	mockFacadeCaller := basemocks.NewMockFacadeCaller(ctrl)
	mockFacadeCaller.EXPECT().FacadeCall("AddSubnets", args, result).SetArg(2, results).Return(nil)
	client := subnets.NewAPIFromCaller(mockFacadeCaller)

	err := client.AddSubnet(
		cidr,
		network.Id(providerId),
		names.NewSpaceTag(space),
		zones,
	)
	c.Assert(err, jc.ErrorIsNil)
}

func (s *SubnetsSuite) TestAddSubnetFails(c *gc.C) {
	ctrl := gomock.NewController(c)
	defer ctrl.Finish()

	cidr := "1.1.1.0/24"
	providerId := "foo"
	space := "bar"
	zones := []string{"foo", "bar"}
	args, results := makeAddSubnetsArgs(cidr, providerId, space, zones)
	results.Results[0].Error = &params.Error{
		Message: "bang",
		Code:    "500",
	}
	result := new(params.ErrorResults)

	mockFacadeCaller := basemocks.NewMockFacadeCaller(ctrl)
	mockFacadeCaller.EXPECT().FacadeCall("AddSubnets", args, result).SetArg(2, results).Return(nil)
	client := subnets.NewAPIFromCaller(mockFacadeCaller)

	err := client.AddSubnet(
		cidr,
		network.Id(providerId),
		names.NewSpaceTag(space),
		zones,
	)
	c.Assert(err, gc.ErrorMatches, "bang")
}

=======
>>>>>>> d8c38d03
func (s *SubnetsSuite) TestListSubnetsNoResults(c *gc.C) {
	ctrl := gomock.NewController(c)
	defer ctrl.Finish()

	space := names.NewSpaceTag("foo")
	zone := "bar"
	args, results := makeListSubnetsArgs(&space, zone)
	result := new(params.ListSubnetsResults)

	mockFacadeCaller := basemocks.NewMockFacadeCaller(ctrl)
	mockFacadeCaller.EXPECT().FacadeCall("ListSubnets", args, result).SetArg(2, results).Return(nil)
	client := subnets.NewAPIFromCaller(mockFacadeCaller)

	obtainedResults, err := client.ListSubnets(&space, zone)

	c.Assert(err, jc.ErrorIsNil)

	var expectedResults []params.Subnet
	c.Assert(obtainedResults, jc.DeepEquals, expectedResults)
}

func (s *SubnetsSuite) TestListSubnetsFails(c *gc.C) {
	ctrl := gomock.NewController(c)
	defer ctrl.Finish()

	space := names.NewSpaceTag("foo")
	zone := "bar"
	args, results := makeListSubnetsArgs(&space, zone)
	result := new(params.ListSubnetsResults)

	mockFacadeCaller := basemocks.NewMockFacadeCaller(ctrl)
	mockFacadeCaller.EXPECT().FacadeCall("ListSubnets", args, result).SetArg(2, results).Return(errors.New("bang"))
	client := subnets.NewAPIFromCaller(mockFacadeCaller)

	obtainedResults, err := client.ListSubnets(&space, zone)
	c.Assert(err, gc.ErrorMatches, "bang")

	var expectedResults []params.Subnet
	c.Assert(obtainedResults, jc.DeepEquals, expectedResults)
}

func (s *SubnetsSuite) testSubnetsByCIDR(c *gc.C,
	ctrl *gomock.Controller,
	cidrs []string,
	results []params.SubnetsResult,
	err error, expectErr string,
) {
	var expectedResults params.SubnetsResults
	if results != nil {
		expectedResults.Results = results
	}
	args := params.CIDRParams{CIDRS: cidrs}

	result := new(params.SubnetsResults)
	mockFacadeCaller := basemocks.NewMockFacadeCaller(ctrl)
	mockFacadeCaller.EXPECT().FacadeCall("SubnetsByCIDR", args, result).SetArg(2, expectedResults).Return(err)
	client := subnets.NewAPIFromCaller(mockFacadeCaller)

	gotResult, gotErr := client.SubnetsByCIDR(cidrs)
	c.Assert(gotResult, jc.DeepEquals, results)

	if expectErr != "" {
		c.Assert(gotErr, gc.ErrorMatches, expectErr)
		return
	}

	if err != nil {
		c.Assert(gotErr, jc.DeepEquals, err)
	} else {
		c.Assert(gotErr, jc.ErrorIsNil)
	}
}

func (s *SubnetsSuite) TestSubnetsByCIDRWithNoCIDRs(c *gc.C) {
	ctrl := gomock.NewController(c)
	defer ctrl.Finish()

	var cidrs []string

	s.testSubnetsByCIDR(c, ctrl, cidrs, []params.SubnetsResult{}, nil, "")
}

func (s *SubnetsSuite) TestSubnetsByCIDRWithNoResults(c *gc.C) {
	ctrl := gomock.NewController(c)
	defer ctrl.Finish()

	cidrs := []string{"10.0.1.10/24"}

	s.testSubnetsByCIDR(c, ctrl, cidrs, []params.SubnetsResult{}, nil, "")
}

func (s *SubnetsSuite) TestSubnetsByCIDRWithResults(c *gc.C) {
	ctrl := gomock.NewController(c)
	defer ctrl.Finish()

	cidrs := []string{"10.0.1.10/24"}

	s.testSubnetsByCIDR(c, ctrl, cidrs, []params.SubnetsResult{{
		Subnets: []params.SubnetV2{{
			ID: "aaabbb",
			Subnet: params.Subnet{
				CIDR: "10.0.1.10/24",
			},
		}},
	}}, nil, "")
}<|MERGE_RESOLUTION|>--- conflicted
+++ resolved
@@ -39,7 +39,6 @@
 	c.Assert(panicFunc, gc.PanicMatches, "caller is nil")
 }
 
-<<<<<<< HEAD
 func makeAddSubnetsArgs(cidr, providerId, space string, zones []string) (params.AddSubnetsParams, params.ErrorResults) {
 	spaceTag := names.NewSpaceTag(space).String()
 	if providerId != "" {
@@ -62,10 +61,6 @@
 }
 
 func makeListSubnetsArgs(space *names.SpaceTag, zone string) (params.SubnetsFilters, params.ListSubnetsResults) {
-=======
-func makeListSubnetsArgs(space *names.SpaceTag, zone string) apitesting.APICall {
-	expectResults := params.ListSubnetsResults{}
->>>>>>> d8c38d03
 	expectArgs := params.SubnetsFilters{
 		SpaceTag: space.String(),
 		Zone:     zone,
@@ -73,7 +68,6 @@
 	return expectArgs, params.ListSubnetsResults{}
 }
 
-<<<<<<< HEAD
 func (s *SubnetsSuite) TestAddSubnet(c *gc.C) {
 	ctrl := gomock.NewController(c)
 	defer ctrl.Finish()
@@ -126,8 +120,6 @@
 	c.Assert(err, gc.ErrorMatches, "bang")
 }
 
-=======
->>>>>>> d8c38d03
 func (s *SubnetsSuite) TestListSubnetsNoResults(c *gc.C) {
 	ctrl := gomock.NewController(c)
 	defer ctrl.Finish()
