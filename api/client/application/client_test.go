--- conflicted
+++ resolved
@@ -16,11 +16,6 @@
 	"github.com/juju/juju/api/base/mocks"
 	"github.com/juju/juju/api/client/application"
 	apicharm "github.com/juju/juju/api/common/charm"
-<<<<<<< HEAD
-	corebase "github.com/juju/juju/core/base"
-=======
-	apitesting "github.com/juju/juju/api/testing"
->>>>>>> 84e7a19a
 	"github.com/juju/juju/core/constraints"
 	"github.com/juju/juju/core/crossmodel"
 	"github.com/juju/juju/core/instance"
@@ -1532,11 +1527,7 @@
 	c.Assert(obtainedUnit, tc.Equals, "ubuntu/42")
 }
 
-<<<<<<< HEAD
-func (s *applicationSuite) TestDeployFromRepository(c *tc.C) {
-=======
-func (s *applicationSuite) TestGetApplicationStorageSuccessful(c *gc.C) {
->>>>>>> 84e7a19a
+func (s *applicationSuite) TestGetApplicationStorageSuccessful(c *tc.C) {
 	ctrl := gomock.NewController(c)
 	defer ctrl.Finish()
 
@@ -1552,24 +1543,24 @@
 	results := params.ApplicationStorageGetResults{
 		Results: []params.ApplicationStorageGetResult{
 			{
-				StorageConstraints: map[string]params.StorageConstraints{
+				StorageDirectives: map[string]params.StorageDirectives{
 					"storage-block": {
-						Pool:  "loop",
-						Size:  &sbSize,
-						Count: &sbCount,
+						Pool:    "loop",
+						SizeMiB: &sbSize,
+						Count:   &sbCount,
 					},
 				},
 			},
 		},
 	}
 	mockFacadeCaller := mocks.NewMockFacadeCaller(ctrl)
-	mockFacadeCaller.EXPECT().FacadeCall("GetApplicationStorage", args, result).SetArg(2, results).Return(nil)
-
-	client := application.NewClientFromCaller(mockFacadeCaller)
-	info, err := client.GetApplicationStorage("storage-block")
-
-	c.Assert(err, jc.ErrorIsNil)
-	c.Assert(info.StorageConstraints, gc.DeepEquals, map[string]storage.Constraints{
+	mockFacadeCaller.EXPECT().FacadeCall(gomock.Any(), "GetApplicationStorage", args, result).SetArg(3, results).Return(nil)
+
+	client := application.NewClientFromCaller(mockFacadeCaller)
+	info, err := client.GetApplicationStorage(c.Context(), "storage-block")
+
+	c.Assert(err, tc.ErrorIsNil)
+	c.Assert(info.StorageDirectives, tc.DeepEquals, map[string]storage.Directive{
 		"storage-block": {
 			Pool:  "loop",
 			Size:  uint64(5),
@@ -1578,7 +1569,7 @@
 	})
 }
 
-func (s *applicationSuite) TestGetApplicationStorageServerError(c *gc.C) {
+func (s *applicationSuite) TestGetApplicationStorageServerError(c *tc.C) {
 	ctrl := gomock.NewController(c)
 	defer ctrl.Finish()
 
@@ -1599,33 +1590,29 @@
 		},
 	}
 	mockFacadeCaller := mocks.NewMockFacadeCaller(ctrl)
-<<<<<<< HEAD
-	mockFacadeCaller.EXPECT().FacadeCall(gomock.Any(), "DeployFromRepository", args, result).SetArg(3, results).Return(nil)
-=======
-	mockFacadeCaller.EXPECT().FacadeCall("GetApplicationStorage", args, result).SetArg(2, results).Return(nil)
-
-	client := application.NewClientFromCaller(mockFacadeCaller)
-	info, err := client.GetApplicationStorage("storage-block")
-
-	c.Assert(err, jc.ErrorIsNil)
-	c.Assert(info.Error, jc.ErrorIs, errors.NotFound)
-}
-
-func (s *applicationSuite) TestUpdateApplicationStorageSuccessful(c *gc.C) {
+	mockFacadeCaller.EXPECT().FacadeCall(gomock.Any(), "GetApplicationStorage", args, result).SetArg(3, results).Return(nil)
+
+	client := application.NewClientFromCaller(mockFacadeCaller)
+	info, err := client.GetApplicationStorage(c.Context(), "storage-block")
+
+	c.Assert(err, tc.ErrorIsNil)
+	c.Assert(info.Error, tc.ErrorIs, errors.NotFound)
+}
+
+func (s *applicationSuite) TestUpdateApplicationStorageSuccessful(c *tc.C) {
 	ctrl := gomock.NewController(c)
 	defer ctrl.Finish()
 
 	sbSize := uint64(5)
 	sbCount := uint64(1)
->>>>>>> 84e7a19a
 
 	args := params.ApplicationStorageUpdateRequest{
 		ApplicationStorageUpdates: []params.ApplicationStorageUpdate{
-			{ApplicationTag: "application-storage-block", StorageConstraints: map[string]params.StorageConstraints{
+			{ApplicationTag: "application-storage-block", StorageDirectives: map[string]params.StorageDirectives{
 				"storage-block": {
-					Pool:  "loop",
-					Size:  &sbSize,
-					Count: &sbCount,
+					Pool:    "loop",
+					SizeMiB: &sbSize,
+					Count:   &sbCount,
 				},
 			}},
 		}}
@@ -1639,10 +1626,10 @@
 		},
 	}
 	mockFacadeCaller := mocks.NewMockFacadeCaller(ctrl)
-	mockFacadeCaller.EXPECT().FacadeCall("UpdateApplicationStorage", args, result).SetArg(2, results).Return(nil)
+	mockFacadeCaller.EXPECT().FacadeCall(gomock.Any(), "UpdateApplicationStorage", args, result).SetArg(3, results).Return(nil)
 
 	applicationStorageUpdate := application.ApplicationStorageUpdate{
-		ApplicationTag: names.NewApplicationTag("storage-block"), StorageConstraints: map[string]storage.Constraints{
+		ApplicationTag: names.NewApplicationTag("storage-block"), StorageDirectives: map[string]storage.Directive{
 			"storage-block": {
 				Pool:  "loop",
 				Size:  uint64(5),
@@ -1651,26 +1638,12 @@
 		},
 	}
 	client := application.NewClientFromCaller(mockFacadeCaller)
-<<<<<<< HEAD
-	info, _, errs := client.DeployFromRepository(c.Context(), arg)
-	c.Assert(errs, tc.HasLen, 3)
-	c.Assert(errs[0], tc.ErrorMatches, "one")
-	c.Assert(errs[1], tc.ErrorMatches, "two")
-	c.Assert(errs[2], tc.ErrorMatches, "three")
-
-	c.Assert(info, tc.DeepEquals, application.DeployInfo{
-		Channel:      candidate,
-		Architecture: "arm64",
-		Base: corebase.Base{
-			OS:      "ubuntu",
-			Channel: corebase.Channel{Track: "22.04", Risk: "stable"},
-=======
-	err := client.UpdateApplicationStorage(applicationStorageUpdate)
-
-	c.Assert(err, gc.IsNil)
-}
-
-func (s *applicationSuite) TestUpdateApplicationStorageServerError(c *gc.C) {
+	err := client.UpdateApplicationStorage(c.Context(), applicationStorageUpdate)
+
+	c.Assert(err, tc.IsNil)
+}
+
+func (s *applicationSuite) TestUpdateApplicationStorageServerError(c *tc.C) {
 	ctrl := gomock.NewController(c)
 	defer ctrl.Finish()
 
@@ -1679,11 +1652,11 @@
 
 	args := params.ApplicationStorageUpdateRequest{
 		ApplicationStorageUpdates: []params.ApplicationStorageUpdate{
-			{ApplicationTag: "application-storage-block", StorageConstraints: map[string]params.StorageConstraints{
+			{ApplicationTag: "application-storage-block", StorageDirectives: map[string]params.StorageDirectives{
 				"storage-block": {
-					Pool:  "loop",
-					Size:  &sbSize,
-					Count: &sbCount,
+					Pool:    "loop",
+					SizeMiB: &sbSize,
+					Count:   &sbCount,
 				},
 			}},
 		}}
@@ -1694,14 +1667,13 @@
 			{
 				Error: &params.Error{Message: "test error1", Code: params.CodeNotFound},
 			},
->>>>>>> 84e7a19a
-		},
-	}
-	mockFacadeCaller := mocks.NewMockFacadeCaller(ctrl)
-	mockFacadeCaller.EXPECT().FacadeCall("UpdateApplicationStorage", args, result).SetArg(2, results).Return(nil)
+		},
+	}
+	mockFacadeCaller := mocks.NewMockFacadeCaller(ctrl)
+	mockFacadeCaller.EXPECT().FacadeCall(gomock.Any(), "UpdateApplicationStorage", args, result).SetArg(3, results).Return(nil)
 
 	applicationStorageUpdate := application.ApplicationStorageUpdate{
-		ApplicationTag: names.NewApplicationTag("storage-block"), StorageConstraints: map[string]storage.Constraints{
+		ApplicationTag: names.NewApplicationTag("storage-block"), StorageDirectives: map[string]storage.Directive{
 			"storage-block": {
 				Pool:  "loop",
 				Size:  uint64(5),
@@ -1711,8 +1683,6 @@
 	}
 
 	client := application.NewClientFromCaller(mockFacadeCaller)
-	err := client.UpdateApplicationStorage(applicationStorageUpdate)
-
-	c.Assert(err, gc.NotNil)
-	c.Assert(err.Error(), gc.DeepEquals, "test error1")
+	err := client.UpdateApplicationStorage(c.Context(), applicationStorageUpdate)
+	c.Assert(err, tc.ErrorMatches, "test error1")
 }