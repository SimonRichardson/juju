--- conflicted
+++ resolved
@@ -4,6 +4,7 @@
 package application_test
 
 import (
+	"context"
 	stderrors "errors"
 	"testing"
 	"time"
@@ -16,11 +17,7 @@
 	"github.com/juju/juju/api/base/mocks"
 	"github.com/juju/juju/api/client/application"
 	apicharm "github.com/juju/juju/api/common/charm"
-<<<<<<< HEAD
 	corebase "github.com/juju/juju/core/base"
-=======
-	apitesting "github.com/juju/juju/api/testing"
->>>>>>> 890c898e
 	"github.com/juju/juju/core/constraints"
 	"github.com/juju/juju/core/crossmodel"
 	"github.com/juju/juju/core/instance"
@@ -1532,11 +1529,74 @@
 	c.Assert(obtainedUnit, tc.Equals, "ubuntu/42")
 }
 
-<<<<<<< HEAD
 func (s *applicationSuite) TestDeployFromRepository(c *tc.C) {
-=======
-func (s *applicationSuite) TestGetApplicationStorageSuccessful(c *gc.C) {
->>>>>>> 890c898e
+	ctrl := gomock.NewController(c)
+	defer ctrl.Finish()
+
+	args := params.DeployFromRepositoryArgs{
+		Args: []params.DeployFromRepositoryArg{{
+			ApplicationName: "jammy",
+			CharmName:       "ubuntu",
+			Base: &params.Base{
+				Name:    "ubuntu",
+				Channel: "22.04",
+			},
+		}},
+	}
+	stable := "stable"
+	candidate := "candidate"
+	result := new(params.DeployFromRepositoryResults)
+	results := params.DeployFromRepositoryResults{
+		Results: []params.DeployFromRepositoryResult{{
+			Errors: []*params.Error{
+				{Message: "one"},
+				{Message: "two"},
+				{Message: "three"},
+			},
+			Info: params.DeployFromRepositoryInfo{
+				Channel:      candidate,
+				Architecture: "arm64",
+				Base: params.Base{
+					Name:    "ubuntu",
+					Channel: "22.04",
+				},
+				EffectiveChannel: &stable,
+				Name:             "ubuntu",
+				Revision:         7,
+			},
+			PendingResourceUploads: nil,
+		}},
+	}
+	mockFacadeCaller := mocks.NewMockFacadeCaller(ctrl)
+	mockFacadeCaller.EXPECT().FacadeCall(gomock.Any(), "DeployFromRepository", args, result).SetArg(3, results).Return(nil)
+
+	arg := application.DeployFromRepositoryArg{
+		CharmName:       "ubuntu",
+		ApplicationName: "jammy",
+		Base:            &corebase.Base{OS: "ubuntu", Channel: corebase.Channel{Track: "22.04"}},
+	}
+	client := application.NewClientFromCaller(mockFacadeCaller)
+	info, _, errs := client.DeployFromRepository(c.Context(), arg)
+	c.Assert(errs, tc.HasLen, 3)
+	c.Assert(errs[0], tc.ErrorMatches, "one")
+	c.Assert(errs[1], tc.ErrorMatches, "two")
+	c.Assert(errs[2], tc.ErrorMatches, "three")
+
+	c.Assert(info, tc.DeepEquals, application.DeployInfo{
+		Channel:      candidate,
+		Architecture: "arm64",
+		Base: corebase.Base{
+			OS:      "ubuntu",
+			Channel: corebase.Channel{Track: "22.04", Risk: "stable"},
+		},
+		EffectiveChannel: &stable,
+		Name:             "ubuntu",
+		Revision:         7,
+	})
+
+}
+
+func (s *applicationSuite) TestGetApplicationStorageSuccessful(c *tc.C) {
 	ctrl := gomock.NewController(c)
 	defer ctrl.Finish()
 
@@ -1552,24 +1612,24 @@
 	results := params.ApplicationStorageGetResults{
 		Results: []params.ApplicationStorageGetResult{
 			{
-				StorageConstraints: map[string]params.StorageConstraints{
+				StorageConstraints: map[string]params.StorageDirectives{
 					"storage-block": {
-						Pool:  "loop",
-						Size:  &sbSize,
-						Count: &sbCount,
+						Pool:    "loop",
+						SizeMiB: &sbSize,
+						Count:   &sbCount,
 					},
 				},
 			},
 		},
 	}
 	mockFacadeCaller := mocks.NewMockFacadeCaller(ctrl)
-	mockFacadeCaller.EXPECT().FacadeCall("GetApplicationStorage", args, result).SetArg(2, results).Return(nil)
+	mockFacadeCaller.EXPECT().FacadeCall(context.Background(), "GetApplicationStorage", args, result).SetArg(3, results).Return(nil)
 
 	client := application.NewClientFromCaller(mockFacadeCaller)
 	info, err := client.GetApplicationStorage("storage-block")
 
-	c.Assert(err, jc.ErrorIsNil)
-	c.Assert(info.StorageConstraints, gc.DeepEquals, map[string]storage.Constraints{
+	c.Assert(err, tc.ErrorIsNil)
+	c.Assert(info.StorageConstraints, tc.DeepEquals, map[string]storage.Directive{
 		"storage-block": {
 			Pool:  "loop",
 			Size:  uint64(5),
@@ -1578,7 +1638,7 @@
 	})
 }
 
-func (s *applicationSuite) TestGetApplicationStorageServerError(c *gc.C) {
+func (s *applicationSuite) TestGetApplicationStorageServerError(c *tc.C) {
 	ctrl := gomock.NewController(c)
 	defer ctrl.Finish()
 
@@ -1599,33 +1659,29 @@
 		},
 	}
 	mockFacadeCaller := mocks.NewMockFacadeCaller(ctrl)
-<<<<<<< HEAD
-	mockFacadeCaller.EXPECT().FacadeCall(gomock.Any(), "DeployFromRepository", args, result).SetArg(3, results).Return(nil)
-=======
-	mockFacadeCaller.EXPECT().FacadeCall("GetApplicationStorage", args, result).SetArg(2, results).Return(nil)
+	mockFacadeCaller.EXPECT().FacadeCall(context.Background(), "GetApplicationStorage", args, result).SetArg(3, results).Return(nil)
 
 	client := application.NewClientFromCaller(mockFacadeCaller)
 	info, err := client.GetApplicationStorage("storage-block")
 
-	c.Assert(err, jc.ErrorIsNil)
-	c.Assert(info.Error, jc.ErrorIs, errors.NotFound)
-}
-
-func (s *applicationSuite) TestUpdateApplicationStorageSuccessful(c *gc.C) {
+	c.Assert(err, tc.ErrorIsNil)
+	c.Assert(info.Error, tc.ErrorIs, errors.NotFound)
+}
+
+func (s *applicationSuite) TestUpdateApplicationStorageSuccessful(c *tc.C) {
 	ctrl := gomock.NewController(c)
 	defer ctrl.Finish()
 
 	sbSize := uint64(5)
 	sbCount := uint64(1)
->>>>>>> 890c898e
 
 	args := params.ApplicationStorageUpdateRequest{
 		ApplicationStorageUpdates: []params.ApplicationStorageUpdate{
-			{ApplicationTag: "application-storage-block", StorageConstraints: map[string]params.StorageConstraints{
+			{ApplicationTag: "application-storage-block", StorageConstraints: map[string]params.StorageDirectives{
 				"storage-block": {
-					Pool:  "loop",
-					Size:  &sbSize,
-					Count: &sbCount,
+					Pool:    "loop",
+					SizeMiB: &sbSize,
+					Count:   &sbCount,
 				},
 			}},
 		}}
@@ -1639,10 +1695,10 @@
 		},
 	}
 	mockFacadeCaller := mocks.NewMockFacadeCaller(ctrl)
-	mockFacadeCaller.EXPECT().FacadeCall("UpdateApplicationStorage", args, result).SetArg(2, results).Return(nil)
+	mockFacadeCaller.EXPECT().FacadeCall(context.Background(), "UpdateApplicationStorage", args, result).SetArg(3, results).Return(nil)
 
 	applicationStorageUpdate := application.ApplicationStorageUpdate{
-		ApplicationTag: names.NewApplicationTag("storage-block"), StorageConstraints: map[string]storage.Constraints{
+		ApplicationTag: names.NewApplicationTag("storage-block"), StorageConstraints: map[string]storage.Directive{
 			"storage-block": {
 				Pool:  "loop",
 				Size:  uint64(5),
@@ -1650,27 +1706,14 @@
 			},
 		},
 	}
-	client := application.NewClientFromCaller(mockFacadeCaller)
-<<<<<<< HEAD
-	info, _, errs := client.DeployFromRepository(c.Context(), arg)
-	c.Assert(errs, tc.HasLen, 3)
-	c.Assert(errs[0], tc.ErrorMatches, "one")
-	c.Assert(errs[1], tc.ErrorMatches, "two")
-	c.Assert(errs[2], tc.ErrorMatches, "three")
-
-	c.Assert(info, tc.DeepEquals, application.DeployInfo{
-		Channel:      candidate,
-		Architecture: "arm64",
-		Base: corebase.Base{
-			OS:      "ubuntu",
-			Channel: corebase.Channel{Track: "22.04", Risk: "stable"},
-=======
+
+	client := application.NewClientFromCaller(mockFacadeCaller)
 	err := client.UpdateApplicationStorage(applicationStorageUpdate)
 
-	c.Assert(err, gc.IsNil)
-}
-
-func (s *applicationSuite) TestUpdateApplicationStorageServerError(c *gc.C) {
+	c.Assert(err, tc.IsNil)
+}
+
+func (s *applicationSuite) TestUpdateApplicationStorageServerError(c *tc.C) {
 	ctrl := gomock.NewController(c)
 	defer ctrl.Finish()
 
@@ -1679,11 +1722,11 @@
 
 	args := params.ApplicationStorageUpdateRequest{
 		ApplicationStorageUpdates: []params.ApplicationStorageUpdate{
-			{ApplicationTag: "application-storage-block", StorageConstraints: map[string]params.StorageConstraints{
+			{ApplicationTag: "application-storage-block", StorageConstraints: map[string]params.StorageDirectives{
 				"storage-block": {
-					Pool:  "loop",
-					Size:  &sbSize,
-					Count: &sbCount,
+					Pool:    "loop",
+					SizeMiB: &sbSize,
+					Count:   &sbCount,
 				},
 			}},
 		}}
@@ -1694,14 +1737,13 @@
 			{
 				Error: &params.Error{Message: "test error1", Code: params.CodeNotFound},
 			},
->>>>>>> 890c898e
-		},
-	}
-	mockFacadeCaller := mocks.NewMockFacadeCaller(ctrl)
-	mockFacadeCaller.EXPECT().FacadeCall("UpdateApplicationStorage", args, result).SetArg(2, results).Return(nil)
+		},
+	}
+	mockFacadeCaller := mocks.NewMockFacadeCaller(ctrl)
+	mockFacadeCaller.EXPECT().FacadeCall(context.Background(), "UpdateApplicationStorage", args, result).SetArg(3, results).Return(nil)
 
 	applicationStorageUpdate := application.ApplicationStorageUpdate{
-		ApplicationTag: names.NewApplicationTag("storage-block"), StorageConstraints: map[string]storage.Constraints{
+		ApplicationTag: names.NewApplicationTag("storage-block"), StorageConstraints: map[string]storage.Directive{
 			"storage-block": {
 				Pool:  "loop",
 				Size:  uint64(5),
@@ -1713,6 +1755,6 @@
 	client := application.NewClientFromCaller(mockFacadeCaller)
 	err := client.UpdateApplicationStorage(applicationStorageUpdate)
 
-	c.Assert(err, gc.NotNil)
-	c.Assert(err.Error(), gc.DeepEquals, "test error1")
+	c.Assert(err, tc.NotNil)
+	c.Assert(err.Error(), tc.DeepEquals, "test error1")
 }