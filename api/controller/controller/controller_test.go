--- conflicted
+++ resolved
@@ -93,17 +93,13 @@
 	s.checkInitiateMigration(c, spec)
 }
 
-<<<<<<< HEAD
-func (s *Suite) checkInitiateMigration(c *tc.C, spec controller.MigrationSpec) {
-=======
-func (s *Suite) TestInitiateMigrationSkipUserChecks(c *gc.C) {
+func (s *Suite) TestInitiateMigrationSkipUserChecks(c *tc.C) {
 	spec := makeSpec()
 	spec.SkipUserChecks = true
 	s.checkInitiateMigration(c, spec)
 }
 
-func (s *Suite) checkInitiateMigration(c *gc.C, spec controller.MigrationSpec) {
->>>>>>> 99173974
+func (s *Suite) checkInitiateMigration(c *tc.C, spec controller.MigrationSpec) {
 	client, stub := makeInitiateMigrationClient(params.InitiateMigrationResults{
 		Results: []params.InitiateMigrationResult{{
 			MigrationId: "id",
