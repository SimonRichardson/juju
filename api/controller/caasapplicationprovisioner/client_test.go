--- conflicted
+++ resolved
@@ -12,9 +12,9 @@
 	"github.com/juju/juju/api/controller/caasapplicationprovisioner"
 	corebase "github.com/juju/juju/core/base"
 	"github.com/juju/juju/core/semversion"
+	"github.com/juju/juju/internal/storage"
 	"github.com/juju/juju/internal/testhelpers"
 	"github.com/juju/juju/rpc/params"
-	"github.com/juju/juju/storage"
 )
 
 type provisionerSuite struct {
@@ -163,49 +163,19 @@
 		}
 		return nil
 	})
-<<<<<<< HEAD
 	err := client.DestroyUnits(c.Context(), []string{"foo/0"})
 	c.Assert(err, tc.NotNil)
 	c.Assert(err.Error(), tc.Equals, "expected 1 results got 2")
 	c.Assert(called, tc.IsTrue)
-=======
-	err := client.DestroyUnits([]string{"foo/0"})
-	c.Assert(err, gc.NotNil)
-	c.Assert(err.Error(), gc.Equals, "expected 1 results got 2")
-	c.Assert(called, jc.IsTrue)
-}
-
-func (s *provisionerSuite) TestProvisionerConfig(c *gc.C) {
-	var called bool
-	client := newClient(func(objType string, version int, id, request string, a, result interface{}) error {
-		called = true
-		c.Check(objType, gc.Equals, "CAASApplicationProvisioner")
-		c.Check(id, gc.Equals, "")
-		c.Assert(request, gc.Equals, "ProvisionerConfig")
-		c.Assert(a, gc.IsNil)
-		c.Assert(result, gc.FitsTypeOf, &params.CAASApplicationProvisionerConfigResult{})
-		*(result.(*params.CAASApplicationProvisionerConfigResult)) = params.CAASApplicationProvisionerConfigResult{
-			ProvisionerConfig: &params.CAASApplicationProvisionerConfig{
-				UnmanagedApplications: params.Entities{Entities: []params.Entity{{Tag: "application-controller"}}},
-			},
-		}
-		return nil
-	})
-	result, err := client.ProvisionerConfig()
-	c.Assert(err, jc.ErrorIsNil)
-	c.Assert(called, jc.IsTrue)
-	c.Assert(result, gc.DeepEquals, params.CAASApplicationProvisionerConfig{
-		UnmanagedApplications: params.Entities{Entities: []params.Entity{{Tag: "application-controller"}}},
-	})
-}
-
-func (s *provisionerSuite) TestFilesystemProvisioningInfo(c *gc.C) {
-	client := newClient(func(objType string, version int, id, request string, a, result interface{}) error {
-		c.Check(objType, gc.Equals, "CAASApplicationProvisioner")
-		c.Check(id, gc.Equals, "")
-		c.Assert(request, gc.Equals, "FilesystemProvisioningInfo")
-		c.Assert(a, jc.DeepEquals, params.Entity{Tag: "application-gitlab"})
-		c.Assert(result, gc.FitsTypeOf, &params.CAASApplicationFilesystemProvisioningInfo{})
+}
+
+func (s *provisionerSuite) TestFilesystemProvisioningInfo(c *tc.C) {
+	client := newClient(func(objType string, version int, id, request string, a, result interface{}) error {
+		c.Check(objType, tc.Equals, "CAASApplicationProvisioner")
+		c.Check(id, tc.Equals, "")
+		c.Assert(request, tc.Equals, "FilesystemProvisioningInfo")
+		c.Assert(a, tc.DeepEquals, params.Entity{Tag: "application-gitlab"})
+		c.Assert(result, tc.FitsTypeOf, &params.CAASApplicationFilesystemProvisioningInfo{})
 		*(result.(*params.CAASApplicationFilesystemProvisioningInfo)) = params.CAASApplicationFilesystemProvisioningInfo{
 			Filesystems: []params.KubernetesFilesystemParams{
 				{
@@ -215,7 +185,6 @@
 					Attributes:  map[string]interface{}{"storage-class": "fast"},
 					Tags:        map[string]string{"env": "prod"},
 					Attachment: &params.KubernetesFilesystemAttachmentParams{
-						Provider:   "kubernetes",
 						MountPoint: "/data",
 						ReadOnly:   false,
 					},
@@ -236,9 +205,9 @@
 		}
 		return nil
 	})
-	info, err := client.FilesystemProvisioningInfo("gitlab")
-	c.Assert(err, jc.ErrorIsNil)
-	c.Assert(info, jc.DeepEquals, caasapplicationprovisioner.FilesystemProvisioningInfo{
+	info, err := client.FilesystemProvisioningInfo(c.Context(), "gitlab")
+	c.Assert(err, tc.ErrorIsNil)
+	c.Assert(info, tc.DeepEquals, caasapplicationprovisioner.FilesystemProvisioningInfo{
 		Filesystems: []storage.KubernetesFilesystemParams{
 			{
 				StorageName:  "data",
@@ -247,11 +216,8 @@
 				Attributes:   map[string]interface{}{"storage-class": "fast"},
 				ResourceTags: map[string]string{"env": "prod"},
 				Attachment: &storage.KubernetesFilesystemAttachmentParams{
-					AttachmentParams: storage.AttachmentParams{
-						Provider: storage.ProviderType("kubernetes"),
-						ReadOnly: false,
-					},
-					Path: "/data",
+					ReadOnly: false,
+					Path:     "/data",
 				},
 			},
 		},
@@ -264,28 +230,28 @@
 	})
 }
 
-func (s *provisionerSuite) TestFilesystemProvisioningInfoEmpty(c *gc.C) {
-	client := newClient(func(objType string, version int, id, request string, a, result interface{}) error {
-		c.Check(objType, gc.Equals, "CAASApplicationProvisioner")
-		c.Check(id, gc.Equals, "")
-		c.Assert(request, gc.Equals, "FilesystemProvisioningInfo")
-		c.Assert(a, jc.DeepEquals, params.Entity{Tag: "application-gitlab"})
-		c.Assert(result, gc.FitsTypeOf, &params.CAASApplicationFilesystemProvisioningInfo{})
+func (s *provisionerSuite) TestFilesystemProvisioningInfoEmpty(c *tc.C) {
+	client := newClient(func(objType string, version int, id, request string, a, result interface{}) error {
+		c.Check(objType, tc.Equals, "CAASApplicationProvisioner")
+		c.Check(id, tc.Equals, "")
+		c.Assert(request, tc.Equals, "FilesystemProvisioningInfo")
+		c.Assert(a, tc.DeepEquals, params.Entity{Tag: "application-gitlab"})
+		c.Assert(result, tc.FitsTypeOf, &params.CAASApplicationFilesystemProvisioningInfo{})
 		*(result.(*params.CAASApplicationFilesystemProvisioningInfo)) = params.CAASApplicationFilesystemProvisioningInfo{}
 		return nil
 	})
-	info, err := client.FilesystemProvisioningInfo("gitlab")
-	c.Assert(err, jc.ErrorIsNil)
-	c.Assert(info, jc.DeepEquals, caasapplicationprovisioner.FilesystemProvisioningInfo{})
-}
-
-func (s *provisionerSuite) TestFilesystemProvisioningInfoWithoutAttachment(c *gc.C) {
-	client := newClient(func(objType string, version int, id, request string, a, result interface{}) error {
-		c.Check(objType, gc.Equals, "CAASApplicationProvisioner")
-		c.Check(id, gc.Equals, "")
-		c.Assert(request, gc.Equals, "FilesystemProvisioningInfo")
-		c.Assert(a, jc.DeepEquals, params.Entity{Tag: "application-gitlab"})
-		c.Assert(result, gc.FitsTypeOf, &params.CAASApplicationFilesystemProvisioningInfo{})
+	info, err := client.FilesystemProvisioningInfo(c.Context(), "gitlab")
+	c.Assert(err, tc.ErrorIsNil)
+	c.Assert(info, tc.DeepEquals, caasapplicationprovisioner.FilesystemProvisioningInfo{})
+}
+
+func (s *provisionerSuite) TestFilesystemProvisioningInfoWithoutAttachment(c *tc.C) {
+	client := newClient(func(objType string, version int, id, request string, a, result interface{}) error {
+		c.Check(objType, tc.Equals, "CAASApplicationProvisioner")
+		c.Check(id, tc.Equals, "")
+		c.Assert(request, tc.Equals, "FilesystemProvisioningInfo")
+		c.Assert(a, tc.DeepEquals, params.Entity{Tag: "application-gitlab"})
+		c.Assert(result, tc.FitsTypeOf, &params.CAASApplicationFilesystemProvisioningInfo{})
 		*(result.(*params.CAASApplicationFilesystemProvisioningInfo)) = params.CAASApplicationFilesystemProvisioningInfo{
 			Filesystems: []params.KubernetesFilesystemParams{
 				{
@@ -297,9 +263,9 @@
 		}
 		return nil
 	})
-	info, err := client.FilesystemProvisioningInfo("gitlab")
-	c.Assert(err, jc.ErrorIsNil)
-	c.Assert(info, jc.DeepEquals, caasapplicationprovisioner.FilesystemProvisioningInfo{
+	info, err := client.FilesystemProvisioningInfo(c.Context(), "gitlab")
+	c.Assert(err, tc.ErrorIsNil)
+	c.Assert(info, tc.DeepEquals, caasapplicationprovisioner.FilesystemProvisioningInfo{
 		Filesystems: []storage.KubernetesFilesystemParams{
 			{
 				StorageName: "logs",
@@ -310,13 +276,13 @@
 	})
 }
 
-func (s *provisionerSuite) TestFilesystemProvisioningInfoInvalidUnitTag(c *gc.C) {
-	client := newClient(func(objType string, version int, id, request string, a, result interface{}) error {
-		c.Check(objType, gc.Equals, "CAASApplicationProvisioner")
-		c.Check(id, gc.Equals, "")
-		c.Assert(request, gc.Equals, "FilesystemProvisioningInfo")
-		c.Assert(a, jc.DeepEquals, params.Entity{Tag: "application-gitlab"})
-		c.Assert(result, gc.FitsTypeOf, &params.CAASApplicationFilesystemProvisioningInfo{})
+func (s *provisionerSuite) TestFilesystemProvisioningInfoInvalidUnitTag(c *tc.C) {
+	client := newClient(func(objType string, version int, id, request string, a, result interface{}) error {
+		c.Check(objType, tc.Equals, "CAASApplicationProvisioner")
+		c.Check(id, tc.Equals, "")
+		c.Assert(request, tc.Equals, "FilesystemProvisioningInfo")
+		c.Assert(a, tc.DeepEquals, params.Entity{Tag: "application-gitlab"})
+		c.Assert(result, tc.FitsTypeOf, &params.CAASApplicationFilesystemProvisioningInfo{})
 		*(result.(*params.CAASApplicationFilesystemProvisioningInfo)) = params.CAASApplicationFilesystemProvisioningInfo{
 			FilesystemUnitAttachments: map[string][]params.KubernetesFilesystemUnitAttachmentParams{
 				"data": {
@@ -329,7 +295,6 @@
 		}
 		return nil
 	})
-	_, err := client.FilesystemProvisioningInfo("gitlab")
-	c.Assert(err, gc.ErrorMatches, `"invalid-tag" is not a valid tag`)
->>>>>>> a53a3ca4
+	_, err := client.FilesystemProvisioningInfo(c.Context(), "gitlab")
+	c.Assert(err, tc.ErrorMatches, `"invalid-tag" is not a valid tag`)
 }