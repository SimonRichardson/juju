--- conflicted
+++ resolved
@@ -190,19 +190,7 @@
 	env.vault = keyvault.NewWithBaseURI(env.cloud.Endpoint, env.subscriptionId)
 	env.resources = resources.NewWithBaseURI(env.cloud.Endpoint, env.subscriptionId)
 	env.network = network.NewWithBaseURI(env.cloud.Endpoint, env.subscriptionId)
-<<<<<<< HEAD
-	clients := map[string]*autorest.Client{
-		"azure.compute":   &env.compute.Client,
-		"azure.disk":      &env.disk.Client,
-		"azure.resources": &env.resources.Client,
-		"azure.network":   &env.network.Client,
-		"azure.vault":     &env.vault.Client,
-		"azure.keyvault":  &env.vaultKey.Client,
-	}
-	for id, client := range clients {
-=======
 	for id, client := range env.apiClients() {
->>>>>>> 739511a3
 		useragent.UpdateClient(client)
 		client.Authorizer = env.authorizer.auth()
 		clientLogger := loggo.GetLogger(id)
@@ -233,7 +221,6 @@
 		"azure.compute":   &env.compute.Client,
 		"azure.disk":      &env.disk.Client,
 		"azure.resources": &env.resources.Client,
-		"azure.storage":   &env.storage.Client,
 		"azure.network":   &env.network.Client,
 		"azure.vault":     &env.vault.Client,
 		"azure.keyvault":  &env.vaultKey.Client,
@@ -927,12 +914,7 @@
 	if env.commonResourcesCreated {
 		return nil
 	}
-<<<<<<< HEAD
-	if _, err := env.waitCommonResourcesCreatedLocked(); err != nil {
-=======
-	deployment, err := env.waitCommonResourcesCreatedLocked(ctx)
-	if err != nil {
->>>>>>> 739511a3
+	if _, err := env.waitCommonResourcesCreatedLocked(ctx); err != nil {
 		return errors.Trace(err)
 	}
 	env.commonResourcesCreated = true
@@ -2237,100 +2219,6 @@
 	return instanceTypes, nil
 }
 
-<<<<<<< HEAD
-=======
-// maybeGetStorageClient returns the environment's storage client if it
-// has one, and nil if it does not.
-func (env *azureEnviron) maybeGetStorageClient(ctx stdcontext.Context) (internalazurestorage.Client, *legacystorage.Account, error) {
-	storageClient, storageAccount, err := env.getStorageClient(ctx)
-	if errors.IsNotFound(err) {
-		// Only models created prior to Juju 2.3 will have a storage
-		// account. Juju 2.3 onwards exclusively uses managed disks
-		// for all new models, and handles both managed and unmanaged
-		// disks for upgraded models.
-		storageClient = nil
-		storageAccount = nil
-	} else if err != nil {
-		return nil, nil, errors.Trace(err)
-	}
-	return storageClient, storageAccount, nil
-}
-
-// getStorageClient queries the storage account key, and uses it to construct
-// a new storage client.
-func (env *azureEnviron) getStorageClient(ctx stdcontext.Context) (internalazurestorage.Client, *legacystorage.Account, error) {
-	env.mu.Lock()
-	defer env.mu.Unlock()
-	storageAccount, err := env.getStorageAccountLocked(ctx)
-	if err != nil {
-		return nil, nil, errors.Annotate(err, "getting storage account")
-	}
-	storageAccountKey, err := env.getStorageAccountKeyLocked(
-		ctx, to.String(storageAccount.Name), false,
-	)
-	if err != nil {
-		return nil, nil, errors.Annotate(err, "getting storage account key")
-	}
-	client, err := getStorageClient(
-		env.provider.config.NewStorageClient,
-		env.storageEndpoint,
-		storageAccount,
-		storageAccountKey,
-	)
-	if err != nil {
-		return nil, nil, errors.Annotate(err, "getting storage client")
-	}
-	return client, storageAccount, nil
-}
-
-// getStorageAccount returns the storage account for this environment's
-// resource group.
-func (env *azureEnviron) getStorageAccount(ctx stdcontext.Context) (*legacystorage.Account, error) {
-	env.mu.Lock()
-	defer env.mu.Unlock()
-	return env.getStorageAccountLocked(ctx)
-}
-
-func (env *azureEnviron) getStorageAccountLocked(ctx stdcontext.Context) (*legacystorage.Account, error) {
-	if env.storageAccount != nil {
-		if *env.storageAccount == nil {
-			return nil, errors.NotFoundf("storage account")
-		}
-		return *env.storageAccount, nil
-	}
-	client := legacystorage.AccountsClient{env.storage}
-	account, err := client.GetProperties(ctx, env.resourceGroup, env.storageAccountName)
-	if err != nil {
-		if isNotFoundResult(account.Response) {
-			// Remember that the account was not found
-			// by storing a pointer to a nil pointer.
-			env.storageAccount = new(*legacystorage.Account)
-			return nil, errors.NewNotFound(err, fmt.Sprintf("storage account not found"))
-		}
-		return nil, errors.Trace(err)
-	}
-	env.storageAccount = new(*legacystorage.Account)
-	*env.storageAccount = &account
-	return &account, nil
-}
-
-// getStorageAccountKeysLocked returns a storage account key for this
-// environment's storage account. If refresh is true, any cached key
-// will be refreshed. This method assumes that env.mu is held.
-func (env *azureEnviron) getStorageAccountKeyLocked(ctx stdcontext.Context, accountName string, refresh bool) (*legacystorage.AccountKey, error) {
-	if !refresh && env.storageAccountKey != nil {
-		return env.storageAccountKey, nil
-	}
-	client := legacystorage.AccountsClient{env.storage}
-	key, err := getStorageAccountKey(ctx, client, env.resourceGroup, accountName)
-	if err != nil {
-		return nil, errors.Trace(err)
-	}
-	env.storageAccountKey = key
-	return key, nil
-}
-
->>>>>>> 739511a3
 // Region is specified in the HasRegion interface.
 func (env *azureEnviron) Region() (simplestreams.CloudSpec, error) {
 	return simplestreams.CloudSpec{
