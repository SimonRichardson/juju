// Copyright 2012, 2013 Canonical Ltd.
// Licensed under the AGPLv3, see LICENCE file for details.

// The dummy provider implements an environment provider for testing
// purposes, registered with environs under the name "dummy".
//
// The configuration YAML for the testing environment
// must specify a "controller" property with a boolean
// value. If this is true, a controller will be started
// when the environment is bootstrapped.
//
// The configuration data also accepts a "broken" property
// of type boolean. If this is non-empty, any operation
// after the environment has been opened will return
// the error "broken environment", and will also log that.
//
// The DNS name of instances is the same as the Id,
// with ".dns" appended.
package dummy

import (
	"crypto/tls"
	"fmt"
	"io/ioutil"
	"net"
	"net/http/httptest"
	"os"
	"runtime"
	"strconv"
	"strings"
	"sync"
	"time"

	"github.com/juju/clock"
	"github.com/juju/errors"
	"github.com/juju/jsonschema"
	"github.com/juju/loggo"
	"github.com/juju/names/v4"
	"github.com/juju/pubsub"
	"github.com/juju/retry"
	"github.com/juju/schema"
	gitjujutesting "github.com/juju/testing"
	jc "github.com/juju/testing/checkers"
	"github.com/juju/utils/v2/arch"
	"github.com/juju/version/v2"
	"github.com/juju/worker/v2"
	"github.com/prometheus/client_golang/prometheus"
	gc "gopkg.in/check.v1"
	"gopkg.in/juju/environschema.v1"

	"github.com/juju/juju/agent"
	"github.com/juju/juju/api"
	"github.com/juju/juju/apiserver"
	"github.com/juju/juju/apiserver/apiserverhttp"
	"github.com/juju/juju/apiserver/observer"
	"github.com/juju/juju/apiserver/stateauthenticator"
	"github.com/juju/juju/cloud"
	"github.com/juju/juju/cloudconfig/instancecfg"
	corearch "github.com/juju/juju/core/arch"
	"github.com/juju/juju/core/auditlog"
	"github.com/juju/juju/core/cache"
	"github.com/juju/juju/core/constraints"
	"github.com/juju/juju/core/container"
	"github.com/juju/juju/core/instance"
	corelease "github.com/juju/juju/core/lease"
	"github.com/juju/juju/core/lxdprofile"
	"github.com/juju/juju/core/model"
	"github.com/juju/juju/core/network"
	"github.com/juju/juju/core/network/firewall"
	"github.com/juju/juju/core/presence"
	"github.com/juju/juju/core/status"
	"github.com/juju/juju/environs"
	environscloudspec "github.com/juju/juju/environs/cloudspec"
	"github.com/juju/juju/environs/config"
	"github.com/juju/juju/environs/context"
	"github.com/juju/juju/environs/instances"
	"github.com/juju/juju/mongo"
	"github.com/juju/juju/mongo/mongotest"
	"github.com/juju/juju/pubsub/centralhub"
	"github.com/juju/juju/state"
	"github.com/juju/juju/state/stateenvirons"
	"github.com/juju/juju/storage"
	"github.com/juju/juju/testing"
	coretools "github.com/juju/juju/tools"
	jujuversion "github.com/juju/juju/version"
	"github.com/juju/juju/worker/gate"
	"github.com/juju/juju/worker/lease"
	"github.com/juju/juju/worker/modelcache"
	"github.com/juju/juju/worker/multiwatcher"
)

var logger = loggo.GetLogger("juju.provider.dummy")

var transientErrorInjection chan error

const BootstrapInstanceId = "localhost"

var errNotPrepared = errors.New("model is not prepared")

// SampleCloudSpec returns an environscloudspec.CloudSpec that can be used to
// open a dummy Environ.
func SampleCloudSpec() environscloudspec.CloudSpec {
	cred := cloud.NewCredential(cloud.UserPassAuthType, map[string]string{"username": "dummy", "password": "secret"})
	return environscloudspec.CloudSpec{
		Type:             "dummy",
		Name:             "dummy",
		Endpoint:         "dummy-endpoint",
		IdentityEndpoint: "dummy-identity-endpoint",
		Region:           "dummy-region",
		StorageEndpoint:  "dummy-storage-endpoint",
		Credential:       &cred,
	}
}

// SampleConfig() returns an environment configuration with all required
// attributes set.
func SampleConfig() testing.Attrs {
	return testing.Attrs{
		"type":                      "dummy",
		"name":                      "only",
		"uuid":                      testing.ModelTag.Id(),
		"authorized-keys":           testing.FakeAuthKeys,
		"firewall-mode":             config.FwInstance,
		"ssl-hostname-verification": true,
		"development":               false,
		"default-series":            jujuversion.DefaultSupportedLTS(),
		"default-space":             "",
		"secret":                    "pork",
		"controller":                true,
	}
}

// PatchTransientErrorInjectionChannel sets the transientInjectionError
// channel which can be used to inject errors into StartInstance for
// testing purposes
// The injected errors will use the string received on the channel
// and the instance's state will eventually go to error, while the
// received string will appear in the info field of the machine's status
func PatchTransientErrorInjectionChannel(c chan error) func() {
	return gitjujutesting.PatchValue(&transientErrorInjection, c)
}

// mongoInfo returns a mongo.MongoInfo which allows clients to connect to the
// shared dummy state, if it exists.
func mongoInfo() mongo.MongoInfo {
	if gitjujutesting.MgoServer.Addr() == "" {
		panic("dummy environ state tests must be run with MgoTestPackage")
	}
	mongoPort := strconv.Itoa(gitjujutesting.MgoServer.Port())
	addrs := []string{net.JoinHostPort("localhost", mongoPort)}
	return mongo.MongoInfo{
		Info: mongo.Info{
			Addrs:      addrs,
			CACert:     testing.CACert,
			DisableTLS: !gitjujutesting.MgoServer.SSLEnabled(),
		},
	}
}

// Operation represents an action on the dummy provider.
type Operation interface{}

type OpBootstrap struct {
	Context environs.BootstrapContext
	Env     string
	Args    environs.BootstrapParams
}

type OpFinalizeBootstrap struct {
	Context        environs.BootstrapContext
	Env            string
	InstanceConfig *instancecfg.InstanceConfig
}

type OpDestroy struct {
	Env         string
	Cloud       string
	CloudRegion string
	Error       error
}

type OpNetworkInterfaces struct {
	Env        string
	InstanceId instance.Id
	Info       network.InterfaceInfos
}

type OpSubnets struct {
	Env        string
	InstanceId instance.Id
	SubnetIds  []network.Id
	Info       []network.SubnetInfo
}

type OpStartInstance struct {
	Env               string
	MachineId         string
	MachineNonce      string
	PossibleTools     coretools.List
	Instance          instances.Instance
	Constraints       constraints.Value
	SubnetsToZones    map[network.Id][]string
	NetworkInfo       network.InterfaceInfos
	RootDisk          *storage.VolumeParams
	Volumes           []storage.Volume
	VolumeAttachments []storage.VolumeAttachment
	Jobs              []model.MachineJob
	APIInfo           *api.Info
	Secret            string
	AgentEnvironment  map[string]string
}

type OpStopInstances struct {
	Env string
	Ids []instance.Id
}

type OpOpenPorts struct {
	Env        string
	MachineId  string
	InstanceId instance.Id
	Rules      firewall.IngressRules
}

type OpClosePorts struct {
	Env        string
	MachineId  string
	InstanceId instance.Id
	Rules      firewall.IngressRules
}

type OpPutFile struct {
	Env      string
	FileName string
}

// environProvider represents the dummy provider.  There is only ever one
// instance of this type (dummy)
type environProvider struct {
	mu                         sync.Mutex
	ops                        chan<- Operation
	newStatePolicy             state.NewPolicyFunc
	supportsRulesWithIPV6CIDRs bool
	supportsSpaces             bool
	supportsSpaceDiscovery     bool
	apiPort                    int
	controllerState            *environState
	state                      map[string]*environState
}

// APIPort returns the random api port used by the given provider instance.
func APIPort(p environs.EnvironProvider) int {
	return p.(*environProvider).apiPort
}

// environState represents the state of an environment.
// It can be shared between several environ values,
// so that a given environment can be opened several times.
type environState struct {
	name           string
	ops            chan<- Operation
	newStatePolicy state.NewPolicyFunc
	mu             sync.Mutex
	maxId          int // maximum instance id allocated so far.
	maxAddr        int // maximum allocated address last byte
	insts          map[instance.Id]*dummyInstance
	globalRules    firewall.IngressRules
	bootstrapped   bool
	mux            *apiserverhttp.Mux
	httpServer     *httptest.Server
	apiServer      *apiserver.Server
	apiState       *state.State
	apiStatePool   *state.StatePool
	hub            *pubsub.StructuredHub
	presence       *fakePresence
	leaseManager   *lease.Manager
	creator        string

	multiWatcherWorker worker.Worker
	modelCacheWorker   worker.Worker

	controller *cache.Controller
}

// environ represents a client's connection to a given environment's
// state.
type environ struct {
	storage.ProviderRegistry
	name         string
	modelUUID    string
	cloud        environscloudspec.CloudSpec
	ecfgMutex    sync.Mutex
	ecfgUnlocked *environConfig
	spacesMutex  sync.RWMutex
}

var _ environs.Environ = (*environ)(nil)
var _ environs.Networking = (*environ)(nil)

// discardOperations discards all Operations written to it.
var discardOperations = make(chan Operation)

func init() {
	environs.RegisterProvider("dummy", &dummy)

	// Prime the first ops channel, so that naive clients can use
	// the testing environment by simply importing it.
	go func() {
		for range discardOperations {
		}
	}()
}

// dummy is the dummy environmentProvider singleton.
var dummy = environProvider{
	ops:                        discardOperations,
	state:                      make(map[string]*environState),
	newStatePolicy:             stateenvirons.GetNewPolicyFunc(),
	supportsSpaces:             true,
	supportsSpaceDiscovery:     false,
	supportsRulesWithIPV6CIDRs: true,
}

// Reset resets the entire dummy environment and forgets any registered
// operation listener. All opened environments after Reset will share
// the same underlying state.
func Reset(c *gc.C) {
	logger.Infof("reset model")
	dummy.mu.Lock()
	dummy.ops = discardOperations
	oldState := dummy.state
	dummy.controllerState = nil
	dummy.state = make(map[string]*environState)
	dummy.newStatePolicy = stateenvirons.GetNewPolicyFunc()
	dummy.supportsSpaces = true
	dummy.supportsSpaceDiscovery = false
	dummy.supportsRulesWithIPV6CIDRs = true
	dummy.mu.Unlock()

	// NOTE(axw) we must destroy the old states without holding
	// the provider lock, or we risk deadlocking. Destroying
	// state involves closing the embedded API server, which
	// may require waiting on RPC calls that interact with the
	// EnvironProvider (e.g. EnvironProvider.Open).
	for _, s := range oldState {
		if s.httpServer != nil {
			logger.Debugf("closing httpServer")
			s.httpServer.Close()
		}
		s.destroy()
	}
	if mongoAlive() {
		err := retry.Call(retry.CallArgs{
			Func: gitjujutesting.MgoServer.Reset,
			// Only interested in retrying the intermittent
			// 'unexpected message'.
			IsFatalError: func(err error) bool {
				return !strings.HasSuffix(err.Error(), "unexpected message")
			},
			Delay:    time.Millisecond,
			Clock:    clock.WallClock,
			Attempts: 5,
			NotifyFunc: func(lastError error, attempt int) {
				logger.Infof("retrying MgoServer.Reset() after attempt %d: %v", attempt, lastError)
			},
		})
		c.Assert(err, jc.ErrorIsNil)
	}
}

func (state *environState) destroy() {
	state.mu.Lock()
	defer state.mu.Unlock()
	state.destroyLocked()
}

func (state *environState) destroyLocked() {
	if !state.bootstrapped {
		return
	}
	apiServer := state.apiServer
	apiStatePool := state.apiStatePool
	leaseManager := state.leaseManager
	multiWatcherWorker := state.multiWatcherWorker
	modelCacheWorker := state.modelCacheWorker
	state.apiServer = nil
	state.apiStatePool = nil
	state.apiState = nil
	state.controller = nil
	state.leaseManager = nil
	state.bootstrapped = false
	state.hub = nil
	state.multiWatcherWorker = nil
	state.modelCacheWorker = nil

	// Release the lock while we close resources. In particular,
	// we must not hold the lock while the API server is being
	// closed, as it may need to interact with the Environ while
	// shutting down.
	state.mu.Unlock()
	defer state.mu.Lock()

	// The apiServer depends on the modelCache, so stop the apiserver first.
	if apiServer != nil {
		logger.Debugf("stopping apiServer")
		if err := apiServer.Stop(); err != nil && mongoAlive() {
			panic(err)
		}
	}

	if modelCacheWorker != nil {
		logger.Debugf("stopping modelCache worker")
		if err := worker.Stop(modelCacheWorker); err != nil {
			panic(err)
		}
	}

	if multiWatcherWorker != nil {
		logger.Debugf("stopping multiWatcherWorker worker")
		if err := worker.Stop(multiWatcherWorker); err != nil {
			panic(err)
		}
	}

	if leaseManager != nil {
		if err := worker.Stop(leaseManager); err != nil && mongoAlive() {
			panic(err)
		}
	}

	if apiStatePool != nil {
		logger.Debugf("closing apiStatePool")
		if err := apiStatePool.Close(); err != nil && mongoAlive() {
			panic(err)
		}
	}

	if mongoAlive() {
		logger.Debugf("resetting MgoServer")
		_ = gitjujutesting.MgoServer.Reset()
	}
}

// mongoAlive reports whether the mongo server is
// still alive (i.e. has not been deliberately destroyed).
// If it has been deliberately destroyed, we will
// expect some errors when closing things down.
func mongoAlive() bool {
	return gitjujutesting.MgoServer.Addr() != ""
}

// GetStateInAPIServer returns the state connection used by the API server
// This is so code in the test suite can trigger Syncs, etc that the API server
// will see, which will then trigger API watchers, etc.
func (e *environ) GetStateInAPIServer() *state.State {
	st, err := e.state()
	if err != nil {
		panic(err)
	}
	return st.apiState
}

// GetStatePoolInAPIServer returns the StatePool used by the API
// server.  As for GetStatePoolInAPIServer, this is so code in the
// test suite can trigger Syncs etc.
func (e *environ) GetStatePoolInAPIServer() *state.StatePool {
	st, err := e.state()
	if err != nil {
		panic(err)
	}
	return st.apiStatePool
}

// GetHubInAPIServer returns the central hub used by the API server.
func (e *environ) GetHubInAPIServer() *pubsub.StructuredHub {
	st, err := e.state()
	if err != nil {
		panic(err)
	}
	return st.hub
}

// GetLeaseManagerInAPIServer returns the channel used to update the
// cache.Controller used by the API server
func (e *environ) GetLeaseManagerInAPIServer() corelease.Manager {
	st, err := e.state()
	if err != nil {
		panic(err)
	}
	return st.leaseManager
}

// GetController returns the cache.Controller used by the API server.
func (e *environ) GetController() *cache.Controller {
	st, err := e.state()
	if err != nil {
		panic(err)
	}
	return st.controller
}

// newState creates the state for a new environment with the given name.
func newState(name string, ops chan<- Operation, newStatePolicy state.NewPolicyFunc) *environState {
	buf := make([]byte, 8192)
	buf = buf[:runtime.Stack(buf, false)]
	s := &environState{
		name:           name,
		ops:            ops,
		newStatePolicy: newStatePolicy,
		insts:          make(map[instance.Id]*dummyInstance),
		creator:        string(buf),
	}
	return s
}

// listenAPI starts an HTTP server listening for API connections.
func (s *environState) listenAPI() int {
	certPool, err := api.CreateCertPool(testing.CACert)
	if err != nil {
		panic(err)
	}
	tlsConfig := api.NewTLSConfig(certPool)
	tlsConfig.ServerName = "juju-apiserver"
	tlsConfig.Certificates = []tls.Certificate{*testing.ServerTLSCert}
	s.mux = apiserverhttp.NewMux()
	s.httpServer = httptest.NewUnstartedServer(s.mux)
	s.httpServer.TLS = tlsConfig
	return s.httpServer.Listener.Addr().(*net.TCPAddr).Port
}

// SetSupportsSpaces allows to enable and disable SupportsSpaces for tests.
func SetSupportsSpaces(supports bool) bool {
	dummy.mu.Lock()
	defer dummy.mu.Unlock()
	current := dummy.supportsSpaces
	dummy.supportsSpaces = supports
	return current
}

// SetSupportsRulesWithIPV6CIDRs allows to toggle support for IPV6 CIDRs in firewall rules.
func SetSupportsRulesWithIPV6CIDRs(supports bool) bool {
	dummy.mu.Lock()
	defer dummy.mu.Unlock()
	current := dummy.supportsRulesWithIPV6CIDRs
	dummy.supportsRulesWithIPV6CIDRs = supports
	return current
}

// SetSupportsSpaceDiscovery allows to enable and disable
// SupportsSpaceDiscovery for tests.
func SetSupportsSpaceDiscovery(supports bool) bool {
	dummy.mu.Lock()
	defer dummy.mu.Unlock()
	current := dummy.supportsSpaceDiscovery
	dummy.supportsSpaceDiscovery = supports
	return current
}

// Listen directs subsequent operations on any dummy environment
// to channel c (if not nil).
func Listen(c chan<- Operation) {
	dummy.mu.Lock()
	defer dummy.mu.Unlock()
	if c == nil {
		c = discardOperations
	}
	dummy.ops = c
	for _, st := range dummy.state {
		st.mu.Lock()
		st.ops = c
		st.mu.Unlock()
	}
}

var configSchema = environschema.Fields{
	"controller": {
		Description: "Whether the model should start a controller",
		Type:        environschema.Tbool,
	},
	"broken": {
		Description: "Whitespace-separated Environ methods that should return an error when called",
		Type:        environschema.Tstring,
	},
	"secret": {
		Description: "A secret",
		Type:        environschema.Tstring,
	},
}

var configFields = func() schema.Fields {
	fs, _, err := configSchema.ValidationSchema()
	if err != nil {
		panic(err)
	}
	return fs
}()

var configDefaults = schema.Defaults{
	"broken":     "",
	"secret":     "pork",
	"controller": false,
}

type environConfig struct {
	*config.Config
	attrs map[string]interface{}
}

func (c *environConfig) controller() bool {
	return c.attrs["controller"].(bool)
}

func (c *environConfig) broken() string {
	return c.attrs["broken"].(string)
}

func (c *environConfig) secret() string {
	return c.attrs["secret"].(string)
}

func (p *environProvider) newConfig(cfg *config.Config) (*environConfig, error) {
	valid, err := p.Validate(cfg, nil)
	if err != nil {
		return nil, err
	}
	return &environConfig{valid, valid.UnknownAttrs()}, nil
}

func (p *environProvider) Schema() environschema.Fields {
	fields, err := config.Schema(configSchema)
	if err != nil {
		panic(err)
	}
	return fields
}

var _ config.ConfigSchemaSource = (*environProvider)(nil)

// ConfigSchema returns extra config attributes specific
// to this provider only.
func (p *environProvider) ConfigSchema() schema.Fields {
	return configFields
}

// ConfigDefaults returns the default values for the
// provider specific config attributes.
func (p *environProvider) ConfigDefaults() schema.Defaults {
	return configDefaults
}

func (*environProvider) CredentialSchemas() map[cloud.AuthType]cloud.CredentialSchema {
	return map[cloud.AuthType]cloud.CredentialSchema{
		cloud.EmptyAuthType: {},
		cloud.UserPassAuthType: {
			{
				"username", cloud.CredentialAttr{Description: "The username to authenticate with."},
			}, {
				"password", cloud.CredentialAttr{
					Description: "The password for the specified username.",
					Hidden:      true,
				},
			},
		},
	}
}

func (*environProvider) DetectCredentials() (*cloud.CloudCredential, error) {
	return cloud.NewEmptyCloudCredential(), nil
}

func (*environProvider) FinalizeCredential(_ environs.FinalizeCredentialContext, args environs.FinalizeCredentialParams) (*cloud.Credential, error) {
	return &args.Credential, nil
}

func (*environProvider) DetectRegions() ([]cloud.Region, error) {
	return []cloud.Region{{Name: "dummy"}}, nil
}

func (p *environProvider) Validate(cfg, old *config.Config) (valid *config.Config, err error) {
	// Check for valid changes for the base config values.
	if err := config.Validate(cfg, old); err != nil {
		return nil, err
	}
	validated, err := cfg.ValidateUnknownAttrs(configFields, configDefaults)
	if err != nil {
		return nil, err
	}
	// Apply the coerced unknown values back into the config.
	return cfg.Apply(validated)
}

func (e *environ) state() (*environState, error) {
	dummy.mu.Lock()
	defer dummy.mu.Unlock()
	state, ok := dummy.state[e.modelUUID]
	if !ok {
		return nil, errNotPrepared
	}
	return state, nil
}

// Version is part of the EnvironProvider interface.
func (*environProvider) Version() int {
	return 0
}

func (p *environProvider) Open(args environs.OpenParams) (environs.Environ, error) {
	p.mu.Lock()
	defer p.mu.Unlock()
	ecfg, err := p.newConfig(args.Config)
	if err != nil {
		return nil, err
	}
	env := &environ{
		ProviderRegistry: StorageProviders(),
		name:             ecfg.Name(),
		modelUUID:        args.Config.UUID(),
		cloud:            args.Cloud,
		ecfgUnlocked:     ecfg,
	}
	if err := env.checkBroken("Open"); err != nil {
		return nil, err
	}
	return env, nil
}

// CloudSchema returns the schema used to validate input for add-cloud.  Since
// this provider does not support custom clouds, this always returns nil.
func (p *environProvider) CloudSchema() *jsonschema.Schema {
	return nil
}

// Ping tests the connection to the cloud, to verify the endpoint is valid.
func (p *environProvider) Ping(ctx context.ProviderCallContext, endpoint string) error {
	return errors.NotImplementedf("Ping")
}

// PrepareConfig is specified in the EnvironProvider interface.
func (p *environProvider) PrepareConfig(args environs.PrepareConfigParams) (*config.Config, error) {
	if _, err := dummy.newConfig(args.Config); err != nil {
		return nil, err
	}
	return args.Config, nil
}

// Override for testing - the data directory with which the state api server is initialised.
var DataDir = ""
var LogDir = ""

func (e *environ) ecfg() *environConfig {
	e.ecfgMutex.Lock()
	ecfg := e.ecfgUnlocked
	e.ecfgMutex.Unlock()
	return ecfg
}

func (e *environ) checkBroken(method string) error {
	for _, m := range strings.Fields(e.ecfg().broken()) {
		if m == method {
			return fmt.Errorf("dummy.%s is broken", method)
		}
	}
	return nil
}

// PrecheckInstance is specified in the environs.InstancePrechecker interface.
func (*environ) PrecheckInstance(ctx context.ProviderCallContext, args environs.PrecheckInstanceParams) error {
	if args.Placement != "" && args.Placement != "valid" {
		return fmt.Errorf("%s placement is invalid", args.Placement)
	}
	return nil
}

// Create is part of the Environ interface.
func (e *environ) Create(ctx context.ProviderCallContext, args environs.CreateParams) error {
	dummy.mu.Lock()
	defer dummy.mu.Unlock()
	dummy.state[e.modelUUID] = newState(e.name, dummy.ops, dummy.newStatePolicy)
	return nil
}

// PrepareForBootstrap is part of the Environ interface.
func (e *environ) PrepareForBootstrap(ctx environs.BootstrapContext, controllerName string) error {
	dummy.mu.Lock()
	defer dummy.mu.Unlock()
	ecfg := e.ecfgUnlocked

	if ecfg.controller() && dummy.controllerState != nil {
		// Because of global variables, we can only have one dummy
		// controller per process. Panic if there is an attempt to
		// bootstrap while there is another active controller.
		old := dummy.controllerState
		panic(fmt.Errorf("cannot share a state between two dummy environs; old %q; new %q: %s", old.name, e.name, old.creator))
	}

	// The environment has not been prepared, so create it and record it.
	// We don't start listening for State or API connections until
	// Bootstrap has been called.
	envState := newState(e.name, dummy.ops, dummy.newStatePolicy)
	if ecfg.controller() {
		dummy.apiPort = envState.listenAPI()
		dummy.controllerState = envState
	}
	dummy.state[e.modelUUID] = envState
	return nil
}

func (e *environ) Bootstrap(ctx environs.BootstrapContext, callCtx context.ProviderCallContext, args environs.BootstrapParams) (*environs.BootstrapResult, error) {
	availableTools, err := args.AvailableTools.Match(coretools.Filter{OSType: "ubuntu"})
	if err != nil {
		return nil, err
	}
	arch := availableTools.Arches()[0]

	defer delay()
	if err := e.checkBroken("Bootstrap"); err != nil {
		return nil, err
	}
	if _, ok := args.ControllerConfig.CACert(); !ok {
		return nil, errors.New("no CA certificate in controller configuration")
	}

	logger.Infof("would pick agent binaries from %s", availableTools)

	estate, err := e.state()
	if err != nil {
		return nil, err
	}
	estate.mu.Lock()
	defer estate.mu.Unlock()
	if estate.bootstrapped {
		return nil, errors.New("model is already bootstrapped")
	}

	// Create an instance for the bootstrap node.
	logger.Infof("creating bootstrap instance")
	series := config.PreferredSeries(e.Config())
	i := &dummyInstance{
		id:           BootstrapInstanceId,
		addresses:    network.NewProviderAddresses("localhost"),
		machineId:    agent.BootstrapControllerId,
		series:       series,
		firewallMode: e.Config().FirewallMode(),
		state:        estate,
		controller:   true,
	}
	estate.insts[i.id] = i
	estate.bootstrapped = true
	estate.ops <- OpBootstrap{Context: ctx, Env: e.name, Args: args}

	finalize := func(ctx environs.BootstrapContext, icfg *instancecfg.InstanceConfig, _ environs.BootstrapDialOpts) (err error) {
		if e.ecfg().controller() {
			icfg.Bootstrap.BootstrapMachineInstanceId = BootstrapInstanceId
			if err := instancecfg.FinishInstanceConfig(icfg, e.Config()); err != nil {
				return err
			}

			adminUser := names.NewUserTag("admin@local")
			var cloudCredentialTag names.CloudCredentialTag
			if icfg.Bootstrap.ControllerCloudCredentialName != "" {
				id := fmt.Sprintf(
					"%s/%s/%s",
					icfg.Bootstrap.ControllerCloud.Name,
					adminUser.Id(),
					icfg.Bootstrap.ControllerCloudCredentialName,
				)
				if !names.IsValidCloudCredential(id) {
					return errors.NotValidf("cloud credential ID %q", id)
				}
				cloudCredentialTag = names.NewCloudCredentialTag(id)
			}

			cloudCredentials := make(map[names.CloudCredentialTag]cloud.Credential)
			if icfg.Bootstrap.ControllerCloudCredential != nil && icfg.Bootstrap.ControllerCloudCredentialName != "" {
				cloudCredentials[cloudCredentialTag] = *icfg.Bootstrap.ControllerCloudCredential
			}

			session, err := mongo.DialWithInfo(mongoInfo(), mongotest.DialOpts())
			if err != nil {
				return err
			}
			defer session.Close()

			// Since the admin user isn't setup until after here,
			// the password in the info structure is empty, so the admin
			// user is constructed with an empty password here.
			// It is set just below.
			controller, err := state.Initialize(state.InitializeParams{
				Clock:            clock.WallClock,
				ControllerConfig: icfg.Controller.Config,
				ControllerModelArgs: state.ModelArgs{
					Type:                    state.ModelTypeIAAS,
					Owner:                   adminUser,
					Config:                  icfg.Bootstrap.ControllerModelConfig,
					Constraints:             icfg.Bootstrap.BootstrapMachineConstraints,
					CloudName:               icfg.Bootstrap.ControllerCloud.Name,
					CloudRegion:             icfg.Bootstrap.ControllerCloudRegion,
					CloudCredential:         cloudCredentialTag,
					StorageProviderRegistry: e,
				},
				Cloud:            icfg.Bootstrap.ControllerCloud,
				CloudCredentials: cloudCredentials,
				MongoSession:     session,
				NewPolicy:        estate.newStatePolicy,
				AdminPassword:    icfg.APIInfo.Password,
			})
			if err != nil {
				return err
			}
			st := controller.SystemState()
			defer func() {
				if err != nil {
					controller.Close()
				}
			}()
			if err := st.SetModelConstraints(args.ModelConstraints); err != nil {
				return errors.Trace(err)
			}
			if err := st.SetAdminMongoPassword(icfg.APIInfo.Password); err != nil {
				return errors.Trace(err)
			}
			if err := st.MongoSession().DB("admin").Login("admin", icfg.APIInfo.Password); err != nil {
				return err
			}
			env, err := st.Model()
			if err != nil {
				return errors.Trace(err)
			}
			owner, err := st.User(env.Owner())
			if err != nil {
				return errors.Trace(err)
			}
			// We log this out for test purposes only. No one in real life can use
			// a dummy provider for anything other than testing, so logging the password
			// here is fine.
			logger.Debugf("setting password for %q to %q", owner.Name(), icfg.APIInfo.Password)
			_ = owner.SetPassword(icfg.APIInfo.Password)
			statePool := controller.StatePool()
			stateAuthenticator, err := stateauthenticator.NewAuthenticator(statePool, clock.WallClock)
			if err != nil {
				return errors.Trace(err)
			}
			stateAuthenticator.AddHandlers(estate.mux)

			machineTag := names.NewMachineTag("0")
			estate.httpServer.StartTLS()
			estate.presence = &fakePresence{make(map[string]presence.Status)}
			estate.hub = centralhub.New(machineTag)

			estate.leaseManager, err = leaseManager(
				icfg.Controller.Config.ControllerUUID(),
				st,
			)
			if err != nil {
				return errors.Trace(err)
			}

			multiWatcherWorker, err := multiwatcher.NewWorker(multiwatcher.Config{
				Clock:                clock.WallClock,
				Logger:               loggo.GetLogger("dummy.multiwatcher"),
				Backing:              state.NewAllWatcherBacking(statePool),
				PrometheusRegisterer: noopRegisterer{},
			})
			if err != nil {
				return errors.Trace(err)
			}
			estate.multiWatcherWorker = multiWatcherWorker

			initialized := gate.NewLock()
			modelCache, err := modelcache.NewWorker(modelcache.Config{
				StatePool:            statePool,
				Hub:                  estate.hub,
				InitializedGate:      initialized,
				Logger:               loggo.GetLogger("dummy.modelcache"),
				WatcherFactory:       multiWatcherWorker.WatchController,
				PrometheusRegisterer: noopRegisterer{},
				Cleanup:              func() {},
			}.WithDefaultRestartStrategy())
			if err != nil {
				return errors.Trace(err)
			}
			select {
			case <-initialized.Unlocked():
			case <-time.After(10 * time.Second):
				return errors.New("model cache not initialized after 10 seconds")
			}
			estate.modelCacheWorker = modelCache
			err = modelcache.ExtractCacheController(modelCache, &estate.controller)
			if err != nil {
				_ = worker.Stop(modelCache)
				_ = worker.Stop(multiWatcherWorker)
				return errors.Trace(err)
			}

			estate.apiServer, err = apiserver.NewServer(apiserver.ServerConfig{
				StatePool:           statePool,
				Controller:          estate.controller,
				MultiwatcherFactory: multiWatcherWorker,
				Authenticator:       stateAuthenticator,
				Clock:               clock.WallClock,
				GetAuditConfig:      func() auditlog.Config { return auditlog.Config{} },
				Tag:                 machineTag,
				DataDir:             DataDir,
				LogDir:              LogDir,
				Mux:                 estate.mux,
				Hub:                 estate.hub,
				Presence:            estate.presence,
				LeaseManager:        estate.leaseManager,
				NewObserver: func() observer.Observer {
					logger := loggo.GetLogger("juju.apiserver")
					ctx := observer.RequestObserverContext{
						Clock:  clock.WallClock,
						Logger: logger,
						Hub:    estate.hub,
					}
					return observer.NewRequestObserver(ctx)
				},
				PublicDNSName: icfg.Controller.Config.AutocertDNSName(),
				UpgradeComplete: func() bool {
					return true
				},
				MetricsCollector: apiserver.NewMetricsCollector(),
			})
			if err != nil {
				panic(err)
			}
			estate.apiState = st
			estate.apiStatePool = statePool

			// Maintain the state authenticator (time out local user interactions).
			abort := make(chan struct{})
			go stateAuthenticator.Maintain(abort)
			go func(apiServer *apiserver.Server) {
				defer close(abort)
				_ = apiServer.Wait()
			}(estate.apiServer)
		}
		estate.ops <- OpFinalizeBootstrap{Context: ctx, Env: e.name, InstanceConfig: icfg}
		return nil
	}

	bsResult := &environs.BootstrapResult{
		Arch:                    arch,
		Series:                  series,
		CloudBootstrapFinalizer: finalize,
	}
	return bsResult, nil
}

func leaseManager(controllerUUID string, st *state.State) (*lease.Manager, error) {
	target := st.LeaseNotifyTarget(
		ioutil.Discard,
		loggo.GetLogger("juju.state.raftlease"),
	)
	dummyStore := newLeaseStore(clock.WallClock, target, st.LeaseTrapdoorFunc())
	return lease.NewManager(lease.ManagerConfig{
		Secretary:            lease.SecretaryFinder(controllerUUID),
		Store:                dummyStore,
		Logger:               loggo.GetLogger("juju.worker.lease.dummy"),
		Clock:                clock.WallClock,
		MaxSleep:             time.Minute,
		EntityUUID:           controllerUUID,
		PrometheusRegisterer: noopRegisterer{},
	})
}

func (e *environ) ControllerInstances(ctx context.ProviderCallContext, controllerUUID string) ([]instance.Id, error) {
	estate, err := e.state()
	if err != nil {
		return nil, err
	}
	estate.mu.Lock()
	defer estate.mu.Unlock()
	if err := e.checkBroken("ControllerInstances"); err != nil {
		return nil, err
	}
	if !estate.bootstrapped {
		return nil, environs.ErrNotBootstrapped
	}
	var controllerInstances []instance.Id
	for _, v := range estate.insts {
		if v.controller {
			controllerInstances = append(controllerInstances, v.Id())
		}
	}
	return controllerInstances, nil
}

func (e *environ) Config() *config.Config {
	return e.ecfg().Config
}

func (e *environ) SetConfig(cfg *config.Config) error {
	if err := e.checkBroken("SetConfig"); err != nil {
		return err
	}
	ecfg, err := dummy.newConfig(cfg)
	if err != nil {
		return err
	}
	e.ecfgMutex.Lock()
	e.ecfgUnlocked = ecfg
	e.ecfgMutex.Unlock()
	return nil
}

// AdoptResources is part of the Environ interface.
func (e *environ) AdoptResources(ctx context.ProviderCallContext, controllerUUID string, fromVersion version.Number) error {
	// This provider doesn't track instance -> controller.
	return nil
}

func (e *environ) Destroy(ctx context.ProviderCallContext) (res error) {
	defer delay()
	estate, err := e.state()
	if err != nil {
		if err == errNotPrepared {
			return nil
		}
		return err
	}
	defer func() {
		// The estate is a pointer to a structure that is stored in the dummy global.
		// The Listen method can change the ops channel of any state, and will do so
		// under the covers. What we need to do is use the state mutex to add a memory
		// barrier such that the ops channel we see here is the latest.
		estate.mu.Lock()
		ops := estate.ops
		name := estate.name
		delete(dummy.state, e.modelUUID)
		estate.mu.Unlock()
		ops <- OpDestroy{
			Env:         name,
			Cloud:       e.cloud.Name,
			CloudRegion: e.cloud.Region,
			Error:       res,
		}
	}()
	if err := e.checkBroken("Destroy"); err != nil {
		return err
	}
	if !e.ecfg().controller() {
		return nil
	}
	estate.destroy()
	return nil
}

func (e *environ) DestroyController(ctx context.ProviderCallContext, controllerUUID string) error {
	if err := e.Destroy(ctx); err != nil {
		return err
	}
	dummy.mu.Lock()
	dummy.controllerState = nil
	dummy.mu.Unlock()
	return nil
}

// ConstraintsValidator is defined on the Environs interface.
func (e *environ) ConstraintsValidator(ctx context.ProviderCallContext) (constraints.Validator, error) {
	validator := constraints.NewValidator()
	validator.RegisterUnsupported([]string{constraints.CpuPower, constraints.VirtType})
	validator.RegisterConflicts([]string{constraints.InstanceType}, []string{constraints.Mem})
	validator.RegisterVocabulary(constraints.Arch, []string{arch.AMD64, arch.ARM64, arch.I386, arch.PPC64EL, arch.S390X})
	return validator, nil
}

// StartInstance is specified in the InstanceBroker interface.
func (e *environ) StartInstance(ctx context.ProviderCallContext, args environs.StartInstanceParams) (*environs.StartInstanceResult, error) {
	defer delay()
	machineId := args.InstanceConfig.MachineId
	logger.Infof("dummy startinstance, machine %s", machineId)
	if err := e.checkBroken("StartInstance"); err != nil {
		return nil, err
	}
	estate, err := e.state()
	if err != nil {
		return nil, err
	}
	estate.mu.Lock()
	defer estate.mu.Unlock()

	// check if an error has been injected on the transientErrorInjection channel (testing purposes)
	select {
	case injectedError := <-transientErrorInjection:
		return nil, injectedError
	default:
	}

	if args.InstanceConfig.MachineNonce == "" {
		return nil, errors.New("cannot start instance: missing machine nonce")
	}
	if args.InstanceConfig.Controller != nil {
		if args.InstanceConfig.APIInfo.Tag != names.NewMachineTag(machineId) {
			return nil, errors.New("entity tag must match started machine")
		}
	}
	if args.InstanceConfig.APIInfo.Tag != names.NewMachineTag(machineId) {
		return nil, errors.New("entity tag must match started machine")
	}
	logger.Infof("would pick agent binaries from %s", args.Tools)

	idString := fmt.Sprintf("%s-%d", e.name, estate.maxId)
	// Add the addresses we want to see in the machine doc. This means both
	// IPv4 and IPv6 loopback, as well as the DNS name.
	addrs := network.NewProviderAddresses(idString+".dns", "127.0.0.1", "::1")
	logger.Debugf("StartInstance addresses: %v", addrs)
	i := &dummyInstance{
		id:           instance.Id(idString),
		addresses:    addrs,
		machineId:    machineId,
		series:       args.InstanceConfig.Series,
		firewallMode: e.Config().FirewallMode(),
		state:        estate,
	}

	var hc *instance.HardwareCharacteristics
	// To match current system capability, only provide hardware characteristics for
	// environ machines, not containers.
	if container.ParentId(machineId) == "" {
		// Assume that the provided Availability Zone won't fail,
		// though one is required.
		var zone string
		if args.Placement != "" {
			split := strings.Split(args.Placement, "=")
			if len(split) == 2 && split[0] == "zone" {
				zone = split[1]
			}
		}
		if zone == "" && args.AvailabilityZone != "" {
			zone = args.AvailabilityZone
		}

		// We will just assume the instance hardware characteristics exactly matches
		// the supplied constraints (if specified).
		hc = &instance.HardwareCharacteristics{
			Arch:             args.Constraints.Arch,
			Mem:              args.Constraints.Mem,
			RootDisk:         args.Constraints.RootDisk,
			CpuCores:         args.Constraints.CpuCores,
			CpuPower:         args.Constraints.CpuPower,
			Tags:             args.Constraints.Tags,
			AvailabilityZone: &zone,
		}
		// Fill in some expected instance hardware characteristics if constraints not specified.
		if hc.Arch == nil {
			arch := corearch.DefaultArchitecture
			hc.Arch = &arch
		}
		if hc.Mem == nil {
			mem := uint64(1024)
			hc.Mem = &mem
		}
		if hc.RootDisk == nil {
			disk := uint64(8192)
			hc.RootDisk = &disk
		}
		if hc.CpuCores == nil {
			cores := uint64(1)
			hc.CpuCores = &cores
		}
	}
	// Simulate subnetsToZones gets populated when spaces given in constraints.
	spaces := args.Constraints.IncludeSpaces()
	var subnetsToZones map[network.Id][]string
	for isp := range spaces {
		// Simulate 2 subnets per space.
		if subnetsToZones == nil {
			subnetsToZones = make(map[network.Id][]string)
		}
		for isn := 0; isn < 2; isn++ {
			providerId := fmt.Sprintf("subnet-%d", isp+isn)
			zone := fmt.Sprintf("zone%d", isp+isn)
			subnetsToZones[network.Id(providerId)] = []string{zone}
		}
	}
	// Simulate creating volumes when requested.
	volumes := make([]storage.Volume, len(args.Volumes))
	for iv, v := range args.Volumes {
		persistent, _ := v.Attributes["persistent"].(bool)
		volumes[iv] = storage.Volume{
			Tag: v.Tag,
			VolumeInfo: storage.VolumeInfo{
				Size:       v.Size,
				Persistent: persistent,
			},
		}
	}
	// Simulate attaching volumes when requested.
	volumeAttachments := make([]storage.VolumeAttachment, len(args.VolumeAttachments))
	for iv, v := range args.VolumeAttachments {
		volumeAttachments[iv] = storage.VolumeAttachment{
			Volume:  v.Volume,
			Machine: v.Machine,
			VolumeAttachmentInfo: storage.VolumeAttachmentInfo{
				DeviceName: fmt.Sprintf("sd%c", 'b'+rune(iv)),
				ReadOnly:   v.ReadOnly,
			},
		}
	}
	estate.insts[i.id] = i
	estate.maxId++
	estate.ops <- OpStartInstance{
		Env:               e.name,
		MachineId:         machineId,
		MachineNonce:      args.InstanceConfig.MachineNonce,
		PossibleTools:     args.Tools,
		Constraints:       args.Constraints,
		SubnetsToZones:    subnetsToZones,
		RootDisk:          args.RootDisk,
		Volumes:           volumes,
		VolumeAttachments: volumeAttachments,
		Instance:          i,
		Jobs:              args.InstanceConfig.Jobs,
		APIInfo:           args.InstanceConfig.APIInfo,
		AgentEnvironment:  args.InstanceConfig.AgentEnvironment,
		Secret:            e.ecfg().secret(),
	}
	return &environs.StartInstanceResult{
		Instance: i,
		Hardware: hc,
	}, nil
}

func (e *environ) StopInstances(ctx context.ProviderCallContext, ids ...instance.Id) error {
	defer delay()
	if err := e.checkBroken("StopInstance"); err != nil {
		return err
	}
	estate, err := e.state()
	if err != nil {
		return err
	}
	estate.mu.Lock()
	defer estate.mu.Unlock()
	for _, id := range ids {
		delete(estate.insts, id)
	}
	estate.ops <- OpStopInstances{
		Env: e.name,
		Ids: ids,
	}
	return nil
}

func (e *environ) Instances(ctx context.ProviderCallContext, ids []instance.Id) (insts []instances.Instance, err error) {
	defer delay()
	if err := e.checkBroken("Instances"); err != nil {
		return nil, err
	}
	if len(ids) == 0 {
		return nil, nil
	}
	estate, err := e.state()
	if err != nil {
		return nil, err
	}
	estate.mu.Lock()
	defer estate.mu.Unlock()
	notFound := 0
	for _, id := range ids {
		inst := estate.insts[id]
		if inst == nil {
			err = environs.ErrPartialInstances
			notFound++
			insts = append(insts, nil)
		} else {
			insts = append(insts, inst)
		}
	}
	if notFound == len(ids) {
		return nil, environs.ErrNoInstances
	}
	return
}

// SupportsSpaces is specified on environs.Networking.
func (env *environ) SupportsSpaces(ctx context.ProviderCallContext) (bool, error) {
	dummy.mu.Lock()
	defer dummy.mu.Unlock()
	if !dummy.supportsSpaces {
		return false, errors.NotSupportedf("spaces")
	}
	return true, nil
}

// SupportsSpaceDiscovery is specified on environs.Networking.
func (env *environ) SupportsSpaceDiscovery(ctx context.ProviderCallContext) (bool, error) {
	if err := env.checkBroken("SupportsSpaceDiscovery"); err != nil {
		return false, err
	}
	dummy.mu.Lock()
	defer dummy.mu.Unlock()
	if !dummy.supportsSpaceDiscovery {
		return false, nil
	}
	return true, nil
}

// SupportsContainerAddresses is specified on environs.Networking.
func (env *environ) SupportsContainerAddresses(ctx context.ProviderCallContext) (bool, error) {
	return false, errors.NotSupportedf("container addresses")
}

// Spaces is specified on environs.Networking.
func (env *environ) Spaces(ctx context.ProviderCallContext) ([]network.SpaceInfo, error) {
	if err := env.checkBroken("Spaces"); err != nil {
		return []network.SpaceInfo{}, err
	}
	return []network.SpaceInfo{{
		Name:       "foo",
		ProviderId: network.Id("0"),
		Subnets: []network.SubnetInfo{{
			ProviderId:        network.Id("1"),
			AvailabilityZones: []string{"zone1"},
		}, {
			ProviderId:        network.Id("2"),
			AvailabilityZones: []string{"zone1"},
		}}}, {
		Name:       "Another Foo 99!",
		ProviderId: "1",
		Subnets: []network.SubnetInfo{{
			ProviderId:        network.Id("3"),
			AvailabilityZones: []string{"zone1"},
		}}}, {
		Name:       "foo-",
		ProviderId: "2",
		Subnets: []network.SubnetInfo{{
			ProviderId:        network.Id("4"),
			AvailabilityZones: []string{"zone1"},
		}}}, {
		Name:       "---",
		ProviderId: "3",
		Subnets: []network.SubnetInfo{{
			ProviderId:        network.Id("5"),
			AvailabilityZones: []string{"zone1"},
		}}}}, nil
}

// NetworkInterfaces implements Environ.NetworkInterfaces().
func (env *environ) NetworkInterfaces(ctx context.ProviderCallContext, ids []instance.Id) ([]network.InterfaceInfos, error) {
	if err := env.checkBroken("NetworkInterfaces"); err != nil {
		return nil, err
	}

	estate, err := env.state()
	if err != nil {
		return nil, err
	}
	estate.mu.Lock()
	defer estate.mu.Unlock()

	// Simulate 3 NICs - primary and secondary enabled plus a disabled NIC.
	// all configured using DHCP and having fake DNS servers and gateway.
	infos := make([]network.InterfaceInfos, len(ids))
	for idIndex, instId := range ids {
		infos[idIndex] = make(network.InterfaceInfos, 3)
		for i, netName := range []string{"private", "public", "disabled"} {
			infos[idIndex][i] = network.InterfaceInfo{
				DeviceIndex:      i,
				ProviderId:       network.Id(fmt.Sprintf("dummy-eth%d", i)),
				ProviderSubnetId: network.Id("dummy-" + netName),
				InterfaceType:    network.EthernetDevice,
				InterfaceName:    fmt.Sprintf("eth%d", i),
				VLANTag:          i,
				MACAddress:       fmt.Sprintf("aa:bb:cc:dd:ee:f%d", i),
				Disabled:         i == 2,
				NoAutoStart:      i%2 != 0,
<<<<<<< HEAD
				ConfigType:       network.ConfigDHCP,
=======
>>>>>>> 4d120ac5
				Addresses: network.ProviderAddresses{
					network.NewProviderAddress(
						fmt.Sprintf("0.%d.0.%d", (i+1)*10+idIndex, estate.maxAddr+2),
						network.WithCIDR(fmt.Sprintf("0.%d.0.0/24", (i+1)*10)),
<<<<<<< HEAD
=======
						network.WithConfigType(network.ConfigDHCP),
>>>>>>> 4d120ac5
					),
				},
				DNSServers: network.NewProviderAddresses("ns1.dummy", "ns2.dummy"),
				GatewayAddress: network.NewProviderAddress(
					fmt.Sprintf("0.%d.0.1", (i+1)*10+idIndex),
				),
				Origin: network.OriginProvider,
			}
		}

		estate.ops <- OpNetworkInterfaces{
			Env:        env.name,
			InstanceId: instId,
			Info:       infos[idIndex],
		}
	}

	return infos, nil
}

type azShim struct {
	name      string
	available bool
}

func (az azShim) Name() string {
	return az.name
}

func (az azShim) Available() bool {
	return az.available
}

// AvailabilityZones implements environs.ZonedEnviron.
func (env *environ) AvailabilityZones(ctx context.ProviderCallContext) (network.AvailabilityZones, error) {
	// TODO(dimitern): Fix this properly.
	return network.AvailabilityZones{
		azShim{"zone1", true},
		azShim{"zone2", false},
		azShim{"zone3", true},
		azShim{"zone4", true},
	}, nil
}

// InstanceAvailabilityZoneNames implements environs.ZonedEnviron.
func (env *environ) InstanceAvailabilityZoneNames(ctx context.ProviderCallContext, ids []instance.Id) (map[instance.Id]string, error) {
	if err := env.checkBroken("InstanceAvailabilityZoneNames"); err != nil {
		return nil, errors.NotSupportedf("instance availability zones")
	}
	availabilityZones, err := env.AvailabilityZones(ctx)
	if err != nil {
		return nil, err
	}
	azMaxIndex := len(availabilityZones) - 1
	azIndex := 0
	returnValue := make(map[instance.Id]string, 0)
	for _, id := range ids {
		if availabilityZones[azIndex].Available() {
			returnValue[id] = availabilityZones[azIndex].Name()
		} else {
			// Based on knowledge of how the AZs are setup above
			// in AvailabilityZones()
			azIndex++
			returnValue[id] = availabilityZones[azIndex].Name()
		}
		azIndex++
		if azIndex == azMaxIndex {
			azIndex = 0
		}
	}
	return returnValue, nil
}

// DeriveAvailabilityZones is part of the common.ZonedEnviron interface.
func (env *environ) DeriveAvailabilityZones(ctx context.ProviderCallContext, args environs.StartInstanceParams) ([]string, error) {
	return nil, nil
}

// Subnets implements environs.Environ.Subnets.
func (env *environ) Subnets(
	ctx context.ProviderCallContext, instId instance.Id, subnetIds []network.Id,
) ([]network.SubnetInfo, error) {
	if err := env.checkBroken("Subnets"); err != nil {
		return nil, err
	}

	estate, err := env.state()
	if err != nil {
		return nil, err
	}
	estate.mu.Lock()
	defer estate.mu.Unlock()

	if ok, _ := env.SupportsSpaceDiscovery(ctx); ok {
		// Space discovery needs more subnets to work with.
		return env.subnetsForSpaceDiscovery(estate)
	}

	allSubnets := []network.SubnetInfo{{
		CIDR:              "0.10.0.0/24",
		ProviderId:        "dummy-private",
		AvailabilityZones: []string{"zone1", "zone2"},
	}, {
		CIDR:       "0.20.0.0/24",
		ProviderId: "dummy-public",
	}}

	// Filter result by ids, if given.
	var result []network.SubnetInfo
	for _, subId := range subnetIds {
		switch subId {
		case "dummy-private":
			result = append(result, allSubnets[0])
		case "dummy-public":
			result = append(result, allSubnets[1])
		}
	}
	if len(subnetIds) == 0 {
		result = append([]network.SubnetInfo{}, allSubnets...)
	}
	if len(result) == 0 {
		// No results, so just return them now.
		estate.ops <- OpSubnets{
			Env:        env.name,
			InstanceId: instId,
			SubnetIds:  subnetIds,
			Info:       result,
		}
		return result, nil
	}

	estate.ops <- OpSubnets{
		Env:        env.name,
		InstanceId: instId,
		SubnetIds:  subnetIds,
		Info:       result,
	}
	return result, nil
}

func (env *environ) subnetsForSpaceDiscovery(estate *environState) ([]network.SubnetInfo, error) {
	result := []network.SubnetInfo{{
		ProviderId:        network.Id("1"),
		AvailabilityZones: []string{"zone1"},
		CIDR:              "192.168.1.0/24",
	}, {
		ProviderId:        network.Id("2"),
		AvailabilityZones: []string{"zone1"},
		CIDR:              "192.168.2.0/24",
		VLANTag:           1,
	}, {
		ProviderId:        network.Id("3"),
		AvailabilityZones: []string{"zone1"},
		CIDR:              "192.168.3.0/24",
	}, {
		ProviderId:        network.Id("4"),
		AvailabilityZones: []string{"zone1"},
		CIDR:              "192.168.4.0/24",
	}, {
		ProviderId:        network.Id("5"),
		AvailabilityZones: []string{"zone1"},
		CIDR:              "192.168.5.0/24",
	}}
	estate.ops <- OpSubnets{
		Env:        env.name,
		InstanceId: instance.UnknownId,
		SubnetIds:  []network.Id{},
		Info:       result,
	}
	return result, nil
}

func (e *environ) AllInstances(ctx context.ProviderCallContext) ([]instances.Instance, error) {
	return e.instancesForMethod(ctx, "AllInstances")
}

func (e *environ) AllRunningInstances(ctx context.ProviderCallContext) ([]instances.Instance, error) {
	return e.instancesForMethod(ctx, "AllRunningInstances")
}

func (e *environ) instancesForMethod(ctx context.ProviderCallContext, method string) ([]instances.Instance, error) {
	defer delay()
	if err := e.checkBroken(method); err != nil {
		return nil, err
	}
	var insts []instances.Instance
	estate, err := e.state()
	if err != nil {
		return nil, err
	}
	estate.mu.Lock()
	defer estate.mu.Unlock()
	for _, v := range estate.insts {
		insts = append(insts, v)
	}
	return insts, nil
}

func (e *environ) OpenPorts(ctx context.ProviderCallContext, rules firewall.IngressRules) error {
	if mode := e.ecfg().FirewallMode(); mode != config.FwGlobal {
		return fmt.Errorf("invalid firewall mode %q for opening ports on model", mode)
	}
	estate, err := e.state()
	if err != nil {
		return err
	}
	estate.mu.Lock()
	defer estate.mu.Unlock()
	for _, r := range rules {
		if len(r.SourceCIDRs) == 0 {
			r.SourceCIDRs.Add(firewall.AllNetworksIPV4CIDR)
		}
		found := false
		for _, rule := range estate.globalRules {
			if r.String() == rule.String() {
				found = true
			}
		}
		if !found {
			estate.globalRules = append(estate.globalRules, r)
		}
	}

	return nil
}

func (e *environ) ClosePorts(ctx context.ProviderCallContext, rules firewall.IngressRules) error {
	if mode := e.ecfg().FirewallMode(); mode != config.FwGlobal {
		return fmt.Errorf("invalid firewall mode %q for closing ports on model", mode)
	}
	estate, err := e.state()
	if err != nil {
		return err
	}
	estate.mu.Lock()
	defer estate.mu.Unlock()
	for _, r := range rules {
		for i, rule := range estate.globalRules {
			if r.String() == rule.String() {
				estate.globalRules = estate.globalRules[:i+copy(estate.globalRules[i:], estate.globalRules[i+1:])]
			}
		}
	}
	return nil
}

func (e *environ) IngressRules(ctx context.ProviderCallContext) (rules firewall.IngressRules, err error) {
	if mode := e.ecfg().FirewallMode(); mode != config.FwGlobal {
		return nil, fmt.Errorf("invalid firewall mode %q for retrieving ingress rules from model", mode)
	}
	estate, err := e.state()
	if err != nil {
		return nil, err
	}
	estate.mu.Lock()
	defer estate.mu.Unlock()
	for _, r := range estate.globalRules {
		rules = append(rules, r)
	}
	rules.Sort()
	return
}

// SupportsRulesWithIPV6CIDRs returns true if the environment supports ingress
// rules containing IPV6 CIDRs. It is part of the FirewallFeatureQuerier
// interface.
func (e *environ) SupportsRulesWithIPV6CIDRs(context.ProviderCallContext) (bool, error) {
	if err := e.checkBroken("SupportsRulesWithIPV6CIDRs"); err != nil {
		return false, err
	}

	dummy.mu.Lock()
	defer dummy.mu.Unlock()
	return dummy.supportsRulesWithIPV6CIDRs, nil
}

func (*environ) Provider() environs.EnvironProvider {
	return &dummy
}

type dummyInstance struct {
	state        *environState
	rules        firewall.IngressRules
	id           instance.Id
	status       string
	machineId    string
	series       string
	firewallMode string
	controller   bool

	mu        sync.Mutex
	addresses []network.ProviderAddress
	broken    []string
}

func (inst *dummyInstance) Id() instance.Id {
	return inst.id
}

func (inst *dummyInstance) Status(ctx context.ProviderCallContext) instance.Status {
	inst.mu.Lock()
	defer inst.mu.Unlock()
	// TODO(perrito666) add a provider status -> juju status mapping.
	jujuStatus := status.Pending
	if inst.status != "" {
		dummyStatus := status.Status(inst.status)
		if dummyStatus.KnownInstanceStatus() {
			jujuStatus = dummyStatus
		}
	}

	return instance.Status{
		Status:  jujuStatus,
		Message: inst.status,
	}

}

// SetInstanceAddresses sets the addresses associated with the given
// dummy instance.
func SetInstanceAddresses(inst instances.Instance, addrs []network.ProviderAddress) {
	inst0 := inst.(*dummyInstance)
	inst0.mu.Lock()
	inst0.addresses = append(inst0.addresses[:0], addrs...)
	logger.Debugf("setting instance %q addresses to %v", inst0.Id(), addrs)
	inst0.mu.Unlock()
}

// SetInstanceStatus sets the status associated with the given
// dummy instance.
func SetInstanceStatus(inst instances.Instance, status string) {
	inst0 := inst.(*dummyInstance)
	inst0.mu.Lock()
	inst0.status = status
	inst0.mu.Unlock()
}

// SetInstanceBroken marks the named methods of the instance as broken.
// Any previously broken methods not in the set will no longer be broken.
func SetInstanceBroken(inst instances.Instance, methods ...string) {
	inst0 := inst.(*dummyInstance)
	inst0.mu.Lock()
	inst0.broken = methods
	inst0.mu.Unlock()
}

func (inst *dummyInstance) checkBroken(method string) error {
	for _, m := range inst.broken {
		if m == method {
			return fmt.Errorf("dummyInstance.%s is broken", method)
		}
	}
	return nil
}

func (inst *dummyInstance) Addresses(ctx context.ProviderCallContext) (network.ProviderAddresses, error) {
	inst.mu.Lock()
	defer inst.mu.Unlock()
	if err := inst.checkBroken("Addresses"); err != nil {
		return nil, err
	}
	return append([]network.ProviderAddress{}, inst.addresses...), nil
}

func (inst *dummyInstance) OpenPorts(ctx context.ProviderCallContext, machineId string, rules firewall.IngressRules) error {
	defer delay()
	logger.Infof("openPorts %s, %#v", machineId, rules)
	if inst.firewallMode != config.FwInstance {
		return fmt.Errorf("invalid firewall mode %q for opening ports on instance",
			inst.firewallMode)
	}
	if inst.machineId != machineId {
		panic(fmt.Errorf("OpenPorts with mismatched machine id, expected %q got %q", inst.machineId, machineId))
	}
	inst.state.mu.Lock()
	defer inst.state.mu.Unlock()
	if err := inst.checkBroken("OpenPorts"); err != nil {
		return err
	}
	inst.state.ops <- OpOpenPorts{
		Env:        inst.state.name,
		MachineId:  machineId,
		InstanceId: inst.Id(),
		Rules:      rules,
	}
	for _, newRule := range rules {
		if len(newRule.SourceCIDRs) == 0 {
			newRule.SourceCIDRs.Add(firewall.AllNetworksIPV4CIDR)
		}
		found := false

		for i, existingRule := range inst.rules {
			if newRule.PortRange != existingRule.PortRange {
				continue
			}

			// Append CIDRs from incoming rule
			inst.rules[i].SourceCIDRs = existingRule.SourceCIDRs.Union(newRule.SourceCIDRs)
			found = true
			break
		}

		if !found {
			inst.rules = append(inst.rules, newRule)
		}
	}
	return nil
}

func (inst *dummyInstance) ClosePorts(ctx context.ProviderCallContext, machineId string, rules firewall.IngressRules) error {
	defer delay()
	if inst.firewallMode != config.FwInstance {
		return fmt.Errorf("invalid firewall mode %q for closing ports on instance",
			inst.firewallMode)
	}
	if inst.machineId != machineId {
		panic(fmt.Errorf("ClosePorts with mismatched machine id, expected %s got %s", inst.machineId, machineId))
	}
	inst.state.mu.Lock()
	defer inst.state.mu.Unlock()
	if err := inst.checkBroken("ClosePorts"); err != nil {
		return err
	}
	inst.state.ops <- OpClosePorts{
		Env:        inst.state.name,
		MachineId:  machineId,
		InstanceId: inst.Id(),
		Rules:      rules,
	}

	var updatedRules firewall.IngressRules

nextRule:
	for _, existingRule := range inst.rules {
		for _, removeRule := range rules {
			if removeRule.PortRange != existingRule.PortRange {
				continue // port not matched
			}

			existingRule.SourceCIDRs = existingRule.SourceCIDRs.Difference(removeRule.SourceCIDRs)

			// If the rule is empty, OR the entry to be removed
			// has no CIDRs, drop the rule.
			if len(existingRule.SourceCIDRs) == 0 || len(removeRule.SourceCIDRs) == 0 {
				continue nextRule // drop existing rule
			}
		}

		updatedRules = append(updatedRules, existingRule)
	}
	inst.rules = updatedRules
	return nil
}

func (inst *dummyInstance) IngressRules(ctx context.ProviderCallContext, machineId string) (rules firewall.IngressRules, err error) {
	defer delay()
	if inst.firewallMode != config.FwInstance {
		return nil, fmt.Errorf("invalid firewall mode %q for retrieving ingress rules from instance",
			inst.firewallMode)
	}
	if inst.machineId != machineId {
		panic(fmt.Errorf("Rules with mismatched machine id, expected %q got %q", inst.machineId, machineId))
	}
	inst.state.mu.Lock()
	defer inst.state.mu.Unlock()
	if err := inst.checkBroken("IngressRules"); err != nil {
		return nil, err
	}
	for _, r := range inst.rules {
		rules = append(rules, r)
	}
	rules.Sort()
	return
}

// providerDelay controls the delay before dummy responds.
// non empty values in JUJU_DUMMY_DELAY will be parsed as
// time.Durations into this value.
var providerDelay, _ = time.ParseDuration(os.Getenv("JUJU_DUMMY_DELAY")) // parse errors are ignored

// pause execution to simulate the latency of a real provider
func delay() {
	if providerDelay > 0 {
		logger.Infof("pausing for %v", providerDelay)
		<-time.After(providerDelay)
	}
}

func (e *environ) AllocateContainerAddresses(ctx context.ProviderCallContext, hostInstanceID instance.Id, containerTag names.MachineTag, preparedInfo network.InterfaceInfos) (network.InterfaceInfos, error) {
	return nil, errors.NotSupportedf("container address allocation")
}

func (e *environ) ReleaseContainerAddresses(ctx context.ProviderCallContext, interfaces []network.ProviderInterfaceInfo) error {
	return errors.NotSupportedf("container address allocation")
}

// ProviderSpaceInfo implements NetworkingEnviron.
func (*environ) ProviderSpaceInfo(
	ctx context.ProviderCallContext, space *network.SpaceInfo,
) (*environs.ProviderSpaceInfo, error) {
	return nil, errors.NotSupportedf("provider space info")
}

// AreSpacesRoutable implements NetworkingEnviron.
func (*environ) AreSpacesRoutable(ctx context.ProviderCallContext, space1, space2 *environs.ProviderSpaceInfo) (bool, error) {
	return false, nil
}

// MaybeWriteLXDProfile implements environs.LXDProfiler.
func (*environ) MaybeWriteLXDProfile(pName string, put lxdprofile.Profile) error {
	return nil
}

// LXDProfileNames implements environs.LXDProfiler.
func (*environ) LXDProfileNames(containerName string) ([]string, error) {
	return nil, nil
}

// AssignLXDProfiles implements environs.LXDProfiler.
func (*environ) AssignLXDProfiles(instId string, profilesNames []string, profilePosts []lxdprofile.ProfilePost) (current []string, err error) {
	return profilesNames, nil
}

// SSHAddresses implements environs.SSHAddresses.
// For testing we cut "100.100.100.100" out of this list.
func (*environ) SSHAddresses(ctx context.ProviderCallContext, addresses network.SpaceAddresses) (network.SpaceAddresses, error) {
	var rv network.SpaceAddresses
	for _, addr := range addresses {
		if addr.Value != "100.100.100.100" {
			rv = append(rv, addr)
		}
	}
	return rv, nil
}

// SuperSubnets implements environs.SuperSubnets
func (*environ) SuperSubnets(ctx context.ProviderCallContext) ([]string, error) {
	return nil, errors.NotSupportedf("super subnets")
}

// SetAgentStatus sets the presence for a particular agent in the fake presence implementation.
func (e *environ) SetAgentStatus(agent string, status presence.Status) {
	estate, err := e.state()
	if err != nil {
		panic(err)
	}
	estate.presence.agent[agent] = status
}

// fakePresence returns alive for all agent alive requests.
type fakePresence struct {
	agent map[string]presence.Status
}

func (*fakePresence) Disable()        {}
func (*fakePresence) Enable()         {}
func (*fakePresence) IsEnabled() bool { return true }
func (*fakePresence) Connect(server, model, agent string, id uint64, controllerAgent bool, userData string) {
}
func (*fakePresence) Disconnect(server string, id uint64)                            {}
func (*fakePresence) Activity(server string, id uint64)                              {}
func (*fakePresence) ServerDown(server string)                                       {}
func (*fakePresence) UpdateServer(server string, connections []presence.Value) error { return nil }
func (f *fakePresence) Connections() presence.Connections                            { return f }

func (f *fakePresence) ForModel(model string) presence.Connections   { return f }
func (f *fakePresence) ForServer(server string) presence.Connections { return f }
func (f *fakePresence) ForAgent(agent string) presence.Connections   { return f }
func (*fakePresence) Count() int                                     { return 0 }
func (*fakePresence) Models() []string                               { return nil }
func (*fakePresence) Servers() []string                              { return nil }
func (*fakePresence) Agents() []string                               { return nil }
func (*fakePresence) Values() []presence.Value                       { return nil }

func (f *fakePresence) AgentStatus(agent string) (presence.Status, error) {
	if status, found := f.agent[agent]; found {
		return status, nil
	}
	return presence.Alive, nil
}

type noopRegisterer struct {
	prometheus.Registerer
}

func (noopRegisterer) Register(prometheus.Collector) error {
	return nil
}

func (noopRegisterer) Unregister(prometheus.Collector) bool {
	return true
}<|MERGE_RESOLUTION|>--- conflicted
+++ resolved
@@ -1466,18 +1466,11 @@
 				MACAddress:       fmt.Sprintf("aa:bb:cc:dd:ee:f%d", i),
 				Disabled:         i == 2,
 				NoAutoStart:      i%2 != 0,
-<<<<<<< HEAD
-				ConfigType:       network.ConfigDHCP,
-=======
->>>>>>> 4d120ac5
 				Addresses: network.ProviderAddresses{
 					network.NewProviderAddress(
 						fmt.Sprintf("0.%d.0.%d", (i+1)*10+idIndex, estate.maxAddr+2),
 						network.WithCIDR(fmt.Sprintf("0.%d.0.0/24", (i+1)*10)),
-<<<<<<< HEAD
-=======
 						network.WithConfigType(network.ConfigDHCP),
->>>>>>> 4d120ac5
 					),
 				},
 				DNSServers: network.NewProviderAddresses("ns1.dummy", "ns2.dummy"),
