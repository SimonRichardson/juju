--- conflicted
+++ resolved
@@ -77,12 +77,8 @@
 }
 
 // Ping tests the connection to the cloud, to verify the endpoint is valid.
-<<<<<<< HEAD
 func (p EnvironProvider) Ping(ctx context.ProviderCallContext, endpoint string) error {
-=======
-func (p MaasEnvironProvider) Ping(ctx context.ProviderCallContext, endpoint string) error {
 	var err error
->>>>>>> d7770fcc
 	base, version, includesVersion := gomaasapi.SplitVersionedURL(endpoint)
 	if includesVersion {
 		err = p.checkMaas(base, version)
@@ -90,12 +86,8 @@
 			return nil
 		}
 	} else {
-<<<<<<< HEAD
-		err := p.checkMaas(endpoint, apiVersion2)
-=======
 		// No version info in the endpoint - try both in preference order.
 		err = p.checkMaas(endpoint, apiVersion2)
->>>>>>> d7770fcc
 		if err == nil {
 			return nil
 		}
