--- conflicted
+++ resolved
@@ -515,11 +515,7 @@
 	Disabled:            false,
 	NoAutoStart:         false,
 	ConfigType:          "static",
-<<<<<<< HEAD
-	Addresses:           corenetwork.ProviderAddresses{newAddressOnSpaceWithId("storage", corenetwork.Id("3"), "10.250.19.103")},
-=======
-	Address:             newAddressOnSpaceWithId("storage", "3", "10.250.19.103"),
->>>>>>> 4a55d428
+	Addresses:           corenetwork.ProviderAddresses{newAddressOnSpaceWithId("storage", "3", "10.250.19.103")},
 	DNSServers:          nil,
 	DNSSearchDomains:    nil,
 	MTU:                 1500,
@@ -560,11 +556,7 @@
 	Disabled:            false,
 	NoAutoStart:         false,
 	ConfigType:          "dhcp",
-<<<<<<< HEAD
-	Addresses:           corenetwork.ProviderAddresses{newAddressOnSpaceWithId("space-0", corenetwork.Id("4"), "192.168.20.192")},
-=======
-	Address:             newAddressOnSpaceWithId("space-0", "4", "192.168.20.192"),
->>>>>>> 4a55d428
+	Addresses:           corenetwork.ProviderAddresses{newAddressOnSpaceWithId("space-0", "4", "192.168.20.192")},
 	DNSServers:          nil,
 	DNSSearchDomains:    nil,
 	MTU:                 1500,
@@ -1041,11 +1033,7 @@
 		Disabled:            false,
 		NoAutoStart:         false,
 		ConfigType:          "static",
-<<<<<<< HEAD
-		Addresses:           corenetwork.ProviderAddresses{newAddressOnSpaceWithId("storage", corenetwork.Id("3"), "10.250.19.103")},
-=======
-		Address:             newAddressOnSpaceWithId("storage", "3", "10.250.19.103"),
->>>>>>> 4a55d428
+		Addresses:           corenetwork.ProviderAddresses{newAddressOnSpaceWithId("storage", "3", "10.250.19.103")},
 		DNSServers:          nil,
 		DNSSearchDomains:    nil,
 		MTU:                 1500,
