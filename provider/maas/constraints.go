--- conflicted
+++ resolved
@@ -243,11 +243,7 @@
 		var err error
 		label, index, err = createLabel(index, namesSet)
 		if err != nil {
-<<<<<<< HEAD
-			return nil, nil, errors.Errorf("too many conflicting numeric labels, giving up.")
-=======
 			return nil, nil, errors.Trace(err)
->>>>>>> c176492a
 		}
 		// Make sure we pick a label that doesn't clash with possible bindings.
 		combinedBindings = append(combinedBindings, interfaceBinding{label, string(space.ProviderId)})
@@ -265,11 +261,7 @@
 		var err error
 		label, index, err = createLabel(index, namesSet)
 		if err != nil {
-<<<<<<< HEAD
-			return nil, nil, errors.Errorf("too many conflicting numeric labels, giving up.")
-=======
 			return nil, nil, errors.Trace(err)
->>>>>>> c176492a
 		}
 		negatives = append(negatives, interfaceBinding{label, string(space.ProviderId)})
 	}
