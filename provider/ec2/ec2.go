--- conflicted
+++ resolved
@@ -358,13 +358,6 @@
 	return false
 }
 
-<<<<<<< HEAD
-func (*environ) PrecheckInstance(series string, cons constraints.Value, placement string) error {
-	if placement != "" {
-		return fmt.Errorf("unknown placement directive: %s", placement)
-	}
-	return nil
-=======
 var unsupportedConstraints = []string{
 	constraints.Tags,
 }
@@ -392,7 +385,10 @@
 }
 
 // PrecheckInstance is defined on the state.Prechecker interface.
-func (e *environ) PrecheckInstance(series string, cons constraints.Value) error {
+func (e *environ) PrecheckInstance(series string, cons constraints.Value, placement string) error {
+	if placement != "" {
+		return fmt.Errorf("unknown placement directive: %s", placement)
+	}
 	if !cons.HasInstanceType() {
 		return nil
 	}
@@ -409,7 +405,6 @@
 		return fmt.Errorf("invalid AWS instance type %q specified", *cons.InstanceType)
 	}
 	return fmt.Errorf("invalid AWS instance type %q and arch %q specified", *cons.InstanceType, *cons.Arch)
->>>>>>> 089072c2
 }
 
 // MetadataLookupParams returns parameters which are used to query simplestreams metadata.
