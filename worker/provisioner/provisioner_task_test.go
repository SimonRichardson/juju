--- conflicted
+++ resolved
@@ -29,12 +29,8 @@
 
 	"github.com/juju/juju/api"
 	apiprovisioner "github.com/juju/juju/api/agent/provisioner"
-<<<<<<< HEAD
 	"github.com/juju/juju/cloudconfig/instancecfg"
-=======
-	"github.com/juju/juju/controller/authentication"
 	corebase "github.com/juju/juju/core/base"
->>>>>>> 430bc2b8
 	"github.com/juju/juju/core/constraints"
 	"github.com/juju/juju/core/instance"
 	"github.com/juju/juju/core/life"
@@ -1530,11 +1526,7 @@
 		return names.NewMachineTag(m.id)
 	})
 
-<<<<<<< HEAD
 	base := jujuversion.DefaultSupportedLTSBase()
-=======
-	base, _ := corebase.GetBaseFromSeries(jujuversion.DefaultSupportedLTS())
->>>>>>> 430bc2b8
 
 	piResults := transform.Slice(machines, func(m *testMachine) params.ProvisioningInfoResult {
 		return params.ProvisioningInfoResult{
@@ -1815,7 +1807,7 @@
 			Addrs:    []string{"10.0.0.1"},
 			CACert:   coretesting.CACert,
 		},
-		Base:               series.MustParseBaseFromString("ubuntu@22.04"),
+		Base:               corebase.MustParseBaseFromString("ubuntu@22.04"),
 		TransientDataDir:   "/var/run/juju",
 		DataDir:            "/var/lib/juju",
 		LogDir:             "/var/log/juju",
