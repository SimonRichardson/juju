// Copyright 2015 Canonical Ltd.
// Licensed under the AGPLv3, see LICENCE file for details.

package dependency_test

import (
	"fmt"

	"github.com/juju/testing"
	jc "github.com/juju/testing/checkers"
	gc "gopkg.in/check.v1"

	"github.com/juju/juju/worker/dependency"
	"github.com/juju/juju/worker/workertest"
)

type SelfSuite struct {
	testing.IsolationSuite
	fix *engineFixture
}

var _ = gc.Suite(&SelfSuite{})

func (s *SelfSuite) SetUpTest(c *gc.C) {
	s.IsolationSuite.SetUpTest(c)
	s.fix = &engineFixture{}
}

func (s *SelfSuite) TestInputs(c *gc.C) {
<<<<<<< HEAD
	s.fix.run(c, func(engine dependency.Engine) {
=======
	s.fix.run(c, func(engine *dependency.Engine) {
>>>>>>> 0a20971c
		manifold := dependency.SelfManifold(engine)
		c.Check(manifold.Inputs, gc.HasLen, 0)
	})
}

func (s *SelfSuite) TestStart(c *gc.C) {
<<<<<<< HEAD
	s.fix.run(c, func(engine dependency.Engine) {
=======
	s.fix.run(c, func(engine *dependency.Engine) {
>>>>>>> 0a20971c
		manifold := dependency.SelfManifold(engine)
		actual, err := manifold.Start(nil)
		c.Check(err, jc.ErrorIsNil)
		c.Check(actual, gc.Equals, engine)
	})
}

func (s *SelfSuite) TestOutputBadInput(c *gc.C) {
<<<<<<< HEAD
	s.fix.run(c, func(engine dependency.Engine) {
		manifold := dependency.SelfManifold(engine)
		var input dependency.Engine
		err := manifold.Output(input, nil)
=======
	s.fix.run(c, func(engine *dependency.Engine) {
		manifold := dependency.SelfManifold(engine)
		var input dependency.Engine
		err := manifold.Output(&input, nil)
>>>>>>> 0a20971c
		c.Check(err, gc.ErrorMatches, "unexpected input worker")
	})
}

func (s *SelfSuite) TestOutputBadOutput(c *gc.C) {
<<<<<<< HEAD
	s.fix.run(c, func(engine dependency.Engine) {
=======
	s.fix.run(c, func(engine *dependency.Engine) {
>>>>>>> 0a20971c
		manifold := dependency.SelfManifold(engine)
		var unknown interface{}
		err := manifold.Output(engine, &unknown)
		c.Check(err, gc.ErrorMatches, "out should be a \\*Installer or a \\*Reporter; is .*")
		c.Check(unknown, gc.IsNil)
	})
}

func (s *SelfSuite) TestOutputReporter(c *gc.C) {
<<<<<<< HEAD
	s.fix.run(c, func(engine dependency.Engine) {
=======
	s.fix.run(c, func(engine *dependency.Engine) {
>>>>>>> 0a20971c
		manifold := dependency.SelfManifold(engine)
		var reporter dependency.Reporter
		err := manifold.Output(engine, &reporter)
		c.Check(err, jc.ErrorIsNil)
		c.Check(reporter, gc.Equals, engine)
	})
}

func (s *SelfSuite) TestOutputInstaller(c *gc.C) {
<<<<<<< HEAD
	s.fix.run(c, func(engine dependency.Engine) {
=======
	s.fix.run(c, func(engine *dependency.Engine) {
>>>>>>> 0a20971c
		manifold := dependency.SelfManifold(engine)
		var installer dependency.Installer
		err := manifold.Output(engine, &installer)
		c.Check(err, jc.ErrorIsNil)
		c.Check(installer, gc.Equals, engine)
	})
}

func (s *SelfSuite) TestActuallyWorks(c *gc.C) {
<<<<<<< HEAD
	s.fix.run(c, func(engine dependency.Engine) {
=======
	s.fix.run(c, func(engine *dependency.Engine) {
>>>>>>> 0a20971c

		// Create and install a manifold with an unsatisfied dependency.
		mh1 := newManifoldHarness("self")
		err := engine.Install("dependent", mh1.Manifold())
		c.Assert(err, jc.ErrorIsNil)
		mh1.AssertNoStart(c)

		// Install an engine inside itself; once it's "started", dependent will
		// be restarted.
		manifold := dependency.SelfManifold(engine)
		err = engine.Install("self", manifold)
		c.Assert(err, jc.ErrorIsNil)
		mh1.AssertOneStart(c)

		// Give it a moment to screw up if it's going to
		// (injudicious implementation could induce deadlock)
		// then let the fixture worry about a clean kill.
		workertest.CheckAlive(c, engine)
	})
}

func (s *SelfSuite) TestStress(c *gc.C) {
<<<<<<< HEAD
	s.fix.run(c, func(engine dependency.Engine) {
=======
	s.fix.run(c, func(engine *dependency.Engine) {
>>>>>>> 0a20971c

		// Repeatedly install a manifold inside itself.
		manifold := dependency.SelfManifold(engine)
		for i := 0; i < 100; i++ {
			go engine.Install(fmt.Sprintf("self-%d", i), manifold)
		}

		// Give it a moment to screw up if it's going to
		// (injudicious implementation could induce deadlock)
		// then let the fixture worry about a clean kill.
		workertest.CheckAlive(c, engine)
	})
}<|MERGE_RESOLUTION|>--- conflicted
+++ resolved
@@ -27,22 +27,14 @@
 }
 
 func (s *SelfSuite) TestInputs(c *gc.C) {
-<<<<<<< HEAD
-	s.fix.run(c, func(engine dependency.Engine) {
-=======
 	s.fix.run(c, func(engine *dependency.Engine) {
->>>>>>> 0a20971c
 		manifold := dependency.SelfManifold(engine)
 		c.Check(manifold.Inputs, gc.HasLen, 0)
 	})
 }
 
 func (s *SelfSuite) TestStart(c *gc.C) {
-<<<<<<< HEAD
-	s.fix.run(c, func(engine dependency.Engine) {
-=======
 	s.fix.run(c, func(engine *dependency.Engine) {
->>>>>>> 0a20971c
 		manifold := dependency.SelfManifold(engine)
 		actual, err := manifold.Start(nil)
 		c.Check(err, jc.ErrorIsNil)
@@ -51,27 +43,16 @@
 }
 
 func (s *SelfSuite) TestOutputBadInput(c *gc.C) {
-<<<<<<< HEAD
-	s.fix.run(c, func(engine dependency.Engine) {
-		manifold := dependency.SelfManifold(engine)
-		var input dependency.Engine
-		err := manifold.Output(input, nil)
-=======
 	s.fix.run(c, func(engine *dependency.Engine) {
 		manifold := dependency.SelfManifold(engine)
 		var input dependency.Engine
 		err := manifold.Output(&input, nil)
->>>>>>> 0a20971c
 		c.Check(err, gc.ErrorMatches, "unexpected input worker")
 	})
 }
 
 func (s *SelfSuite) TestOutputBadOutput(c *gc.C) {
-<<<<<<< HEAD
-	s.fix.run(c, func(engine dependency.Engine) {
-=======
 	s.fix.run(c, func(engine *dependency.Engine) {
->>>>>>> 0a20971c
 		manifold := dependency.SelfManifold(engine)
 		var unknown interface{}
 		err := manifold.Output(engine, &unknown)
@@ -81,11 +62,7 @@
 }
 
 func (s *SelfSuite) TestOutputReporter(c *gc.C) {
-<<<<<<< HEAD
-	s.fix.run(c, func(engine dependency.Engine) {
-=======
 	s.fix.run(c, func(engine *dependency.Engine) {
->>>>>>> 0a20971c
 		manifold := dependency.SelfManifold(engine)
 		var reporter dependency.Reporter
 		err := manifold.Output(engine, &reporter)
@@ -95,11 +72,7 @@
 }
 
 func (s *SelfSuite) TestOutputInstaller(c *gc.C) {
-<<<<<<< HEAD
-	s.fix.run(c, func(engine dependency.Engine) {
-=======
 	s.fix.run(c, func(engine *dependency.Engine) {
->>>>>>> 0a20971c
 		manifold := dependency.SelfManifold(engine)
 		var installer dependency.Installer
 		err := manifold.Output(engine, &installer)
@@ -109,11 +82,7 @@
 }
 
 func (s *SelfSuite) TestActuallyWorks(c *gc.C) {
-<<<<<<< HEAD
-	s.fix.run(c, func(engine dependency.Engine) {
-=======
 	s.fix.run(c, func(engine *dependency.Engine) {
->>>>>>> 0a20971c
 
 		// Create and install a manifold with an unsatisfied dependency.
 		mh1 := newManifoldHarness("self")
@@ -136,11 +105,7 @@
 }
 
 func (s *SelfSuite) TestStress(c *gc.C) {
-<<<<<<< HEAD
-	s.fix.run(c, func(engine dependency.Engine) {
-=======
 	s.fix.run(c, func(engine *dependency.Engine) {
->>>>>>> 0a20971c
 
 		// Repeatedly install a manifold inside itself.
 		manifold := dependency.SelfManifold(engine)
