--- conflicted
+++ resolved
@@ -38,11 +38,7 @@
 	return firstError
 }
 
-<<<<<<< HEAD
-func (fix *engineFixture) run(c *gc.C, test func(dependency.Engine)) {
-=======
 func (fix *engineFixture) run(c *gc.C, test func(*dependency.Engine)) {
->>>>>>> 0a20971c
 	config := dependency.EngineConfig{
 		IsFatal:     fix.isFatalFunc(),
 		WorstError:  fix.worstErrorFunc(),
@@ -57,11 +53,7 @@
 	test(engine)
 }
 
-<<<<<<< HEAD
-func (fix *engineFixture) kill(c *gc.C, engine dependency.Engine) {
-=======
 func (fix *engineFixture) kill(c *gc.C, engine *dependency.Engine) {
->>>>>>> 0a20971c
 	if fix.dirty {
 		workertest.DirtyKill(c, engine)
 	} else {
