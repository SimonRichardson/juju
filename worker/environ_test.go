// Copyright 2012, 2013 Canonical Ltd.
// Licensed under the AGPLv3, see LICENCE file for details.

package worker_test

import (
	"strings"
	stdtesting "testing"
	"time"

	"github.com/juju/loggo"
	gc "launchpad.net/gocheck"
	"github.com/juju/loggo"
	"launchpad.net/tomb"

	"launchpad.net/juju-core/environs"
	"launchpad.net/juju-core/juju/testing"
	"launchpad.net/juju-core/state"
	coretesting "launchpad.net/juju-core/testing"
	"launchpad.net/juju-core/worker"
)

func TestPackage(t *stdtesting.T) {
	coretesting.MgoTestPackage(t)
}

type environSuite struct {
	testing.JujuConnSuite
}

var _ = gc.Suite(&environSuite{})

func (s *environSuite) TestStop(c *gc.C) {
	w := s.State.WatchForEnvironConfigChanges()
	defer stopWatcher(c, w)
	stop := make(chan struct{})
	done := make(chan error)
	go func() {
		env, err := worker.WaitForEnviron(w, s.State, stop)
		c.Check(env, gc.IsNil)
		done <- err
	}()
	close(stop)
	c.Assert(<-done, gc.Equals, tomb.ErrDying)
}

func stopWatcher(c *gc.C, w state.NotifyWatcher) {
	err := w.Stop()
	c.Check(err, gc.IsNil)
}

func (s *environSuite) TestInvalidConfig(c *gc.C) {
	var oldType string
	oldType = s.Conn.Environ.Config().AllAttrs()["type"].(string)

	// Create an invalid config by taking the current config and
	// tweaking the provider type.
	info := s.StateInfo(c)
	opts := state.DefaultDialOpts()
	st2, err := state.Open(info, opts, state.Policy(nil))
	c.Assert(err, gc.IsNil)
	defer st2.Close()
	err = st2.UpdateEnvironConfig(map[string]interface{}{"type": "unknown"}, nil, nil)
	c.Assert(err, gc.IsNil)

	w := st2.WatchForEnvironConfigChanges()
	defer stopWatcher(c, w)
	done := make(chan environs.Environ)
	go func() {
		env, err := worker.WaitForEnviron(w, st2, nil)
		c.Check(err, gc.IsNil)
		done <- env
	}()
	// Wait for the loop to process the invalid configuratrion
	<-worker.LoadedInvalid

	st2.UpdateEnvironConfig(map[string]interface{}{
		"type":   oldType,
		"secret": "environ_test",
	}, nil, nil)

	env := <-done
	c.Assert(env, gc.NotNil)
	c.Assert(env.Config().AllAttrs()["secret"], gc.Equals, "environ_test")
}

func (s *environSuite) TestErrorWhenEnvironIsInvalid(c *gc.C) {
	// reopen the state so that we can wangle a dodgy environ config in there.
	st, err := state.Open(s.StateInfo(c), state.DefaultDialOpts(), state.Policy(nil))
	c.Assert(err, gc.IsNil)
	defer st.Close()
	err = st.UpdateEnvironConfig(map[string]interface{}{"secret": 999}, nil, nil)
	c.Assert(err, gc.IsNil)
<<<<<<< HEAD
	
=======

>>>>>>> bd5d99f8
	obs, err := worker.NewEnvironObserver(s.State)
	c.Assert(err, gc.ErrorMatches, `cannot make Environ: secret: expected string, got int\(999\)`)
	c.Assert(obs, gc.IsNil)
}

func (s *environSuite) TestEnvironmentChanges(c *gc.C) {
	originalConfig, err := s.State.EnvironConfig()
	c.Assert(err, gc.IsNil)

	logc := make(logChan, 1009)
	c.Assert(loggo.RegisterWriter("testing", logc, loggo.WARNING), gc.IsNil)
	defer loggo.RemoveWriter("testing")

	obs, err := worker.NewEnvironObserver(s.State)
	c.Assert(err, gc.IsNil)

	env := obs.Environ()
	c.Assert(env.Config().AllAttrs(), gc.DeepEquals, originalConfig.AllAttrs())
	var oldType string
	oldType = env.Config().AllAttrs()["type"].(string)

	info := s.StateInfo(c)
	opts := state.DefaultDialOpts()
	st2, err := state.Open(info, opts, state.Policy(nil))
	defer st2.Close()

	// Change to an invalid configuration and check
	// that the observer's environment remains the same.
	st2.UpdateEnvironConfig(map[string]interface{}{"type": "invalid"}, nil, nil)
	st2.StartSync()

	// Wait for the observer to register the invalid environment
	timeout := time.After(coretesting.LongWait)
loop:
	for {
		select {
		case msg := <-logc:
			if strings.Contains(msg, "error creating Environ") {
				break loop
			}
		case <-timeout:
			c.Fatalf("timed out waiting to see broken environment")
		}
	}
	// Check that the returned environ is still the same.
	env = obs.Environ()
	c.Assert(env.Config().AllAttrs(), gc.DeepEquals, originalConfig.AllAttrs())

	// Change the environment back to a valid configuration
	// with a different name and check that we see it.
	st2.UpdateEnvironConfig(map[string]interface{}{"type": oldType, "name": "a-new-name"}, nil, nil)
	st2.StartSync()

	for a := coretesting.LongAttempt.Start(); a.Next(); {
		env := obs.Environ()
		if !a.HasNext() {
			c.Fatalf("timed out waiting for new environ")
		}
		if env.Config().Name() == "a-new-name" {
			break
		}
	}
}

type logChan chan string

func (logc logChan) Write(level loggo.Level, name, filename string, line int, timestamp time.Time, message string) {
	logc <- message
}<|MERGE_RESOLUTION|>--- conflicted
+++ resolved
@@ -91,11 +91,6 @@
 	defer st.Close()
 	err = st.UpdateEnvironConfig(map[string]interface{}{"secret": 999}, nil, nil)
 	c.Assert(err, gc.IsNil)
-<<<<<<< HEAD
-	
-=======
-
->>>>>>> bd5d99f8
 	obs, err := worker.NewEnvironObserver(s.State)
 	c.Assert(err, gc.ErrorMatches, `cannot make Environ: secret: expected string, got int\(999\)`)
 	c.Assert(obs, gc.IsNil)
