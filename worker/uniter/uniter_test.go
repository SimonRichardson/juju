--- conflicted
+++ resolved
@@ -205,13 +205,8 @@
 }
 
 func (s *UniterSuite) TestUniterStartupStatus(c *gc.C) {
-<<<<<<< HEAD
-	executorFunc := func(stateFilePath string, initialState operation.State, acquireLock func() (mutex.Releaser, error)) (operation.Executor, error) {
+	executorFunc := func(stateFilePath string, initialState operation.State, acquireLock func(string) (func(), error)) (operation.Executor, error) {
 		e, err := operation.NewExecutor(stateFilePath, initialState, acquireLock)
-=======
-	executorFunc := func(stateFilePath string, getInstallCharm func() (*corecharm.URL, error), acquireLock func(string) (func(), error)) (operation.Executor, error) {
-		e, err := operation.NewExecutor(stateFilePath, getInstallCharm, acquireLock)
->>>>>>> a07d0b16
 		c.Assert(err, jc.ErrorIsNil)
 		return &mockExecutor{e}, nil
 	}
@@ -1948,13 +1943,8 @@
 }
 
 func (s *UniterSuite) TestOperationErrorReported(c *gc.C) {
-<<<<<<< HEAD
-	executorFunc := func(stateFilePath string, initialState operation.State, acquireLock func() (mutex.Releaser, error)) (operation.Executor, error) {
+	executorFunc := func(stateFilePath string, initialState operation.State, acquireLock func(string) (func(), error)) (operation.Executor, error) {
 		e, err := operation.NewExecutor(stateFilePath, initialState, acquireLock)
-=======
-	executorFunc := func(stateFilePath string, getInstallCharm func() (*corecharm.URL, error), acquireLock func(string) (func(), error)) (operation.Executor, error) {
-		e, err := operation.NewExecutor(stateFilePath, getInstallCharm, acquireLock)
->>>>>>> a07d0b16
 		c.Assert(err, jc.ErrorIsNil)
 		return &mockExecutor{e}, nil
 	}
@@ -1974,13 +1964,8 @@
 }
 
 func (s *UniterSuite) TestTranslateResolverError(c *gc.C) {
-<<<<<<< HEAD
-	executorFunc := func(stateFilePath string, initialState operation.State, acquireLock func() (mutex.Releaser, error)) (operation.Executor, error) {
+	executorFunc := func(stateFilePath string, initialState operation.State, acquireLock func(string) (func(), error)) (operation.Executor, error) {
 		e, err := operation.NewExecutor(stateFilePath, initialState, acquireLock)
-=======
-	executorFunc := func(stateFilePath string, getInstallCharm func() (*corecharm.URL, error), acquireLock func(string) (func(), error)) (operation.Executor, error) {
-		e, err := operation.NewExecutor(stateFilePath, getInstallCharm, acquireLock)
->>>>>>> a07d0b16
 		c.Assert(err, jc.ErrorIsNil)
 		return &mockExecutor{e}, nil
 	}
