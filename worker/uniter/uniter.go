--- conflicted
+++ resolved
@@ -596,11 +596,7 @@
 func (u *Uniter) verifyCharmProfile(url string) error {
 	// NOTE: this is very similar code to verifyCharmProfile.NextOp,
 	// if you make changes here, check to see if they are needed there.
-<<<<<<< HEAD
-	ch, err := u.client.Charm(curl)
-=======
-	ch, err := u.st.Charm(url)
->>>>>>> 3e561add
+	ch, err := u.client.Charm(url)
 	if err != nil {
 		return errors.Trace(err)
 	}
