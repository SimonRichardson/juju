// Copyright 2015 Canonical Ltd.
// Licensed under the AGPLv3, see LICENCE file for details.

package remotestate_test

import (
	"sync"
	"time"

<<<<<<< HEAD
	"github.com/juju/charm/v10"
=======
	"github.com/juju/charm/v8"
>>>>>>> 243fd66d
	"github.com/juju/errors"
	"github.com/juju/names/v4"

	"github.com/juju/juju/core/leadership"
	"github.com/juju/juju/core/life"
	"github.com/juju/juju/core/model"
	"github.com/juju/juju/core/secrets"
	"github.com/juju/juju/core/watcher"
	"github.com/juju/juju/rpc/params"
	"github.com/juju/juju/worker/uniter/remotestate"
)

func newMockWatcher() *mockWatcher {
	return &mockWatcher{
		stopped: make(chan struct{}),
	}
}

type mockWatcher struct {
	mu      sync.Mutex
	stopped chan struct{}
}

func (w *mockWatcher) Kill() {
	w.mu.Lock()
	defer w.mu.Unlock()
	if !w.Stopped() {
		close(w.stopped)
	}
}

func (w *mockWatcher) Wait() error {
	<-w.stopped
	return nil
}

func (w *mockWatcher) Stopped() bool {
	select {
	case <-w.stopped:
		return true
	default:
		return false
	}
}

func newMockNotifyWatcher() *mockNotifyWatcher {
	return &mockNotifyWatcher{
		mockWatcher: newMockWatcher(),
		changes:     make(chan struct{}, 1),
	}
}

type mockNotifyWatcher struct {
	*mockWatcher
	changes chan struct{}
}

func (w *mockNotifyWatcher) Changes() watcher.NotifyChannel {
	return w.changes
}

func newMockStringsWatcher() *mockStringsWatcher {
	return &mockStringsWatcher{
		mockWatcher: newMockWatcher(),
		changes:     make(chan []string, 1),
	}
}

type mockStringsWatcher struct {
	*mockWatcher
	changes chan []string
}

func (w *mockStringsWatcher) Changes() watcher.StringsChannel {
	return w.changes
}

func newMockRelationUnitsWatcher() *mockRelationUnitsWatcher {
	return &mockRelationUnitsWatcher{
		mockWatcher: newMockWatcher(),
		changes:     make(chan watcher.RelationUnitsChange, 1),
	}
}

type mockRelationUnitsWatcher struct {
	*mockWatcher
	changes chan watcher.RelationUnitsChange
}

func (w *mockRelationUnitsWatcher) Changes() watcher.RelationUnitsChannel {
	return w.changes
}

type mockState struct {
	modelType                   model.ModelType
	unit                        mockUnit
	relations                   map[names.RelationTag]*mockRelation
	storageAttachment           map[params.StorageAttachmentId]params.StorageAttachment
	relationUnitsWatchers       map[names.RelationTag]*mockRelationUnitsWatcher
	relationAppWatchers         map[names.RelationTag]map[string]*mockNotifyWatcher
	storageAttachmentWatchers   map[names.StorageTag]*mockNotifyWatcher
	updateStatusInterval        time.Duration
	updateStatusIntervalWatcher *mockNotifyWatcher
	charm                       *mockCharm
}

func (st *mockState) Charm(*charm.URL) (remotestate.Charm, error) {
	if st.charm != nil {
		return st.charm, nil
	}
	return &mockCharm{}, nil
}

type mockCharm struct {
	required bool
}

func (c *mockCharm) LXDProfileRequired() (bool, error) {
	return c.required, nil
}

func (st *mockState) Relation(tag names.RelationTag) (remotestate.Relation, error) {
	r, ok := st.relations[tag]
	if !ok {
		return nil, &params.Error{Code: params.CodeNotFound}
	}
	return r, nil
}

func (st *mockState) StorageAttachment(
	storageTag names.StorageTag, unitTag names.UnitTag,
) (params.StorageAttachment, error) {
	if unitTag != st.unit.tag {
		return params.StorageAttachment{}, errors.NewNotFound(&params.Error{Code: params.CodeNotFound}, "")
	}
	attachment, ok := st.storageAttachment[params.StorageAttachmentId{
		UnitTag:    unitTag.String(),
		StorageTag: storageTag.String(),
	}]
	if !ok {
		return params.StorageAttachment{}, errors.NewNotFound(&params.Error{Code: params.CodeNotFound}, "")
	}
	if attachment.Kind == params.StorageKindUnknown {
		return params.StorageAttachment{}, errors.NewNotProvisioned(&params.Error{Code: params.CodeNotProvisioned}, "")
	}
	return attachment, nil
}

func (st *mockState) StorageAttachmentLife(
	ids []params.StorageAttachmentId,
) ([]params.LifeResult, error) {
	results := make([]params.LifeResult, len(ids))
	for i, id := range ids {
		attachment, ok := st.storageAttachment[id]
		if !ok {
			results[i] = params.LifeResult{
				Error: &params.Error{Code: params.CodeNotFound},
			}
			continue
		}
		results[i] = params.LifeResult{Life: attachment.Life}
	}
	return results, nil
}

func (st *mockState) Unit(tag names.UnitTag) (remotestate.Unit, error) {
	if tag != st.unit.tag {
		return nil, &params.Error{Code: params.CodeNotFound}
	}
	return &st.unit, nil
}

func (st *mockState) WatchRelationUnits(
	relationTag names.RelationTag, unitTag names.UnitTag,
) (watcher.RelationUnitsWatcher, error) {
	if unitTag != st.unit.tag {
		return nil, &params.Error{Code: params.CodeNotFound}
	}
	watcher, ok := st.relationUnitsWatchers[relationTag]
	if !ok {
		return nil, &params.Error{Code: params.CodeNotFound}
	}
	return watcher, nil
}

func (st *mockState) WatchStorageAttachment(
	storageTag names.StorageTag, unitTag names.UnitTag,
) (watcher.NotifyWatcher, error) {
	if unitTag != st.unit.tag {
		return nil, &params.Error{Code: params.CodeNotFound}
	}
	watcher, ok := st.storageAttachmentWatchers[storageTag]
	if !ok {
		return nil, &params.Error{Code: params.CodeNotFound}
	}
	return watcher, nil
}

func (st *mockState) UpdateStatusHookInterval() (time.Duration, error) {
	return st.updateStatusInterval, nil
}

func (st *mockState) WatchUpdateStatusHookInterval() (watcher.NotifyWatcher, error) {
	return st.updateStatusIntervalWatcher, nil
}

type mockUnit struct {
	tag                              names.UnitTag
	life                             life.Value
	providerID                       string
	resolved                         params.ResolvedMode
	application                      mockApplication
	unitWatcher                      *mockNotifyWatcher
	addressesWatcher                 *mockStringsWatcher
	configSettingsWatcher            *mockStringsWatcher
	applicationConfigSettingsWatcher *mockStringsWatcher
	upgradeSeriesWatcher             *mockNotifyWatcher
	storageWatcher                   *mockStringsWatcher
	actionWatcher                    *mockStringsWatcher
	relationsWatcher                 *mockStringsWatcher
	instanceDataWatcher              *mockNotifyWatcher
	lxdProfileName                   string
}

func (u *mockUnit) Life() life.Value {
	return u.life
}

func (u *mockUnit) LXDProfileName() (string, error) {
	return u.lxdProfileName, nil
}

func (u *mockUnit) Refresh() error {
	return nil
}

func (u *mockUnit) ProviderID() string {
	return u.providerID
}

func (u *mockUnit) Resolved() params.ResolvedMode {
	return u.resolved
}

func (u *mockUnit) Application() (remotestate.Application, error) {
	return &u.application, nil
}

func (u *mockUnit) Tag() names.UnitTag {
	return u.tag
}

func (u *mockUnit) Watch() (watcher.NotifyWatcher, error) {
	return u.unitWatcher, nil
}

func (u *mockUnit) WatchAddressesHash() (watcher.StringsWatcher, error) {
	return u.addressesWatcher, nil
}

func (u *mockUnit) WatchConfigSettingsHash() (watcher.StringsWatcher, error) {
	return u.configSettingsWatcher, nil
}

func (u *mockUnit) WatchTrustConfigSettingsHash() (watcher.StringsWatcher, error) {
	return u.applicationConfigSettingsWatcher, nil
}

func (u *mockUnit) WatchStorage() (watcher.StringsWatcher, error) {
	return u.storageWatcher, nil
}

func (u *mockUnit) WatchActionNotifications() (watcher.StringsWatcher, error) {
	return u.actionWatcher, nil
}

func (u *mockUnit) WatchRelations() (watcher.StringsWatcher, error) {
	return u.relationsWatcher, nil
}

func (u *mockUnit) WatchUpgradeSeriesNotifications() (watcher.NotifyWatcher, error) {
	return u.upgradeSeriesWatcher, nil
}

func (u *mockUnit) WatchInstanceData() (watcher.NotifyWatcher, error) {
	return u.instanceDataWatcher, nil
}

func (u *mockUnit) UpgradeSeriesStatus() (model.UpgradeSeriesStatus, string, error) {
	return model.UpgradeSeriesPrepareStarted, "ubuntu@20.04", nil
}

func (u *mockUnit) SetUpgradeSeriesStatus(status model.UpgradeSeriesStatus) error {
	return nil
}

type mockApplication struct {
	tag                   names.ApplicationTag
	life                  life.Value
	curl                  string
	charmModifiedVersion  int
	forceUpgrade          bool
	applicationWatcher    *mockNotifyWatcher
	leaderSettingsWatcher *mockNotifyWatcher
}

func (s *mockApplication) CharmModifiedVersion() (int, error) {
	return s.charmModifiedVersion, nil
}

func (s *mockApplication) CharmURL() (string, bool, error) {
	return s.curl, s.forceUpgrade, nil
}

func (s *mockApplication) Life() life.Value {
	return s.life
}

func (s *mockApplication) Refresh() error {
	return nil
}

func (s *mockApplication) Tag() names.ApplicationTag {
	return s.tag
}

func (s *mockApplication) Watch() (watcher.NotifyWatcher, error) {
	return s.applicationWatcher, nil
}

func (s *mockApplication) WatchLeadershipSettings() (watcher.NotifyWatcher, error) {
	return s.leaderSettingsWatcher, nil
}

type mockRelation struct {
	tag       names.RelationTag
	id        int
	life      life.Value
	suspended bool
}

func (r *mockRelation) Tag() names.RelationTag {
	return r.tag
}

func (r *mockRelation) Id() int {
	return r.id
}

func (r *mockRelation) Life() life.Value {
	return r.life
}

func (r *mockRelation) Suspended() bool {
	return r.suspended
}

func (r *mockRelation) UpdateSuspended(suspended bool) {
	r.suspended = suspended
}

type mockLeadershipTracker struct {
	leadership.Tracker
	claimTicket  mockTicket
	leaderTicket mockTicket
	minionTicket mockTicket
}

func (mock *mockLeadershipTracker) ClaimLeader() leadership.Ticket {
	return &mock.claimTicket
}

func (mock *mockLeadershipTracker) WaitLeader() leadership.Ticket {
	return &mock.leaderTicket
}

func (mock *mockLeadershipTracker) WaitMinion() leadership.Ticket {
	return &mock.minionTicket
}

type mockTicket struct {
	ch     chan struct{}
	result bool
}

func (t *mockTicket) Ready() <-chan struct{} {
	return t.ch
}

func (t *mockTicket) Wait() bool {
	return t.result
}

type mockSecretTriggerWatcher struct {
	ch     chan []string
	stopCh chan struct{}
}

func (w *mockSecretTriggerWatcher) Kill() {
	select {
	case <-w.stopCh:
	default:
		close(w.stopCh)
	}
}

func (*mockSecretTriggerWatcher) Wait() error {
	return nil
}

type mockSecretsClient struct {
	secretsWatcher          *mockStringsWatcher
	secretsRevisionsWatcher *mockStringsWatcher
	unitName                string
	owners                  []names.Tag
}

func (m *mockSecretsClient) WatchConsumedSecretsChanges(unitName string) (watcher.StringsWatcher, error) {
	m.unitName = unitName
	return m.secretsWatcher, nil
}

func (m *mockSecretsClient) GetConsumerSecretsRevisionInfo(unitName string, uris []string) (map[string]secrets.SecretRevisionInfo, error) {
	if unitName != m.unitName {
		return nil, errors.NotFoundf("unit %q", unitName)
	}
	result := make(map[string]secrets.SecretRevisionInfo)
	for i, uri := range uris {
		if i == 0 {
			continue
		}
		result[uri] = secrets.SecretRevisionInfo{
			Revision: 665 + i,
			Label:    "label-" + uri,
		}
	}
	return result, nil
}

func (m *mockSecretsClient) WatchObsolete(owners ...names.Tag) (watcher.StringsWatcher, error) {
	m.owners = owners
	return m.secretsRevisionsWatcher, nil
}<|MERGE_RESOLUTION|>--- conflicted
+++ resolved
@@ -7,11 +7,7 @@
 	"sync"
 	"time"
 
-<<<<<<< HEAD
 	"github.com/juju/charm/v10"
-=======
-	"github.com/juju/charm/v8"
->>>>>>> 243fd66d
 	"github.com/juju/errors"
 	"github.com/juju/names/v4"
 
