--- conflicted
+++ resolved
@@ -63,11 +63,8 @@
 		Unit:             s.apiUnit,
 		Tracker:          &runnertesting.FakeTracker{},
 		GetRelationInfos: s.getRelationInfos,
-<<<<<<< HEAD
 		Storage:          s.storage,
 		SecretsClient:    s.secrets,
-=======
->>>>>>> 243fd66d
 		Payloads:         s.payloads,
 		Paths:            s.paths,
 		Clock:            testclock.NewClock(time.Time{}),
@@ -296,11 +293,8 @@
 		Unit:             apiUnit,
 		Tracker:          &runnertesting.FakeTracker{},
 		GetRelationInfos: s.getRelationInfos,
-<<<<<<< HEAD
 		Storage:          s.storage,
 		SecretsClient:    s.secrets,
-=======
->>>>>>> 243fd66d
 		Payloads:         s.payloads,
 		Paths:            s.paths,
 		Clock:            testclock.NewClock(time.Time{}),
@@ -393,11 +387,8 @@
 			AllowClaimLeader: true,
 		},
 		GetRelationInfos: s.getRelationInfos,
-<<<<<<< HEAD
 		Storage:          s.storage,
 		SecretsClient:    s.secrets,
-=======
->>>>>>> 243fd66d
 		Payloads:         s.payloads,
 		Paths:            s.paths,
 		Clock:            testclock.NewClock(time.Time{}),
@@ -606,11 +597,8 @@
 			AllowClaimLeader: true,
 		},
 		GetRelationInfos: s.getRelationInfos,
-<<<<<<< HEAD
 		Storage:          s.storage,
 		SecretsClient:    s.secrets,
-=======
->>>>>>> 243fd66d
 		Payloads:         s.payloads,
 		Paths:            s.paths,
 		Clock:            testclock.NewClock(time.Time{}),
