--- conflicted
+++ resolved
@@ -52,13 +52,8 @@
 def assess_autoload_credentials(juju_bin):
     test_scenarios = [
         ('AWS using environment variables', aws_envvar_test_details),
-<<<<<<< HEAD
         ('AWS using credentials file', aws_directory_test_details),
-        ('OS using environment variables file', openstack_envvar_test_details),
-    ]
-=======
-        ('AWS using credentials file', aws_directory_test_details)]
->>>>>>> 7076ec0a
+        ('OS using environment variables file', openstack_envvar_test_details)]
 
     for scenario_name, scenario_setup in test_scenarios:
         log.info('* Starting test scenario: {}'.format(scenario_name))
@@ -128,7 +123,10 @@
         # Inject well known username.
         initial_details.env_var_changes.update({'USER': user})
 
-        run_autoload_credentials(client, initial_details.env_var_changes)
+        run_autoload_credentials(
+            client,
+            initial_details.env_var_changes,
+            initial_details.expect_answers)
 
         # Now run again with a second lot of details.
         overwrite_details = cloud_details_fn(user, tmp_scratch_dir, client)
@@ -141,7 +139,10 @@
 
         # Inject well known username.
         overwrite_details.env_var_changes.update({'USER': user})
-        run_autoload_credentials(client, overwrite_details.env_var_changes)
+        run_autoload_credentials(
+            client,
+            overwrite_details.env_var_changes,
+            overwrite_details.expect_answers)
 
         client.env.load_yaml()
 
@@ -220,16 +221,9 @@
 
     write_aws_config_file(tmp_dir, access_key, secret_key)
 
-<<<<<<< HEAD
     answers = ExpectAnswers(
         cloud_listing='aws credential "{}"'.format('default'),
         save_name='aws')
-=======
-    env_var_changes = dict(
-        HOME=tmp_dir,
-        SAVE_CLOUD_NAME='aws',
-        QUESTION_CLOUD_NAME='default')
->>>>>>> 7076ec0a
 
     env_var_changes = dict(HOME=tmp_dir)
 
