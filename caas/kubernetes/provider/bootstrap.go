// Copyright 2019 Canonical Ltd.
// Licensed under the AGPLv3, see LICENCE file for details.

package provider

import (
	"context"
	"fmt"
	"strings"
	"time"

	"github.com/juju/collections/set"
	"github.com/juju/errors"
	"github.com/juju/loggo/v2"
	"github.com/juju/names/v6"
	"github.com/juju/retry"
	"gopkg.in/yaml.v3"
	apps "k8s.io/api/apps/v1"
	core "k8s.io/api/core/v1"
	rbacv1 "k8s.io/api/rbac/v1"
	"k8s.io/apimachinery/pkg/api/resource"
	metav1 "k8s.io/apimachinery/pkg/apis/meta/v1"
	"k8s.io/apimachinery/pkg/labels"
	"k8s.io/apimachinery/pkg/util/intstr"
	"k8s.io/client-go/kubernetes"
	"k8s.io/utils/pointer"

	"github.com/juju/juju/agent"
	agentconstants "github.com/juju/juju/agent/constants"
	"github.com/juju/juju/caas"
	k8s "github.com/juju/juju/caas/kubernetes"
	"github.com/juju/juju/caas/kubernetes/provider/application"
	"github.com/juju/juju/caas/kubernetes/provider/constants"
	"github.com/juju/juju/caas/kubernetes/provider/pebble"
	k8sproxy "github.com/juju/juju/caas/kubernetes/provider/proxy"
	"github.com/juju/juju/caas/kubernetes/provider/resources"
	providerutils "github.com/juju/juju/caas/kubernetes/provider/utils"
	"github.com/juju/juju/cloud"
	"github.com/juju/juju/controller"
	k8sannotations "github.com/juju/juju/core/annotations"
	"github.com/juju/juju/core/paths"
	"github.com/juju/juju/core/version"
	"github.com/juju/juju/core/watcher"
	"github.com/juju/juju/environs"
	environsbootstrap "github.com/juju/juju/environs/bootstrap"
	"github.com/juju/juju/internal/charm"
	"github.com/juju/juju/internal/cloudconfig"
	"github.com/juju/juju/internal/cloudconfig/podcfg"
	"github.com/juju/juju/internal/docker"
	"github.com/juju/juju/internal/docker/registry"
	"github.com/juju/juju/internal/featureflag"
	"github.com/juju/juju/internal/mongo"
	"github.com/juju/juju/internal/service/pebble/plan"
	"github.com/juju/juju/juju/osenv"
)

const (
	proxyResourceName           = "proxy"
	storageName                 = "storage"
	mongoScratchStorageName     = "mongo-scratch"
	apiServerScratchStorageName = "apiserver-scratch"
)

var (
	// TemplateFileNameServerPEM is the template server.pem file name.
	TemplateFileNameServerPEM = "template-" + mongo.FileNameDBSSLKey
)

const (
	mongoDBContainerName   = "mongodb"
	apiServerContainerName = "api-server"

	// startupGraceTime is the number of seconds afforded to startup probes to
	// become successful before considering them a failure.
	startupGraceTime = 600

	apiServerStartupProbeInitialDelay = 3
	apiServerStartupProbeTimeout      = 3
	apiServerStartupProbePeriod       = 3
	apiServerStartupProbeSuccess      = 1
	apiServerStartupProbeFailure      = startupGraceTime / apiServerStartupProbePeriod

	apiServerLivenessProbeInitialDelay = 1
	apiServerLivenessProbeTimeout      = 3
	apiServerLivenessProbePeriod       = 5
	apiServerLivenessProbeSuccess      = 1
	apiServerLivenessProbeFailure      = 2

	mongoDBStartupProbeInitialDelay = 1
	mongoDBStartupProbeTimeout      = 1
	mongoDBStartupProbePeriod       = 5
	mongoDBStartupProbeSuccess      = 1
	mongoDBStartupProbeFailure      = startupGraceTime / mongoDBStartupProbePeriod
)

type controllerServiceSpec struct {
	// ServiceType is required.
	ServiceType core.ServiceType

	// ExternalName is optional.
	ExternalName string

	// ExternalIP is optional.
	ExternalIP string

	// ExternalIPs is optional.
	ExternalIPs []string

	// Annotations is optional.
	Annotations k8sannotations.Annotation
}

func getDefaultControllerServiceSpecs(cloudType string) *controllerServiceSpec {
	specs := map[string]*controllerServiceSpec{
		k8s.K8sCloudAzure: {
			ServiceType: core.ServiceTypeLoadBalancer,
		},
		k8s.K8sCloudEC2: {
			ServiceType: core.ServiceTypeLoadBalancer,
			Annotations: k8sannotations.New(nil).
				Add("service.beta.kubernetes.io/aws-load-balancer-backend-protocol", "tcp"),
		},
		k8s.K8sCloudGCE: {
			ServiceType: core.ServiceTypeLoadBalancer,
		},
		k8s.K8sCloudMicrok8s: {
			ServiceType: core.ServiceTypeClusterIP,
		},
		k8s.K8sCloudOpenStack: {
			ServiceType: core.ServiceTypeLoadBalancer,
		},
		k8s.K8sCloudMAAS: {
			ServiceType: core.ServiceTypeLoadBalancer, // TODO(caas): test and verify this.
		},
		k8s.K8sCloudLXD: {
			ServiceType: core.ServiceTypeClusterIP, // TODO(caas): test and verify this.
		},
		k8s.K8sCloudOther: {
			ServiceType: core.ServiceTypeClusterIP, // Default svc spec for any other cloud is not listed above.
		},
	}
	if out, ok := specs[cloudType]; ok {
		return out
	}
	return specs[k8s.K8sCloudOther]
}

type controllerStack struct {
	logger environs.BootstrapLogger

	stackName        string
	selectorLabels   map[string]string
	stackLabels      map[string]string
	stackAnnotations map[string]string
	broker           *kubernetesClient
	timeout          time.Duration

	pcfg *podcfg.ControllerPodConfig
	// agentConfig is the controller api server config.
	agentConfig agent.ConfigSetterWriter
	// unitAgentConfig is the controller charm agent config.
	unitAgentConfig agent.ConfigSetterWriter

	storageClass               string
	storageSize                resource.Quantity
	portMongoDB, portAPIServer int

	resourceNameService,
	resourceNameConfigMap,
	resourceNameSecret, resourceNamedockerSecret,
	resourceNameVolSharedSecret, resourceNameVolSSLKey,
	resourceNameVolBootstrapParams, resourceNameVolAgentConf string

	dockerAuthSecretData []byte

	cleanUps []func()
}

type controllerStacker interface {
	// Deploy creates all resources for controller stack.
	Deploy(ctx context.Context) error
}

// findControllerNamespace is used for finding a controller's namespace based on
// its model name and controller uuid. This function really shouldn't exist
// and should be removed in 3.0. We have it here as we are still trying to use
// Kubernetes annotations as database selectors in some parts of Juju.
func findControllerNamespace(
	ctx context.Context,
	client kubernetes.Interface,
	controllerUUID string,
) (*core.Namespace, error) {
	// First we are going to start off by listing namespaces that are not using
	// legacy labels as that is the direction we are moving towards and hence
	// should be the quickest operation
	namespaces, err := client.CoreV1().Namespaces().List(
		ctx,
		metav1.ListOptions{
			LabelSelector: labels.Set{
				constants.LabelJujuModelName: environsbootstrap.ControllerModelName,
			}.String(),
		},
	)

	if err != nil {
		return nil, errors.Annotate(err, "finding controller namespace with non legacy labels")
	}

	for _, ns := range namespaces.Items {
		if ns.Annotations[providerutils.AnnotationControllerUUIDKey(constants.LabelVersion1)] == controllerUUID {
			return &ns, nil
		}
	}

	// We didn't find anything using new labels so lets try the old ones.
	namespaces, err = client.CoreV1().Namespaces().List(
		ctx,
		metav1.ListOptions{
			LabelSelector: labels.Set{
				constants.LegacyLabelModelName: environsbootstrap.ControllerModelName,
			}.String(),
		},
	)

	if err != nil {
		return nil, errors.Annotate(err, "finding controller namespace with legacy labels")
	}

	for _, ns := range namespaces.Items {
		if ns.Annotations[providerutils.AnnotationControllerUUIDKey(constants.LegacyLabelVersion)] == controllerUUID {
			return &ns, nil
		}
	}

	return nil, errors.NotFoundf(
		"controller namespace not found for model %q and controller uuid %q",
		environsbootstrap.ControllerModelName,
		controllerUUID,
	)
}

// DecideControllerNamespace decides the namespace name to use for a new controller.
func DecideControllerNamespace(controllerName string) string {
	return "controller-" + controllerName
}

func newControllerStack(
	logger environs.BootstrapLogger,
	stackName string,
	storageClass string,
	broker *kubernetesClient,
	pcfg *podcfg.ControllerPodConfig,
) (controllerStacker, error) {
	storageSizeControllerRaw := "20Gi"
	if rootDiskSize := pcfg.Bootstrap.BootstrapMachineConstraints.RootDisk; rootDiskSize != nil {
		storageSizeControllerRaw = fmt.Sprintf("%dMi", *rootDiskSize)
	}
	storageSize, err := resource.ParseQuantity(storageSizeControllerRaw)
	if err != nil {
		return nil, errors.Trace(err)
	}

	var agentConfig agent.ConfigSetterWriter
	agentConfig, err = pcfg.AgentConfig(names.NewControllerAgentTag(pcfg.ControllerId))
	if err != nil {
		return nil, errors.Trace(err)
	}

	si, ok := agentConfig.StateServingInfo()
	if !ok {
		return nil, errors.NewNotValid(nil, "agent config has no state serving info")
	}

	// ensures shared-secret content.
	if si.SharedSecret == "" {
		// Generate a shared secret for the Mongo replica set.
		sharedSecret, err := mongo.GenerateSharedSecret()
		if err != nil {
			return nil, errors.Trace(err)
		}
		si.SharedSecret = sharedSecret
	}

	agentConfig.SetStateServingInfo(si)
	pcfg.Bootstrap.StateServingInfo = si

	unitAgentConfig, err := pcfg.UnitAgentConfig()
	if err != nil {
		return nil, errors.Trace(err)
	}

	selectorLabels := providerutils.SelectorLabelsForApp(stackName, constants.LastLabelVersion)
	labels := providerutils.LabelsForApp(stackName, constants.LastLabelVersion)

	controllerUUIDKey := providerutils.AnnotationControllerUUIDKey(constants.LastLabelVersion)
	cs := &controllerStack{
		logger:           logger,
		stackName:        stackName,
		selectorLabels:   selectorLabels,
		stackLabels:      labels,
		stackAnnotations: map[string]string{controllerUUIDKey: pcfg.ControllerTag.Id()},
		broker:           broker,
		timeout:          pcfg.Bootstrap.Timeout,

		pcfg:            pcfg,
		agentConfig:     agentConfig,
		unitAgentConfig: unitAgentConfig,

		storageSize:   storageSize,
		storageClass:  storageClass,
		portMongoDB:   pcfg.Bootstrap.ControllerConfig.StatePort(),
		portAPIServer: pcfg.Bootstrap.ControllerConfig.APIPort(),
	}
	cs.resourceNameService = cs.getResourceName("service")
	cs.resourceNameConfigMap = cs.getResourceName("configmap")
	cs.resourceNameSecret = cs.getResourceName("secret")
	cs.resourceNamedockerSecret = constants.CAASImageRepoSecretName

	cs.resourceNameVolSharedSecret = cs.getResourceName(mongo.SharedSecretFile)
	cs.resourceNameVolSSLKey = cs.getResourceName(mongo.FileNameDBSSLKey)
	cs.resourceNameVolBootstrapParams = cs.getResourceName(cloudconfig.FileNameBootstrapParams)
	cs.resourceNameVolAgentConf = cs.getResourceName(agentconstants.AgentConfigFilename)

	// Initialize registry.
	repoDetails, err := docker.NewImageRepoDetails(pcfg.Controller.CAASImageRepo())
	if err != nil {
		return nil, errors.Annotatef(err, "parsing %s", controller.CAASImageRepo)
	}
	if !repoDetails.Empty() {
		reg, err := registry.New(repoDetails)
		if err != nil {
			return nil, errors.Trace(err)
		}
		defer func() { _ = reg.Close() }()
		err = reg.RefreshAuth()
		if err != nil {
			return nil, errors.Trace(err)
		}
		err = reg.Ping()
		if err != nil {
			return nil, errors.Trace(err)
		}
		if cs.dockerAuthSecretData, err = reg.ImageRepoDetails().SecretData(); err != nil {
			return nil, errors.Trace(err)
		}
	}

	return cs, nil
}

func (c *controllerStack) isPrivateRepo() bool {
	return len(c.dockerAuthSecretData) > 0
}

func getBootstrapResourceName(stackName string, name string) string {
	return stackName + "-" + strings.Replace(name, ".", "-", -1)
}

func (c *controllerStack) getResourceName(name string) string {
	return getBootstrapResourceName(c.stackName, name)
}

func (c *controllerStack) pathJoin(elem ...string) string {
	// Setting series for bootstrapping to kubernetes is currently not supported.
	// We always use forward-slash because Linux is the only OS we support now.
	pathSeparator := "/"
	return strings.Join(elem, pathSeparator)
}

func (c *controllerStack) getControllerSecret(ctx context.Context) (secret *core.Secret, err error) {
	defer func() {
		if err == nil && secret != nil && secret.Data == nil {
			secret.Data = map[string][]byte{}
		}
	}()

	secret, err = c.broker.getSecret(ctx, c.resourceNameSecret)
	if err == nil {
		return secret, nil
	}
	if errors.Is(err, errors.NotFound) {
		_, err = c.broker.createSecret(ctx, &core.Secret{
			ObjectMeta: metav1.ObjectMeta{
				Name:        c.resourceNameSecret,
				Labels:      c.stackLabels,
				Namespace:   c.broker.Namespace(),
				Annotations: c.stackAnnotations,
			},
			Type: core.SecretTypeOpaque,
		})
	}
	if err != nil {
		return nil, errors.Trace(err)
	}
	return c.broker.getSecret(ctx, c.resourceNameSecret)
}

func (c *controllerStack) getControllerConfigMap(ctx context.Context) (cm *core.ConfigMap, err error) {
	defer func() {
		if cm != nil && cm.Data == nil {
			cm.Data = map[string]string{}
		}
	}()

	cm, err = c.broker.getConfigMap(ctx, c.resourceNameConfigMap)
	if err == nil {
		return cm, nil
	}
	if errors.Is(err, errors.NotFound) {
		_, err = c.broker.createConfigMap(ctx, &core.ConfigMap{
			ObjectMeta: metav1.ObjectMeta{
				Name:        c.resourceNameConfigMap,
				Labels:      c.stackLabels,
				Namespace:   c.broker.Namespace(),
				Annotations: c.stackAnnotations,
			},
		})
	}
	if err != nil {
		return nil, errors.Trace(err)
	}
	return c.broker.getConfigMap(ctx, c.resourceNameConfigMap)
}

func (c *controllerStack) doCleanUp() {
	logger.Debugf(context.TODO(), "bootstrap failed, removing %d resources.", len(c.cleanUps))
	for _, f := range c.cleanUps {
		f()
	}
}

// Deploy creates all resources for the controller stack.
func (c *controllerStack) Deploy(ctx context.Context) (err error) {
	// creating namespace for controller stack, this namespace will be removed by broker.DestroyController if bootstrap failed.
<<<<<<< HEAD
	nsName := c.broker.GetCurrentNamespace()
	c.logger.Infof("Creating k8s resources for controller %q", nsName)
	if err = c.broker.createNamespace(ctx, nsName); err != nil {
=======
	nsName := c.broker.Namespace()
	c.ctx.Infof("Creating k8s resources for controller %q", nsName)
	if err = c.broker.createNamespace(nsName); err != nil {
>>>>>>> 004ceb55
		return errors.Annotate(err, "creating namespace for controller stack")
	}

	if environsbootstrap.IsContextDone(ctx) {
		return environsbootstrap.Cancelled()
	}

	defer func() {
		if err != nil {
			c.doCleanUp()
		}
	}()

	// create service for controller pod.
	if err = c.createControllerService(ctx); err != nil {
		return errors.Annotate(err, "creating service for controller")
	}
	if environsbootstrap.IsContextDone(ctx) {
		return environsbootstrap.Cancelled()
	}

	// create the proxy resources for services of type cluster ip
	if err = c.createControllerProxy(ctx); err != nil {
		return errors.Annotate(err, "creating controller service proxy for controller")
	}

	// create shared-secret secret for controller pod.
	if err = c.createControllerSecretSharedSecret(ctx); err != nil {
		return errors.Annotate(err, "creating shared-secret secret for controller")
	}
	if environsbootstrap.IsContextDone(ctx) {
		return environsbootstrap.Cancelled()
	}

	// create server.pem secret for controller pod.
	if err = c.createControllerSecretServerPem(ctx); err != nil {
		return errors.Annotate(err, "creating server.pem secret for controller")
	}
	if environsbootstrap.IsContextDone(ctx) {
		return environsbootstrap.Cancelled()
	}

	// create bootstrap-params configmap for controller pod.
	if err = c.ensureControllerConfigmapBootstrapParams(ctx); err != nil {
		return errors.Annotate(err, "creating bootstrap-params configmap for controller")
	}
	if environsbootstrap.IsContextDone(ctx) {
		return environsbootstrap.Cancelled()
	}

	// Note: create agent config configmap for controller pod lastly because agentConfig has been updated in previous steps.
	if err = c.ensureControllerConfigmapAgentConf(ctx); err != nil {
		return errors.Annotate(err, "creating agent config configmap for controller")
	}
	if environsbootstrap.IsContextDone(ctx) {
		return environsbootstrap.Cancelled()
	}

	if err = c.ensureControllerApplicationSecret(ctx); err != nil {
		return errors.Annotate(err, "creating secret for controller application")
	}
	if environsbootstrap.IsContextDone(ctx) {
		return environsbootstrap.Cancelled()
	}

	// create service account for local cluster/provider connections.
	saName, saCleanUps, err := ensureControllerServiceAccount(
		ctx,
		c.broker.client(),
		c.broker.Namespace(),
		c.broker.ControllerUUID(),
		c.stackLabels,
		c.stackAnnotations,
	)
	c.addCleanUp(func() {
		logger.Debugf(context.TODO(), "delete controller service accounts")
		for _, v := range saCleanUps {
			v()
		}
	})
	if err != nil {
		return errors.Annotate(err, "creating service account for controller")
	}
	if environsbootstrap.IsContextDone(ctx) {
		return environsbootstrap.Cancelled()
	}

	if err = c.patchServiceAccountForImagePullSecret(ctx, saName); err != nil {
		return errors.Annotate(err, "patching image pull secret for controller service account")
	}
	if environsbootstrap.IsContextDone(ctx) {
		return environsbootstrap.Cancelled()
	}

	// create statefulset to ensure controller stack.
	if err = c.createControllerStatefulset(ctx); err != nil {
		return errors.Annotate(err, "creating statefulset for controller")
	}
	if environsbootstrap.IsContextDone(ctx) {
		return environsbootstrap.Cancelled()
	}

	return nil
}

func (c *controllerStack) getControllerSvcSpec(cloudType string, cfg *podcfg.BootstrapConfig) (spec *controllerServiceSpec, err error) {
	defer func() {
		if spec != nil && len(spec.ServiceType) == 0 {
			// ServiceType is required.
			err = errors.NotValidf("service type is empty for %q", cloudType)
		}
	}()

	spec = getDefaultControllerServiceSpecs(cloudType)
	if cfg == nil {
		return spec, nil
	}
	if len(cfg.ControllerServiceType) > 0 {
		if spec.ServiceType, err = CaasServiceToK8s(caas.ServiceType(cfg.ControllerServiceType)); err != nil {
			return nil, errors.Trace(err)
		}
	}

	spec.ExternalIPs = append([]string(nil), cfg.ControllerExternalIPs...)

	switch spec.ServiceType {
	case core.ServiceTypeExternalName:
		spec.ExternalName = cfg.ControllerExternalName
	case core.ServiceTypeLoadBalancer:
		if len(cfg.ControllerExternalName) > 0 {
			return nil, errors.NewNotValid(nil, fmt.Sprintf(
				"external name %q provided but service type was set to %q",
				cfg.ControllerExternalName, spec.ServiceType,
			))
		}
		if len(cfg.ControllerExternalIPs) > 0 {
			spec.ExternalIP = cfg.ControllerExternalIPs[0]
		}
	}
	return spec, nil
}

func (c *controllerStack) createControllerProxy(ctx context.Context) error {
	if c.pcfg.Bootstrap.IgnoreProxy {
		return nil
	}

	// Lets first take a look at what will be deployed for a service.
	// If the service type is clusterip then we will setup the proxy

	cloudType, _, _ := cloud.SplitHostCloudRegion(c.pcfg.Bootstrap.ControllerCloud.HostCloudRegion)
	controllerSvcSpec, err := c.getControllerSvcSpec(cloudType, c.pcfg.Bootstrap)
	if err != nil {
		return errors.Trace(err)
	}

	if controllerSvcSpec.ServiceType != core.ServiceTypeClusterIP {
		// Not a cluster ip service so we don't need to setup a k8s proxy
		return nil
	}

	k8sClient := c.broker.client()

	remotePort := intstr.FromInt(c.portAPIServer)
	config := k8sproxy.ControllerProxyConfig{
		Name:          c.getResourceName(proxyResourceName),
		Namespace:     c.broker.Namespace(),
		RemotePort:    remotePort.String(),
		TargetService: c.resourceNameService,
	}

	err = k8sproxy.CreateControllerProxy(
		ctx,
		config,
		c.stackLabels,
		c.broker.clock,
		k8sClient.CoreV1().ConfigMaps(c.broker.Namespace()),
		k8sClient.RbacV1().Roles(c.broker.Namespace()),
		k8sClient.RbacV1().RoleBindings(c.broker.Namespace()),
		k8sClient.CoreV1().ServiceAccounts(c.broker.Namespace()),
		k8sClient.CoreV1().Secrets(c.broker.Namespace()),
	)

	return errors.Trace(err)
}

func (c *controllerStack) createControllerService(ctx context.Context) error {
	svcName := c.resourceNameService

	cloudType, _, _ := cloud.SplitHostCloudRegion(c.pcfg.Bootstrap.ControllerCloud.HostCloudRegion)
	controllerSvcSpec, err := c.getControllerSvcSpec(cloudType, c.pcfg.Bootstrap)
	if err != nil {
		return errors.Trace(err)
	}

	spec := &core.Service{
		ObjectMeta: metav1.ObjectMeta{
			Name:        svcName,
			Labels:      c.stackLabels,
			Namespace:   c.broker.Namespace(),
			Annotations: c.stackAnnotations,
		},
		Spec: core.ServiceSpec{
			Selector: c.selectorLabels,
			Type:     controllerSvcSpec.ServiceType,
			Ports: []core.ServicePort{
				{
					Name:       "api-server",
					TargetPort: intstr.FromInt(c.portAPIServer),
					Port:       int32(c.portAPIServer),
				},
			},
			ExternalName:   controllerSvcSpec.ExternalName,
			ExternalIPs:    controllerSvcSpec.ExternalIPs,
			LoadBalancerIP: controllerSvcSpec.ExternalIP,
		},
	}

	if controllerSvcSpec.Annotations != nil {
		spec.SetAnnotations(controllerSvcSpec.Annotations.ToMap())
	}

	logger.Debugf(context.TODO(), "creating controller service: \n%+v", spec)
	if _, err := c.broker.ensureK8sService(ctx, spec); err != nil {
		return errors.Trace(err)
	}

	c.addCleanUp(func() {
		logger.Debugf(context.TODO(), "deleting %q", svcName)
		_ = c.broker.deleteService(ctx, svcName)
	})

	publicAddressPoller := func() error {
		// get the service by app name;
		svc, err := c.broker.GetService(ctx, c.stackName, false)
		if err != nil {
			return errors.Annotate(err, "getting controller service")
		}
		if len(svc.Addresses) == 0 {
			return errors.NotProvisionedf("controller service address")
		}
		// we need to ensure svc DNS has been provisioned already here because
		// we do Not want bootstrap-state cmd wait instead.
		return nil
	}
	retryCallArgs := retry.CallArgs{
		Attempts: -1,
		Delay:    3 * time.Second,
		Stop:     ctx.Done(),
		Clock:    c.broker.clock,
		Func:     publicAddressPoller,
		IsFatalError: func(err error) bool {
			return !errors.Is(err, errors.NotProvisioned)
		},
		NotifyFunc: func(err error, attempt int) {
			logger.Debugf(context.TODO(), "polling k8s controller svc DNS, in %d attempt, %v", attempt, err)
		},
	}
	err = retry.Call(retryCallArgs)
	if retry.IsDurationExceeded(err) || (retry.IsRetryStopped(err) && ctx.Err() == context.DeadlineExceeded) {
		return errors.Timeoutf("waiting for controller service address fully provisioned")
	}
	return errors.Trace(err)
}

func (c *controllerStack) addCleanUp(cleanUp func()) {
	c.cleanUps = append(c.cleanUps, cleanUp)
}

func (c *controllerStack) createControllerSecretSharedSecret(ctx context.Context) error {
	si, ok := c.agentConfig.StateServingInfo()
	if !ok {
		return errors.NewNotValid(nil, "agent config has no state serving info")
	}

	secret, err := c.getControllerSecret(ctx)
	if err != nil {
		return errors.Trace(err)
	}
	secret.Data[mongo.SharedSecretFile] = []byte(si.SharedSecret)
	logger.Tracef(context.TODO(), "ensuring shared secret: \n%+v", secret)
	c.addCleanUp(func() {
		logger.Debugf(context.TODO(), "deleting %q shared-secret", secret.Name)
		_ = c.broker.deleteSecret(ctx, secret.GetName(), secret.GetUID())
	})
	return c.broker.updateSecret(ctx, secret)
}

func (c *controllerStack) createDockerSecret(ctx context.Context) (string, error) {
	if len(c.dockerAuthSecretData) == 0 {
		return "", errors.NotValidf("empty docker secret data")
	}
	name := c.resourceNamedockerSecret
	logger.Debugf(context.TODO(), "ensuring docker secret %q", name)
	cleanUp, err := c.broker.ensureOCIImageSecret(
		ctx, name, c.stackLabels, c.dockerAuthSecretData, c.stackAnnotations,
	)
	c.addCleanUp(func() {
		logger.Debugf(context.TODO(), "deleting %q", name)
		cleanUp()
	})
	if err != nil {
		return "", errors.Trace(err)
	}
	return name, nil
}

func (c *controllerStack) patchServiceAccountForImagePullSecret(ctx context.Context, saName string) error {
	if !c.isPrivateRepo() {
		return nil
	}
	dockerSecretName, err := c.createDockerSecret(ctx)
	if err != nil {
		return errors.Annotate(err, "creating docker secret for controller")
	}
	sa, err := c.broker.getServiceAccount(ctx, saName)
	if err != nil {
		return errors.Trace(err)
	}
	sa.ImagePullSecrets = append(
		sa.ImagePullSecrets,
		core.LocalObjectReference{Name: dockerSecretName},
	)
	_, err = c.broker.updateServiceAccount(ctx, sa)
	return errors.Trace(err)
}

func (c *controllerStack) createControllerSecretServerPem(ctx context.Context) error {
	si, ok := c.agentConfig.StateServingInfo()
	if !ok || si.CAPrivateKey == "" {
		// No certificate information exists yet, nothing to do.
		return errors.NewNotValid(nil, "certificate is empty")
	}

	secret, err := c.getControllerSecret(ctx)
	if err != nil {
		return errors.Trace(err)
	}
	secret.Data[mongo.FileNameDBSSLKey] = []byte(mongo.GenerateSSLKey(si.Cert, si.PrivateKey))

	logger.Tracef(context.TODO(), "ensuring server.pem secret: \n%+v", secret)
	c.addCleanUp(func() {
		logger.Debugf(context.TODO(), "deleting %q server.pem", secret.Name)
		_ = c.broker.deleteSecret(ctx, secret.GetName(), secret.GetUID())
	})
	return c.broker.updateSecret(ctx, secret)
}

func (c *controllerStack) ensureControllerConfigmapBootstrapParams(ctx context.Context) error {
	bootstrapParamsFileContent, err := c.pcfg.Bootstrap.StateInitializationParams.Marshal()
	if err != nil {
		return errors.Trace(err)
	}
	logger.Tracef(context.TODO(), "bootstrapParams file content: \n%s", string(bootstrapParamsFileContent))

	cm, err := c.getControllerConfigMap(ctx)
	if err != nil {
		return errors.Trace(err)
	}
	cm.Data[cloudconfig.FileNameBootstrapParams] = string(bootstrapParamsFileContent)

	logger.Tracef(context.TODO(), "creating bootstrap-params configmap: \n%+v", cm)

	cleanUp, err := c.broker.ensureConfigMap(ctx, cm)
	c.addCleanUp(func() {
		logger.Debugf(context.TODO(), "deleting %q bootstrap-params", cm.Name)
		cleanUp()
	})
	return errors.Trace(err)
}

func (c *controllerStack) ensureControllerConfigmapAgentConf(ctx context.Context) error {
	agentConfigFileContent, err := c.agentConfig.Render()
	if err != nil {
		return errors.Trace(err)
	}
	logger.Tracef(context.TODO(), "controller agentConfig file content: \n%s", string(agentConfigFileContent))

	unitAgentConfigFileContent, err := c.unitAgentConfig.Render()
	if err != nil {
		return errors.Trace(err)
	}
	logger.Tracef(context.TODO(), "controller unit agentConfig file content: \n%s", string(unitAgentConfigFileContent))

	cm, err := c.getControllerConfigMap(ctx)
	if err != nil {
		return errors.Trace(err)
	}
	cm.Data[constants.ControllerAgentConfigFilename] = string(agentConfigFileContent)
	cm.Data[constants.ControllerUnitAgentConfigFilename] = string(unitAgentConfigFileContent)

	logger.Tracef(context.TODO(), "ensuring agent.conf configmap: \n%+v", cm)
	cleanUp, err := c.broker.ensureConfigMap(ctx, cm)
	c.addCleanUp(func() {
		logger.Debugf(context.TODO(), "deleting %q template-agent.conf", cm.Name)
		cleanUp()
	})
	return errors.Trace(err)
}

func (c *controllerStack) ensureControllerApplicationSecret(ctx context.Context) error {
	controllerUnitPassword := c.unitAgentConfig.OldPassword()
	apiInfo, ok := c.unitAgentConfig.APIInfo()
	if ok {
		controllerUnitPassword = apiInfo.Password
	}

	secret := &core.Secret{
		ObjectMeta: metav1.ObjectMeta{
			Name:        c.appSecretName(),
			Namespace:   c.broker.namespace,
			Labels:      c.stackLabels,
			Annotations: c.stackAnnotations,
		},
		Type: core.SecretTypeOpaque,
		Data: map[string][]byte{
			constants.EnvJujuK8sUnitPassword: []byte(controllerUnitPassword),
		},
	}
	cleanUp, err := c.broker.ensureSecret(ctx, secret)
	c.addCleanUp(func() {
		logger.Debugf(context.TODO(), "deleting %q secret", c.appSecretName())
		cleanUp()
	})
	return errors.Trace(err)
}

// ensureControllerServiceAccount is responsible for making sure the in cluster
// service account for the controller exists and is upto date. Returns the name
// of the service account create, cleanup functions and any errors.
func ensureControllerServiceAccount(
	ctx context.Context,
	client kubernetes.Interface,
	namespace string,
	controllerUUID string,
	labels map[string]string,
	annotations map[string]string,
) (string, []func(), error) {
	sa := resources.NewServiceAccount(environsbootstrap.ControllerApplicationName, namespace, &core.ServiceAccount{
		ObjectMeta: metav1.ObjectMeta{
			Labels: providerutils.LabelsMerge(
				labels,
				providerutils.LabelsJujuModelOperatorDisableWebhook,
			),
			Annotations: annotations,
		},
		AutomountServiceAccountToken: boolPtr(true),
	})

	cleanUps, err := sa.Ensure(ctx, client)
	if err != nil {
		return sa.Name, cleanUps, errors.Trace(err)
	}

	// name cluster role binding after the controller namespace.
	clusterRoleBindingName := namespace
	crb := resources.NewClusterRoleBinding(clusterRoleBindingName, &rbacv1.ClusterRoleBinding{
		ObjectMeta: metav1.ObjectMeta{
			Name: clusterRoleBindingName,
			Labels: providerutils.LabelsForModel(environsbootstrap.ControllerModelName, "",
				controllerUUID, constants.LastLabelVersion),
			Annotations: annotations,
		},
		RoleRef: rbacv1.RoleRef{
			APIGroup: "rbac.authorization.k8s.io",
			Kind:     "ClusterRole",
			Name:     "cluster-admin",
		},
		Subjects: []rbacv1.Subject{{
			Kind:      "ServiceAccount",
			Name:      environsbootstrap.ControllerApplicationName,
			Namespace: namespace,
		}},
	})

	crbCleanUps, err := crb.Ensure(ctx, client)
	cleanUps = append(cleanUps, crbCleanUps...)
	return sa.Name, cleanUps, errors.Trace(err)
}

func (c *controllerStack) createControllerStatefulset(ctx context.Context) error {
	numberOfPods := int32(1) // TODO(caas): HA mode!
	controllerStatefulSet := &apps.StatefulSet{
		ObjectMeta: metav1.ObjectMeta{
			Name: c.stackName,
			Labels: providerutils.LabelsMerge(
				c.stackLabels,
				providerutils.LabelsJujuModelOperatorDisableWebhook,
			),
			Namespace:   c.broker.Namespace(),
			Annotations: c.stackAnnotations,
		},
		Spec: apps.StatefulSetSpec{
			ServiceName: c.resourceNameService,
			Replicas:    &numberOfPods,
			Selector: &metav1.LabelSelector{
				MatchLabels: c.selectorLabels,
			},
			Template: core.PodTemplateSpec{
				ObjectMeta: metav1.ObjectMeta{
					Labels: providerutils.LabelsMerge(
						c.selectorLabels,
						providerutils.LabelsJujuModelOperatorDisableWebhook,
					),
					Name:        c.pcfg.GetPodName(), // This really should not be set.
					Namespace:   c.broker.Namespace(),
					Annotations: c.stackAnnotations,
				},
			},
		},
	}

	controllerSpec, err := c.buildContainerSpecForController()
	if err != nil {
		return errors.Trace(err)
	}
	controllerStatefulSet.Spec.Template.Spec = *controllerSpec
	if err := c.buildStorageSpecForController(ctx, controllerStatefulSet); err != nil {
		return errors.Trace(err)
	}

	logger.Tracef(context.TODO(), "creating controller statefulset: \n%+v", controllerStatefulSet)
	c.addCleanUp(func() {
		logger.Debugf(context.TODO(), "deleting %q statefulset", controllerStatefulSet.Name)
		_ = c.broker.deleteStatefulSet(ctx, controllerStatefulSet.Name)
	})
	w, err := c.broker.WatchUnits(c.stackName)
	if err != nil {
		return errors.Trace(err)
	}
	defer w.Kill()

	if _, err = c.broker.createStatefulSet(ctx, controllerStatefulSet); err != nil {
		return errors.Trace(err)
	}

	for i := int32(0); i < numberOfPods; i++ {
		podName := c.pcfg.GetPodName() // TODO(caas): HA mode!
		if err = c.waitForPod(ctx, w, podName); err != nil {
			return errors.Trace(err)
		}
	}
	return nil
}

func (c *controllerStack) waitForPod(ctx context.Context, podWatcher watcher.NotifyWatcher, podName string) error {
	timeout := c.broker.clock.NewTimer(c.timeout)

	podEventWatcher, err := c.broker.watchEvents(podName, "Pod")
	if err != nil {
		return errors.Trace(err)
	}
	defer podEventWatcher.Kill()

	printedMsg := set.NewStrings()
	printPodEvents := func() error {
		events, err := c.broker.getEvents(ctx, podName, "Pod")
		if err != nil {
			return errors.Trace(err)
		}
		for _, evt := range events {
			// clean the messages to prevent duplicated records.
			// we don't care which image is been pulling/pulled and this reason should be printed once only.
			switch evt.Reason {
			case PullingImage:
				evt.Message = "Downloading images"
			case PulledImage:
				evt.Message = "Pulled images"
			case StartedContainer:
				if evt.InvolvedObject.FieldPath == fmt.Sprintf("spec.containers{%s}", mongoDBContainerName) {
					evt.Message = "Started mongodb container"
				} else if evt.InvolvedObject.FieldPath == fmt.Sprintf("spec.containers{%s}", apiServerContainerName) {
					evt.Message = "Started controller container"
				}
			}
			if evt.Type == core.EventTypeNormal && !printedMsg.Contains(evt.Message) {
				printedMsg.Add(evt.Message)
				logger.Debugf(context.TODO(), evt.Message)
				if evt.Reason == PullingImage {
					c.logger.Infof(evt.Message)
				}
			}
		}
		return nil
	}

	unschedulableReason := func(pod *core.Pod) error {
		// TODO: handle reason for unschedulable state such as node taints (HA)
		// Volumes
		for _, volume := range pod.Spec.Volumes {
			if pvcSource := volume.PersistentVolumeClaim; pvcSource != nil {
				pvc, err := c.broker.getPVC(ctx, pvcSource.ClaimName)
				if err != nil {
					return errors.Annotatef(err, "failed to get pvc %s", pvcSource.ClaimName)
				}
				if pvc.Status.Phase == core.ClaimPending {
					events, err := c.broker.getEvents(ctx, pvc.Name, "PersistentVolumeClaim")
					if err != nil {
						return errors.Annotate(err, "failed to get pvc events")
					}
					numEvents := len(events)
					if numEvents > 0 {
						lastEvent := events[numEvents-1]
						return errors.Errorf("pvc %s pending due to %s - %s",
							pvc.Name, lastEvent.Reason, lastEvent.Message)
					}
				}
			}
		}
		return nil
	}

	pendingReason := func(ctx context.Context) error {
		pod, err := c.broker.getPod(ctx, podName)
		if err != nil {
			return errors.Trace(err)
		}
		for _, cond := range pod.Status.Conditions {
			switch cond.Type {
			case core.PodScheduled:
				if cond.Reason == core.PodReasonUnschedulable {
					err := unschedulableReason(pod)
					if err != nil {
						return errors.Annotate(err, "unschedulable")
					}
					return errors.Errorf("unschedulable: %v", cond.Message)
				}
			}
		}
		if pod.Status.Phase == core.PodPending {
			return errors.Errorf("pending: %v - %v", pod.Status.Reason, pod.Status.Message)
		}
		return nil
	}

	checkStatus := func(ctx context.Context, pod *core.Pod) (bool, error) {
		switch pod.Status.Phase {
		case core.PodRunning:
			return true, nil
		case core.PodFailed:
			return false, errors.Annotate(pendingReason(ctx), "controller pod failed")
		case core.PodSucceeded:
			return false, errors.Errorf("controller pod terminated unexpectedly")
		}
		return false, nil
	}

	_ = printPodEvents()
	for {
		select {
		case <-podWatcher.Changes():
			_ = printPodEvents()
			pod, err := c.broker.getPod(ctx, podName)
			if errors.Is(err, errors.NotFound) {
				logger.Debugf(context.TODO(), "pod %q is not provisioned yet", podName)
				continue
			}
			if err != nil {
				return errors.Annotate(err, "fetching pods' status for controller")
			}
			done, err := checkStatus(ctx, pod)
			if err != nil {
				return errors.Trace(err)
			}
			if done {
				c.logger.Infof("Starting controller pod")
				return nil
			}
		case <-podEventWatcher.Changes():
			_ = printPodEvents()
		case <-timeout.Chan():
			err := pendingReason(ctx)
			if err != nil {
				return errors.Annotatef(err, "timed out waiting for controller pod")
			}
			return errors.Timeoutf("timed out waiting for controller pod")
		}
	}
}

func (c *controllerStack) buildStorageSpecForController(ctx context.Context, statefulset *apps.StatefulSet) error {
	sc, err := c.broker.getStorageClass(ctx, c.storageClass)
	if err != nil {
		return errors.Trace(err)
	}
	// try to find <namespace>-<c.storageClass>,
	// if it's not found, then fallback to c.storageClass.
	c.storageClass = sc.GetName()

	// build persistent volume claim.
	statefulset.Spec.VolumeClaimTemplates = append(statefulset.Spec.VolumeClaimTemplates, core.PersistentVolumeClaim{
		ObjectMeta: metav1.ObjectMeta{
			Name:        storageName,
			Labels:      c.stackLabels,
			Annotations: c.stackAnnotations,
		},
		Spec: core.PersistentVolumeClaimSpec{
			StorageClassName: &c.storageClass,
			AccessModes:      []core.PersistentVolumeAccessMode{core.ReadWriteOnce},
			Resources: core.VolumeResourceRequirements{
				Requests: core.ResourceList{
					core.ResourceStorage: c.storageSize,
				},
			},
		},
	})

	vols := []core.Volume{{
		Name: mongoScratchStorageName,
		VolumeSource: core.VolumeSource{
			EmptyDir: &core.EmptyDirVolumeSource{},
		},
	}, {
		Name: apiServerScratchStorageName,
		VolumeSource: core.VolumeSource{
			EmptyDir: &core.EmptyDirVolumeSource{},
		},
	}, {
		// add volume server.pem secret.
		Name: c.resourceNameVolSSLKey,
		VolumeSource: core.VolumeSource{
			Secret: &core.SecretVolumeSource{
				SecretName:  c.resourceNameSecret,
				DefaultMode: pointer.Int32(0400),
				Items: []core.KeyToPath{
					{
						Key:  mongo.FileNameDBSSLKey,
						Path: TemplateFileNameServerPEM,
					},
				},
			},
		},
	}, {
		// add volume shared secret.
		Name: c.resourceNameVolSharedSecret,
		VolumeSource: core.VolumeSource{
			Secret: &core.SecretVolumeSource{
				SecretName:  c.resourceNameSecret,
				DefaultMode: pointer.Int32(0660),
				Items: []core.KeyToPath{
					{
						Key:  mongo.SharedSecretFile,
						Path: mongo.SharedSecretFile,
					},
				},
			},
		},
	}, {
		// add volume agent.conf configmap.
		Name: c.resourceNameVolAgentConf,
		VolumeSource: core.VolumeSource{
			ConfigMap: &core.ConfigMapVolumeSource{
				LocalObjectReference: core.LocalObjectReference{
					Name: c.resourceNameConfigMap,
				},
				Items: []core.KeyToPath{
					{
						Key:  constants.ControllerAgentConfigFilename,
						Path: constants.ControllerAgentConfigFilename,
					}, {
						Key:  constants.ControllerUnitAgentConfigFilename,
						Path: constants.ControllerUnitAgentConfigFilename,
					},
				},
			},
		},
	}, {
		// add volume bootstrap-params configmap.
		Name: c.resourceNameVolBootstrapParams,
		VolumeSource: core.VolumeSource{
			ConfigMap: &core.ConfigMapVolumeSource{
				LocalObjectReference: core.LocalObjectReference{
					Name: c.resourceNameConfigMap,
				},
				Items: []core.KeyToPath{
					{
						Key:  cloudconfig.FileNameBootstrapParams,
						Path: cloudconfig.FileNameBootstrapParams,
					},
				},
			},
		},
	}}

	statefulset.Spec.Template.Spec.Volumes = append(statefulset.Spec.Template.Spec.Volumes, vols...)
	return nil
}

func (c *controllerStack) appSecretName() string {
	return c.stackName + "-application-config"
}

func (c *controllerStack) controllerContainers(setupCmd, machineCmd, controllerImage string, jujudEnv map[string]string) ([]core.Container, error) {
	var containerSpec []core.Container
	// add container mongoDB.
	// TODO(bootstrap): refactor mongo package to make it usable for IAAS and CAAS,
	// then generate mongo config from EnsureServerParams.
	tlsPrivateKeyPath := c.pathJoin(c.pcfg.DataDir, mongo.FileNameDBSSLKey)
	probeCmds := &core.ExecAction{
		Command: []string{
			"mongo",
			fmt.Sprintf("--port=%d", c.portMongoDB),
			"--tls",
			"--tlsAllowInvalidHostnames",
			"--tlsAllowInvalidCertificates",
			fmt.Sprintf("--tlsCertificateKeyFile=%s", tlsPrivateKeyPath),
			"--eval",
			"db.adminCommand('ping')",
		},
	}
	args := []string{
		fmt.Sprintf("--dbpath=%s", c.pathJoin(c.pcfg.DataDir, "db")),
		fmt.Sprintf("--tlsCertificateKeyFile=%s", tlsPrivateKeyPath),
		"--tlsCertificateKeyFilePassword=ignored",
		"--tlsMode=requireTLS",
		fmt.Sprintf("--port=%d", c.portMongoDB),
		"--journal",
		fmt.Sprintf("--replSet=%s", mongo.ReplicaSetName),
		"--quiet",
		"--oplogSize=1024",
		"--auth",
		fmt.Sprintf("--keyFile=%s", c.pathJoin(c.pcfg.DataDir, mongo.SharedSecretFile)),
		"--storageEngine=wiredTiger",
		"--bind_ip_all",
	}

	// Create the script used to start mongo.
	const mongoSh = "/tmp/mongo.sh"
	mongoStartup := fmt.Sprintf(caas.MongoStartupShTemplate, strings.Join(args, " "),
		c.pathJoin(c.pcfg.DataDir, mongo.SharedSecretFile+".temp"),
		c.pathJoin(c.pcfg.DataDir, mongo.SharedSecretFile),
		tlsPrivateKeyPath)
	// Write it to a file so it can be executed.
	mongoStartup = strings.ReplaceAll(mongoStartup, "\n", "\\n")
	makeMongoCmd := fmt.Sprintf("printf '%s'>%s", mongoStartup, mongoSh)
	mongoArgs := fmt.Sprintf("%[1]s && chmod a+x %[2]s && exec %[2]s", makeMongoCmd, mongoSh)
	logger.Debugf(context.TODO(), "mongodb container args:\n%s", mongoArgs)

	dbImage, err := c.pcfg.GetJujuDbOCIImagePath()
	if err != nil {
		return nil, errors.Trace(err)
	}
	containerSpec = append(containerSpec, core.Container{
		Name:            mongoDBContainerName,
		ImagePullPolicy: core.PullIfNotPresent,
		Image:           dbImage,
		Command: []string{
			"/bin/sh",
		},
		Args: []string{
			"-c",
			mongoArgs,
		},
		SecurityContext: &core.SecurityContext{
			RunAsUser:              pointer.Int64(constants.JujuUserID),
			RunAsGroup:             pointer.Int64(constants.JujuGroupID),
			ReadOnlyRootFilesystem: pointer.Bool(true),
		},
		Ports: []core.ContainerPort{
			{
				Name:          "mongodb",
				ContainerPort: int32(c.portMongoDB),
				Protocol:      "TCP",
			},
		},
		ReadinessProbe: &core.Probe{
			ProbeHandler: core.ProbeHandler{
				Exec: probeCmds,
			},
			FailureThreshold:    3,
			InitialDelaySeconds: 5,
			PeriodSeconds:       10,
			SuccessThreshold:    1,
			TimeoutSeconds:      1,
		},
		LivenessProbe: &core.Probe{
			ProbeHandler: core.ProbeHandler{
				Exec: probeCmds,
			},
			FailureThreshold:    3,
			InitialDelaySeconds: 30,
			PeriodSeconds:       10,
			SuccessThreshold:    1,
			TimeoutSeconds:      5,
		},
		StartupProbe: &core.Probe{
			ProbeHandler: core.ProbeHandler{
				Exec: probeCmds,
			},
			FailureThreshold:    mongoDBStartupProbeFailure,
			InitialDelaySeconds: mongoDBStartupProbeInitialDelay,
			PeriodSeconds:       mongoDBStartupProbePeriod,
			SuccessThreshold:    mongoDBStartupProbeSuccess,
			TimeoutSeconds:      mongoDBStartupProbeTimeout,
		},
		VolumeMounts: []core.VolumeMount{
			{
				Name:      mongoScratchStorageName,
				MountPath: "/var/log",
				SubPath:   "var/log",
			},
			{
				Name:      mongoScratchStorageName,
				MountPath: "/tmp",
				SubPath:   "tmp",
			},
			{
				Name:      storageName,
				MountPath: c.pcfg.DataDir,
			},
			{
				Name:      storageName,
				MountPath: c.pathJoin(c.pcfg.DataDir, "db"),
				SubPath:   "db",
			},
			{
				Name:      c.resourceNameVolSSLKey,
				MountPath: c.pathJoin(c.pcfg.DataDir, TemplateFileNameServerPEM),
				SubPath:   TemplateFileNameServerPEM,
				ReadOnly:  true,
			},
			{
				Name:      c.resourceNameVolSharedSecret,
				MountPath: c.pathJoin(c.pcfg.DataDir, mongo.SharedSecretFile+".temp"),
				SubPath:   mongo.SharedSecretFile,
				ReadOnly:  true,
			},
		},
	})

	// add container API server.
	pebbleLayer, err := jujudPebbleLayer(machineCmd, jujudEnv)
	if err != nil {
		return nil, errors.Annotate(err, "writing jujud pebble layer")
	}
	apiContainer := core.Container{
		Name:            apiServerContainerName,
		ImagePullPolicy: core.PullIfNotPresent,
		Image:           controllerImage,
		Command: []string{
			"/bin/sh",
		},
		Args: []string{
			"-c",
			fmt.Sprintf(
				caas.APIServerStartUpSh,
				c.pcfg.DataDir,
				setupCmd,
				pebbleLayer,
				pebble.ApiServerHealthCheckPort,
			),
		},
		WorkingDir: c.pcfg.DataDir,
		EnvFrom: []core.EnvFromSource{{
			SecretRef: &core.SecretEnvSource{
				LocalObjectReference: core.LocalObjectReference{
					Name: c.appSecretName(),
				},
			},
		}},
		Env: []core.EnvVar{{
			Name:  "JUJU_CONTAINER_NAME",
			Value: apiServerContainerName,
		}, {
			Name:  "PEBBLE_SOCKET",
			Value: "/charm/container/pebble.socket",
		}},
		StartupProbe: &core.Probe{
			ProbeHandler:        pebble.StartupHandler(pebble.ApiServerHealthCheckPort),
			InitialDelaySeconds: apiServerStartupProbeInitialDelay,
			TimeoutSeconds:      apiServerStartupProbeTimeout,
			PeriodSeconds:       apiServerStartupProbePeriod,
			SuccessThreshold:    apiServerStartupProbeSuccess,
			FailureThreshold:    apiServerStartupProbeFailure,
		},
		LivenessProbe: &core.Probe{
			ProbeHandler:        pebble.LivenessHandler(pebble.ApiServerHealthCheckPort),
			InitialDelaySeconds: apiServerLivenessProbeInitialDelay,
			TimeoutSeconds:      apiServerLivenessProbeTimeout,
			PeriodSeconds:       apiServerLivenessProbePeriod,
			SuccessThreshold:    apiServerLivenessProbeSuccess,
			FailureThreshold:    apiServerLivenessProbeFailure,
		},
		ReadinessProbe: &core.Probe{
			ProbeHandler:        pebble.ReadinessHandler(pebble.ApiServerHealthCheckPort),
			InitialDelaySeconds: apiServerLivenessProbeInitialDelay,
			TimeoutSeconds:      apiServerLivenessProbeTimeout,
			PeriodSeconds:       apiServerLivenessProbePeriod,
			SuccessThreshold:    apiServerLivenessProbeSuccess,
			FailureThreshold:    apiServerLivenessProbeFailure,
		},
		SecurityContext: &core.SecurityContext{
			RunAsUser:              pointer.Int64(constants.JujuUserID),
			RunAsGroup:             pointer.Int64(constants.JujuGroupID),
			ReadOnlyRootFilesystem: pointer.Bool(true),
		},
		VolumeMounts: []core.VolumeMount{
			{
				Name:      apiServerScratchStorageName,
				MountPath: "/tmp",
				SubPath:   "tmp",
			},
			{
				Name:      apiServerScratchStorageName,
				MountPath: "/var/lib/pebble",
				SubPath:   "var/lib/pebble",
			},
			{
				Name:      apiServerScratchStorageName,
				MountPath: "/var/log/juju",
				SubPath:   "var/log/juju",
			},
			{
				Name:      storageName,
				MountPath: c.pcfg.DataDir,
			},
			{
				Name: storageName,
				MountPath: c.pathJoin(
					c.pcfg.DataDir,
					"agents",
					"controller-"+c.pcfg.ControllerId,
				),
				SubPath: c.pathJoin("agents",
					"controller-"+c.pcfg.ControllerId,
				),
			},
			{
				Name: c.resourceNameVolAgentConf,
				MountPath: c.pathJoin(
					c.pcfg.DataDir,
					"agents",
					"controller-"+c.pcfg.ControllerId,
					constants.TemplateFileNameAgentConf,
				),
				SubPath:  constants.ControllerAgentConfigFilename,
				ReadOnly: true,
			},
			{
				Name:      c.resourceNameVolSSLKey,
				MountPath: c.pathJoin(c.pcfg.DataDir, TemplateFileNameServerPEM),
				SubPath:   TemplateFileNameServerPEM,
				ReadOnly:  true,
			},
			{
				Name:      c.resourceNameVolSharedSecret,
				MountPath: c.pathJoin(c.pcfg.DataDir, mongo.SharedSecretFile),
				SubPath:   mongo.SharedSecretFile,
				ReadOnly:  true,
			},
			{
				Name:      c.resourceNameVolBootstrapParams,
				MountPath: c.pathJoin(c.pcfg.DataDir, cloudconfig.FileNameBootstrapParams),
				SubPath:   cloudconfig.FileNameBootstrapParams,
				ReadOnly:  true,
			},
			{
				Name:      constants.CharmVolumeName,
				MountPath: "/charm/container",
				SubPath:   fmt.Sprintf("charm/containers/%s", apiServerContainerName),
			},
			{
				Name:      constants.CharmVolumeName,
				MountPath: "/etc/profile.d/juju-introspection.sh",
				SubPath:   "containeragent/etc/profile.d/juju-introspection.sh",
				ReadOnly:  true,
			},
			{
				Name:      constants.CharmVolumeName,
				MountPath: paths.JujuIntrospect(paths.OSUnixLike),
				SubPath:   "charm/bin/containeragent",
				ReadOnly:  true,
			},
			{
				Name:      constants.CharmVolumeName,
				MountPath: paths.JujuExec(paths.OSUnixLike),
				SubPath:   "charm/bin/containeragent",
				ReadOnly:  true,
			},
			{
				Name:      constants.CharmVolumeName,
				MountPath: paths.JujuDumpLogs(paths.OSUnixLike),
				SubPath:   "charm/bin/containeragent",
				ReadOnly:  true,
			},
		},
	}
	if features := featureflag.AsEnvironmentValue(); features != "" {
		apiContainer.Env = []core.EnvVar{{
			Name:  osenv.JujuFeatureFlagEnvKey,
			Value: features,
		}}
	}

	containerSpec = append(containerSpec, apiContainer)
	return containerSpec, nil
}

// jujudPebbleLayer returns the Pebble layer yaml for running the jujud
// service. This will be written to a file in the Pebble layers directory.
func jujudPebbleLayer(machineCmd string, env map[string]string) ([]byte, error) {
	layer := plan.Layer{
		Summary: "jujud service",
		Services: map[string]*plan.Service{
			"jujud": {
				Override: plan.ReplaceOverride,
				Summary:  "Juju controller agent",
				Command:  machineCmd,
				Startup:  plan.StartupEnabled,
			},
		},
	}
	if env != nil {
		layer.Services["jujud"].Environment = env
	}

	return yaml.Marshal(layer)
}

func (c *controllerStack) buildContainerSpecForController() (*core.PodSpec, error) {
	loggingOption := "--show-log"
	if loggo.GetLogger("").LogLevel() == loggo.DEBUG {
		// If the bootstrap command was requested with --debug, then the root
		// logger will be set to DEBUG. If it is, then we use --debug here too.
		loggingOption = "--debug"
	}

	agentConfigRelativePath := c.pathJoin(
		"agents",
		fmt.Sprintf("controller-%s", c.pcfg.ControllerId),
		agentconstants.AgentConfigFilename,
	)

	var jujudEnv map[string]string = nil
	featureFlags := featureflag.AsEnvironmentValue()
	if featureFlags != "" {
		jujudEnv = map[string]string{osenv.JujuFeatureFlagEnvKey: featureFlags}
	}

	setupCmd := ""
	if c.pcfg.ControllerId == agent.BootstrapControllerId {
		// only do bootstrap-state on the bootstrap controller - controller-0.
		bootstrapStateCmd := fmt.Sprintf(
			"%s bootstrap-state --data-dir $JUJU_DATA_DIR %s --timeout %s",
			c.pathJoin("$JUJU_TOOLS_DIR", "jujud"),
			loggingOption,
			c.timeout.String(),
		)
		if featureFlags != "" {
			bootstrapStateCmd = fmt.Sprintf("%s=%s %s", osenv.JujuFeatureFlagEnvKey, featureFlags, bootstrapStateCmd)
		}
		setupCmd = fmt.Sprintf(
			"test -e %s || %s",
			c.pathJoin("$JUJU_DATA_DIR", agentConfigRelativePath),
			bootstrapStateCmd,
		)
	}

	machineCmd := fmt.Sprintf(
		"%s machine --data-dir $JUJU_DATA_DIR --controller-id %s --log-to-stderr %s",
		c.pathJoin("$JUJU_TOOLS_DIR", "jujud"),
		c.pcfg.ControllerId,
		loggingOption,
	)

	return c.buildContainerSpecForCommands(setupCmd, machineCmd, jujudEnv)
}

func (c *controllerStack) buildContainerSpecForCommands(setupCmd, machineCmd string, jujudEnv map[string]string) (*core.PodSpec, error) {
	controllerImage, err := c.pcfg.GetControllerImagePath()
	if err != nil {
		return nil, errors.Trace(err)
	}

	containers, err := c.controllerContainers(setupCmd, machineCmd, controllerImage, jujudEnv)
	if err != nil {
		return nil, errors.Trace(err)
	}

	controllerApp := application.NewApplication(
		environsbootstrap.ControllerApplicationName,
		c.broker.namespace,
		c.broker.ModelUUID(),
		environsbootstrap.ControllerModelName,
		constants.LastLabelVersion,
		caas.DeploymentStateful,
		c.broker.client(),
		c.broker.newWatcher,
		c.broker.clock,
		c.broker.randomPrefix,
	)

	defaultBase := version.DefaultSupportedLTSBase()
	repo, err := docker.NewImageRepoDetails(c.pcfg.Controller.CAASImageRepo())
	if err != nil {
		return nil, errors.Annotatef(err, "parsing %s", controller.CAASImageRepo)
	}
	charmBaseImage, err := podcfg.ImageForBase(repo.Repository, charm.Base{
		Name: strings.ToLower(defaultBase.OS),
		Channel: charm.Channel{
			Track: defaultBase.Channel.Track,
			Risk:  charm.Stable,
		},
	})
	if err != nil {
		return nil, errors.Annotate(err, "getting image for base")
	}

	cfg := caas.ApplicationConfig{
		AgentVersion:         c.pcfg.JujuVersion,
		AgentImagePath:       controllerImage,
		CharmBaseImagePath:   charmBaseImage,
		IsPrivateImageRepo:   repo.IsPrivate(),
		CharmModifiedVersion: 0,
		InitialScale:         1,
		Constraints:          c.pcfg.Bootstrap.BootstrapMachineConstraints,
		ExistingContainers:   []string{apiServerContainerName},
		// TODO(wallyworld) - use storage so the volumes don't need to be manually set up
		//Filesystems: nil,
		CharmUser: caas.RunAsNonRoot,
	}
	spec, err := controllerApp.ApplicationPodSpec(cfg)
	if err != nil {
		return nil, errors.Annotate(err, "creating controller pod spec")
	}
	spec.Containers = append(spec.Containers, containers...)

	agentConfigMount := core.VolumeMount{
		Name: c.resourceNameVolAgentConf,
		MountPath: c.pathJoin(
			c.pcfg.DataDir,
			constants.TemplateFileNameAgentConf,
		),
		SubPath: constants.ControllerUnitAgentConfigFilename,
	}
	dataDirMount := core.VolumeMount{
		Name:      storageName,
		MountPath: c.pcfg.DataDir,
	}

	for i, ct := range spec.InitContainers {
		if ct.Name != constants.ApplicationInitContainer {
			continue
		}
		ct.VolumeMounts = append(ct.VolumeMounts, agentConfigMount)
		ct.Args = append(ct.Args, "--controller")
		spec.InitContainers[i] = ct
	}
	for i, ct := range spec.Containers {
		// Modify "charm" container spec
		if ct.Name != constants.ApplicationCharmContainer {
			continue
		}

		// Replace the /var/lib/juju mount
		for j, mount := range ct.VolumeMounts {
			if mount.MountPath == c.pcfg.DataDir {
				ct.VolumeMounts = append(ct.VolumeMounts[:j], ct.VolumeMounts[j+1:]...)
				break
			}
		}
		ct.VolumeMounts = append(ct.VolumeMounts, agentConfigMount, dataDirMount)

		// Remove probes to prevent controller death.
		ct.LivenessProbe = nil
		ct.ReadinessProbe = nil
		ct.StartupProbe = nil
		for j, env := range ct.Env {
			if env.Name == constants.EnvAgentHTTPProbePort {
				ct.Env = append(ct.Env[:j], ct.Env[j+1:]...)
				break
			}
		}
		spec.Containers[i] = ct
	}
	return spec, nil
}<|MERGE_RESOLUTION|>--- conflicted
+++ resolved
@@ -432,15 +432,9 @@
 // Deploy creates all resources for the controller stack.
 func (c *controllerStack) Deploy(ctx context.Context) (err error) {
 	// creating namespace for controller stack, this namespace will be removed by broker.DestroyController if bootstrap failed.
-<<<<<<< HEAD
-	nsName := c.broker.GetCurrentNamespace()
+	nsName := c.broker.Namespace()
 	c.logger.Infof("Creating k8s resources for controller %q", nsName)
 	if err = c.broker.createNamespace(ctx, nsName); err != nil {
-=======
-	nsName := c.broker.Namespace()
-	c.ctx.Infof("Creating k8s resources for controller %q", nsName)
-	if err = c.broker.createNamespace(nsName); err != nil {
->>>>>>> 004ceb55
 		return errors.Annotate(err, "creating namespace for controller stack")
 	}
 
