// Copyright 2020 Canonical Ltd.
// Licensed under the AGPLv3, see LICENCE file for details.

package utils

import (
	"context"

	"github.com/juju/errors"
	k8serrors "k8s.io/apimachinery/pkg/api/errors"
	meta "k8s.io/apimachinery/pkg/apis/meta/v1"
	"k8s.io/apimachinery/pkg/labels"
	core "k8s.io/client-go/kubernetes/typed/core/v1"

	"github.com/juju/juju/caas/kubernetes/provider/constants"
)

var (
	// LabelsJuju is a common set
	LabelsJuju = map[string]string{
		constants.LabelKubernetesAppManaged: "juju",
	}

	// LabelsJujuModelOperatorDisableWebhook is a set of labels needed on a
	// given object to disable admission webhook validation.
	LabelsJujuModelOperatorDisableWebhook = map[string]string{
		constants.LabelJujuModelOperatorDisableWebhook: "true",
	}
)

// HasLabels returns true if the src contains the labels in has
func HasLabels(src, has labels.Set) bool {
	for k, v := range has {
		if src[k] != v {
			return false
		}
	}
	return true
}

// ErrUnexpectedModelLabels is returned when the namespace does not have
// any of the expected variants of labels.
const ErrUnexpectedModelLabels errors.ConstError = "unexpected model labels"

// DetectModelLabelVersion checks to see if the provided model is running on an older
// labeling scheme or a newer one.
<<<<<<< HEAD
func IsLegacyModelLabels(ctx context.Context, namespace, model string, namespaceI core.NamespaceInterface) (bool, error) {
	ns, err := namespaceI.Get(ctx, namespace, meta.GetOptions{})
=======
func DetectModelLabelVersion(namespace, modelName, modelUUID, controllerUUID string, namespaceI core.NamespaceInterface) (constants.LabelVersion, error) {
	ns, err := namespaceI.Get(context.TODO(), namespace, meta.GetOptions{})
>>>>>>> 004ceb55
	if k8serrors.IsNotFound(err) {
		return constants.LabelVersion2, nil
	}
	if err != nil {
		return -1, errors.Annotatef(err, "unable to determine model label version for namespace %q", namespace)
	}
	for i := constants.LastLabelVersion; i >= constants.FirstLabelVersion; i-- {
		if HasLabels(ns.Labels, LabelsForModel(modelName, modelUUID, controllerUUID, i)) {
			return i, nil
		}
	}
	return -1, ErrUnexpectedModelLabels
}

// LabelsForApp returns the labels that should be on a k8s object for a given
// application name
func LabelsForApp(name string, labelVersion constants.LabelVersion) labels.Set {
	result := SelectorLabelsForApp(name, labelVersion)
	if labelVersion == constants.LegacyLabelVersion {
		return result
	}
	return LabelsMerge(result, LabelsJuju)
}

// SelectorLabelsForApp returns the pod selector labels that should be on
// a k8s object for a given application name
func SelectorLabelsForApp(name string, labelVersion constants.LabelVersion) labels.Set {
	if labelVersion == constants.LegacyLabelVersion {
		return labels.Set{
			constants.LegacyLabelKubernetesAppName: name,
		}
	}
	return labels.Set{
		constants.LabelKubernetesAppName: name,
	}
}

// LabelForKeyValue returns a Kubernetes label set for the supplied key value.
func LabelForKeyValue(key, value string) labels.Set {
	return labels.Set{
		key: value,
	}
}

// LabelsMerge merges one or more sets of labels together into a new set. For
// duplicate keys the last key found is used.
func LabelsMerge(a labels.Set, merges ...labels.Set) labels.Set {
	for _, merge := range merges {
		a = labels.Merge(a, merge)
	}
	return a
}

// LabelsForModel returns the labels that should be on a k8s object for a given
// model name
func LabelsForModel(modelName string, modelUUID string, controllerUUID string, labelVersion constants.LabelVersion) labels.Set {
	switch labelVersion {
	case constants.LegacyLabelVersion:
		return map[string]string{
			constants.LegacyLabelModelName: modelName,
		}
	case constants.LabelVersion1:
		return map[string]string{
			constants.LabelJujuModelName: modelName,
		}
	case constants.LabelVersion2:
		fallthrough
	default:
		if modelName == constants.JujuControllerModelName {
			return map[string]string{
				constants.LabelJujuModelName:      modelName,
				constants.LabelJujuControllerUUID: controllerUUID,
			}
		}
		return map[string]string{
			constants.LabelJujuModelName: modelName,
			constants.LabelJujuModelUUID: modelUUID,
		}
	}
}

// LabelsForOperator returns the labels that should be placed on a juju operator
// Takes the operator name, type and a legacy flag to indicate these labels are
// being used on a model that is operating in "legacy" label mode
func LabelsForOperator(name, target string, labelVersion constants.LabelVersion) labels.Set {
	if labelVersion == constants.LegacyLabelVersion {
		return map[string]string{
			constants.LegacyLabelKubernetesOperatorName: name,
		}
	}
	return map[string]string{
		constants.LabelJujuOperatorName:   name,
		constants.LabelJujuOperatorTarget: target,
	}
}

// LabelsForStorage return the labels that should be placed on a k8s storage
// object. Takes the storage name and a legacy flat.
func LabelsForStorage(name string, labelVersion constants.LabelVersion) labels.Set {
	if labelVersion == constants.LegacyLabelVersion {
		return map[string]string{
			constants.LegacyLabelStorageName: name,
		}
	}
	return map[string]string{
		constants.LabelJujuStorageName: name,
	}
}

// LabelsToSelector transforms the supplied label set to a valid Kubernetes
// label selector
func LabelsToSelector(ls labels.Set) labels.Selector {
	return labels.SelectorFromValidatedSet(ls)
}

// StorageNameFromLabels returns the juju storage name used in the provided
// label set. First checks for the key LabelJujuStorageName and then defaults
// over to the key LegacyLabelStorageName. If neither key exists an empty string
// is returned.
func StorageNameFromLabels(labels labels.Set) string {
	if labels[constants.LabelJujuStorageName] != "" {
		return labels[constants.LabelJujuStorageName]
	}
	return labels[constants.LegacyLabelStorageName]
}<|MERGE_RESOLUTION|>--- conflicted
+++ resolved
@@ -44,13 +44,8 @@
 
 // DetectModelLabelVersion checks to see if the provided model is running on an older
 // labeling scheme or a newer one.
-<<<<<<< HEAD
-func IsLegacyModelLabels(ctx context.Context, namespace, model string, namespaceI core.NamespaceInterface) (bool, error) {
+func DetectModelLabelVersion(ctx context.Context, namespace, modelName, modelUUID, controllerUUID string, namespaceI core.NamespaceInterface) (constants.LabelVersion, error) {
 	ns, err := namespaceI.Get(ctx, namespace, meta.GetOptions{})
-=======
-func DetectModelLabelVersion(namespace, modelName, modelUUID, controllerUUID string, namespaceI core.NamespaceInterface) (constants.LabelVersion, error) {
-	ns, err := namespaceI.Get(context.TODO(), namespace, meta.GetOptions{})
->>>>>>> 004ceb55
 	if k8serrors.IsNotFound(err) {
 		return constants.LabelVersion2, nil
 	}
