run_start_hook_fires_after_reboot() {
<<<<<<< HEAD
    echo

    model_name="test-start-hook-fires-after-reboot"
    file="${TEST_DIR}/${model_name}.log"

    ensure "${model_name}" "${file}"

    # the log messages the test looks for do not appear if root
    # log level is WARNING.
    juju model-config -m "${model_name}" logging-config="<root>=INFO;unit=DEBUG"

    juju deploy cs:~jameinel/ubuntu-lite-6
    wait_for "ubuntu-lite" "$(idle_condition "ubuntu-lite")"

    # Ensure that the implicit start hook after reboot detection does not
    # fire for the initial charm deployment
    echo "[+] ensuring that implicit start hook does not fire after initial deployment"
    logs=$(juju debug-log --include-module juju.worker.uniter --replay --no-tail | grep -n "reboot detected" || true)
    echo "$logs" | sed 's/^/    | /g'
    if [ -n "$logs" ]; then
      # shellcheck disable=SC2046
      echo $(red "Uniter incorrectly assumed a reboot occurred after initial charm deployment")
      exit 1
    fi

    # Restart the agent and ensure that the implicit start hook still
    # does not fire. In juju 2.9+, we use a unified agent so we need to restart
    # the machine agent.
    echo "[+] ensuring that implicit start hook does not fire after restarting the (unified) unit agent"
    juju ssh ubuntu-lite/0 'sudo service jujud-machine-0 restart'
    echo
    wait_for "ubuntu-lite" "$(charm_rev "ubuntu-lite" 6)"
    logs=$(juju debug-log --include-module juju.worker.uniter --replay --no-tail | grep -n "reboot detected" || true)
    echo "$logs" | sed 's/^/    | /g'
    if [ -n "$logs" ]; then
      # shellcheck disable=SC2046
      echo $(red "Uniter incorrectly assumed a reboot occurred after restarting the agent")
      exit 1
    fi
    sleep 1
    wait_for "ubuntu-lite" "$(idle_condition "ubuntu-lite")"

    # Ensure that the implicit start hook does not fire after upgrading the unit
    juju upgrade-charm ubuntu-lite --revision 7
    echo
    sleep 1
    wait_for "ubuntu-lite" "$(charm_rev "ubuntu-lite" 7)"
    logs=$(juju debug-log --include-module juju.worker.uniter --replay --no-tail | grep -n "reboot detected" || true)
    echo "$logs" | sed 's/^/    | /g'
    if [ -n "$logs" ]; then
      # shellcheck disable=SC2046
      echo $(red "Uniter incorrectly assumed a reboot occurred after restarting the agent")
      exit 1
    fi

    sleep 1
    wait_for "ubuntu-lite" "$(idle_condition "ubuntu-lite")"

    # Trigger a reboot and verify that the implicit start hook fires
    echo "[+] ensuring that implicit start hook fires after a machine reboot"
    juju ssh ubuntu-lite/0 'sudo reboot now' || true
    sleep 1
    wait_for "ubuntu-lite" "$(idle_condition "ubuntu-lite")"
    echo
    logs=$(juju debug-log --include-module juju.worker.uniter --replay --no-tail | grep -n "reboot detected" || true)
    echo "$logs" | sed 's/^/    | /g'
    if [ -z "$logs" ]; then
      # shellcheck disable=SC2046
      echo $(red "Uniter did not fire start hook after the machine rebooted")
      exit 1
    fi

    destroy_model "${model_name}"
}

run_reboot_monitor_state_cleanup() {
    echo

    model_name="test-reboot-monitor-state-cleanup"
    file="${TEST_DIR}/${model_name}.log"

    ensure "${model_name}" "${file}"

    # Deploy mysql/rsyslog-forwarder-ha. The latter is a subordinate
    juju deploy mysql
    juju deploy rsyslog-forwarder-ha
    juju add-relation rsyslog-forwarder-ha mysql
    wait_for "mysql" "$(idle_condition "mysql")"
    wait_for "rsyslog-forwarder-ha" "$(idle_subordinate_condition "rsyslog-forwarder-ha" "mysql")"

    # Check that the reboot flag files have been created for both the charm and
    # the subordinate. Note: juju ssh adds whitespace which we need to trim
    # with a bit of awk magic to ensure that our comparisons work correctly
    echo "[+] Verifying that reboot monitor state files are in place"
    num_files=$(juju ssh mysql/0 'ls -1 /var/run/juju/reboot-monitor/ | wc -l' 2>/dev/null | tr -d "[:space:]")
    echo "   | number of monitor state files: ${num_files}"
    if [ "$num_files" != "2" ]; then
      # shellcheck disable=SC2046
      echo $(red "Expected 2 reboot monitor state files to be created; got ${num_files}")
      exit 1
    fi

    # Remove subordinate and ensure that the state file for its monitor got purged
    echo "[+] Verifying that reboot monitor state files are removed once a subordinate gets removed"
    juju remove-relation rsyslog-forwarder-ha mysql
    wait_for "mysql" "$(idle_condition "mysql")"

    wait_for_subordinate_count "mysql"
    num_files=$(juju ssh mysql/0 'ls -1 /var/run/juju/reboot-monitor/ | wc -l' 2>/dev/null | tr -d "[:space:]")
    echo "   | number of monitor state files: ''${num_files}"
    if [ "$num_files" != "1" ]; then
      # shellcheck disable=SC2046
      echo $(red "Expected one remaining reboot monitor state file after subordinate removal; got ${num_files}")
      exit 1
    fi

    destroy_model "${model_name}"
=======
	echo

	model_name="test-start-hook-fires-after-reboot"
	file="${TEST_DIR}/${model_name}.log"

	ensure "${model_name}" "${file}"

	# the log messages the test looks for do not appear if root
	# log level is WARNING.
	juju model-config -m "${model_name}" logging-config="<root>=INFO;unit=DEBUG"

	juju deploy cs:~jameinel/ubuntu-lite-6
	wait_for "ubuntu-lite" "$(idle_condition "ubuntu-lite")"

	# Ensure that the implicit start hook after reboot detection does not
	# fire for the initial charm deployment
	echo "[+] ensuring that implicit start hook does not fire after initial deployment"
	logs=$(juju debug-log --include-module juju.worker.uniter --replay --no-tail | grep -n "reboot detected" || true)
	echo "$logs" | sed 's/^/    | /g'
	if [ -n "$logs" ]; then
		# shellcheck disable=SC2046
		echo $(red "Uniter incorrectly assumed a reboot occurred after initial charm deployment")
		exit 1
	fi

	# Restart the unit agent and ensure that the implicit start hook still
	# does not fire
	wait_for_systemd_service_files_to_appear "ubuntu-lite/0"
	echo "[+] ensuring that implicit start hook does not fire after restarting the unit agent"
	juju run --unit ubuntu-lite/0 'sudo service jujud-unit-ubuntu-lite-0 restart'
	echo
	sleep 1
	wait_for "ubuntu-lite" "$(idle_condition "ubuntu-lite")"
	logs=$(juju debug-log --include-module juju.worker.uniter --replay --no-tail | grep -n "reboot detected" || true)
	echo "$logs" | sed 's/^/    | /g'
	if [ -n "$logs" ]; then
		# shellcheck disable=SC2046
		echo $(red "Uniter incorrectly assumed a reboot occurred after restarting the agent")
		exit 1
	fi

	# Ensure that the implicit start hook does not fire after upgrading the unit
	juju upgrade-charm ubuntu-lite --revision 7
	echo
	sleep 1
	wait_for "ubuntu-lite" "$(charm_rev "ubuntu-lite" 7)"
	logs=$(juju debug-log --include-module juju.worker.uniter --replay --no-tail | grep -n "reboot detected" || true)
	echo "$logs" | sed 's/^/    | /g'
	if [ -n "$logs" ]; then
		# shellcheck disable=SC2046
		echo $(red "Uniter incorrectly assumed a reboot occurred after restarting the agent")
		exit 1
	fi

	sleep 1
	wait_for "ubuntu-lite" "$(idle_condition "ubuntu-lite")"

	# Trigger a reboot and verify that the implicit start hook fires
	echo "[+] ensuring that implicit start hook fires after a machine reboot"
	juju ssh ubuntu-lite/0 'sudo reboot now' || true
	sleep 1
	wait_for "ubuntu-lite" "$(idle_condition "ubuntu-lite")"
	echo
	logs=$(juju debug-log --include-module juju.worker.uniter --replay --no-tail | grep -n "reboot detected" || true)
	echo "$logs" | sed 's/^/    | /g'
	if [ -z "$logs" ]; then
		# shellcheck disable=SC2046
		echo $(red "Uniter did not fire start hook after the machine rebooted")
		exit 1
	fi

	destroy_model "${model_name}"
}

run_reboot_monitor_state_cleanup() {
	echo

	model_name="test-reboot-monitor-state-cleanup"
	file="${TEST_DIR}/${model_name}.log"

	ensure "${model_name}" "${file}"

	# Deploy mysql/rsyslog-forwarder. The latter is a subordinate
	juju deploy mysql
	juju deploy rsyslog-forwarder
	juju add-relation rsyslog-forwarder mysql
	wait_for "mysql" "$(idle_condition "mysql")"
	wait_for "rsyslog-forwarder" "$(idle_subordinate_condition "rsyslog-forwarder" "mysql")"

	# Check that the reboot flag files have been created for both the charm and
	# the subordinate. Note: juju ssh adds whitespace which we need to trim
	# with a bit of awk magic to ensure that our comparisons work correctly
	echo "[+] Verifying that reboot monitor state files are in place"
	num_files=$(juju ssh mysql/0 'ls -1 /var/run/juju/reboot-monitor/ | wc -l' 2>/dev/null | tr -d "[:space:]")
	echo "   | number of monitor state files: ${num_files}"
	if [ "$num_files" != "2" ]; then
		# shellcheck disable=SC2046
		echo $(red "Expected 2 reboot monitor state files to be created; got ${num_files}")
		exit 1
	fi

	# Remove subordinate and ensure that the state file for its monitor got purged
	echo "[+] Verifying that reboot monitor state files are removed once a subordinate gets removed"
	juju remove-relation rsyslog-forwarder mysql
	wait_for "mysql" "$(idle_condition "mysql")"

	wait_for_subordinate_count "mysql"
	num_files=$(juju ssh mysql/0 'ls -1 /var/run/juju/reboot-monitor/ | wc -l' 2>/dev/null | tr -d "[:space:]")
	echo "   | number of monitor state files: ''${num_files}"
	if [ "$num_files" != "1" ]; then
		# shellcheck disable=SC2046
		echo $(red "Expected one remaining reboot monitor state file after subordinate removal; got ${num_files}")
		exit 1
	fi

	destroy_model "${model_name}"
>>>>>>> 9a754955
}

test_start_hook_fires_after_reboot() {
	if [ "$(skip 'test_start_hook_fires_after_reboot')" ]; then
		echo "==> TEST SKIPPED: start hook fires after reboot"
		return
	fi

	(
		set_verbosity

		cd .. || exit

		run "run_start_hook_fires_after_reboot"
		run "run_reboot_monitor_state_cleanup"
	)
}<|MERGE_RESOLUTION|>--- conflicted
+++ resolved
@@ -1,5 +1,4 @@
 run_start_hook_fires_after_reboot() {
-<<<<<<< HEAD
     echo
 
     model_name="test-start-hook-fires-after-reboot"
@@ -117,124 +116,6 @@
     fi
 
     destroy_model "${model_name}"
-=======
-	echo
-
-	model_name="test-start-hook-fires-after-reboot"
-	file="${TEST_DIR}/${model_name}.log"
-
-	ensure "${model_name}" "${file}"
-
-	# the log messages the test looks for do not appear if root
-	# log level is WARNING.
-	juju model-config -m "${model_name}" logging-config="<root>=INFO;unit=DEBUG"
-
-	juju deploy cs:~jameinel/ubuntu-lite-6
-	wait_for "ubuntu-lite" "$(idle_condition "ubuntu-lite")"
-
-	# Ensure that the implicit start hook after reboot detection does not
-	# fire for the initial charm deployment
-	echo "[+] ensuring that implicit start hook does not fire after initial deployment"
-	logs=$(juju debug-log --include-module juju.worker.uniter --replay --no-tail | grep -n "reboot detected" || true)
-	echo "$logs" | sed 's/^/    | /g'
-	if [ -n "$logs" ]; then
-		# shellcheck disable=SC2046
-		echo $(red "Uniter incorrectly assumed a reboot occurred after initial charm deployment")
-		exit 1
-	fi
-
-	# Restart the unit agent and ensure that the implicit start hook still
-	# does not fire
-	wait_for_systemd_service_files_to_appear "ubuntu-lite/0"
-	echo "[+] ensuring that implicit start hook does not fire after restarting the unit agent"
-	juju run --unit ubuntu-lite/0 'sudo service jujud-unit-ubuntu-lite-0 restart'
-	echo
-	sleep 1
-	wait_for "ubuntu-lite" "$(idle_condition "ubuntu-lite")"
-	logs=$(juju debug-log --include-module juju.worker.uniter --replay --no-tail | grep -n "reboot detected" || true)
-	echo "$logs" | sed 's/^/    | /g'
-	if [ -n "$logs" ]; then
-		# shellcheck disable=SC2046
-		echo $(red "Uniter incorrectly assumed a reboot occurred after restarting the agent")
-		exit 1
-	fi
-
-	# Ensure that the implicit start hook does not fire after upgrading the unit
-	juju upgrade-charm ubuntu-lite --revision 7
-	echo
-	sleep 1
-	wait_for "ubuntu-lite" "$(charm_rev "ubuntu-lite" 7)"
-	logs=$(juju debug-log --include-module juju.worker.uniter --replay --no-tail | grep -n "reboot detected" || true)
-	echo "$logs" | sed 's/^/    | /g'
-	if [ -n "$logs" ]; then
-		# shellcheck disable=SC2046
-		echo $(red "Uniter incorrectly assumed a reboot occurred after restarting the agent")
-		exit 1
-	fi
-
-	sleep 1
-	wait_for "ubuntu-lite" "$(idle_condition "ubuntu-lite")"
-
-	# Trigger a reboot and verify that the implicit start hook fires
-	echo "[+] ensuring that implicit start hook fires after a machine reboot"
-	juju ssh ubuntu-lite/0 'sudo reboot now' || true
-	sleep 1
-	wait_for "ubuntu-lite" "$(idle_condition "ubuntu-lite")"
-	echo
-	logs=$(juju debug-log --include-module juju.worker.uniter --replay --no-tail | grep -n "reboot detected" || true)
-	echo "$logs" | sed 's/^/    | /g'
-	if [ -z "$logs" ]; then
-		# shellcheck disable=SC2046
-		echo $(red "Uniter did not fire start hook after the machine rebooted")
-		exit 1
-	fi
-
-	destroy_model "${model_name}"
-}
-
-run_reboot_monitor_state_cleanup() {
-	echo
-
-	model_name="test-reboot-monitor-state-cleanup"
-	file="${TEST_DIR}/${model_name}.log"
-
-	ensure "${model_name}" "${file}"
-
-	# Deploy mysql/rsyslog-forwarder. The latter is a subordinate
-	juju deploy mysql
-	juju deploy rsyslog-forwarder
-	juju add-relation rsyslog-forwarder mysql
-	wait_for "mysql" "$(idle_condition "mysql")"
-	wait_for "rsyslog-forwarder" "$(idle_subordinate_condition "rsyslog-forwarder" "mysql")"
-
-	# Check that the reboot flag files have been created for both the charm and
-	# the subordinate. Note: juju ssh adds whitespace which we need to trim
-	# with a bit of awk magic to ensure that our comparisons work correctly
-	echo "[+] Verifying that reboot monitor state files are in place"
-	num_files=$(juju ssh mysql/0 'ls -1 /var/run/juju/reboot-monitor/ | wc -l' 2>/dev/null | tr -d "[:space:]")
-	echo "   | number of monitor state files: ${num_files}"
-	if [ "$num_files" != "2" ]; then
-		# shellcheck disable=SC2046
-		echo $(red "Expected 2 reboot monitor state files to be created; got ${num_files}")
-		exit 1
-	fi
-
-	# Remove subordinate and ensure that the state file for its monitor got purged
-	echo "[+] Verifying that reboot monitor state files are removed once a subordinate gets removed"
-	juju remove-relation rsyslog-forwarder mysql
-	wait_for "mysql" "$(idle_condition "mysql")"
-
-	wait_for_subordinate_count "mysql"
-	num_files=$(juju ssh mysql/0 'ls -1 /var/run/juju/reboot-monitor/ | wc -l' 2>/dev/null | tr -d "[:space:]")
-	echo "   | number of monitor state files: ''${num_files}"
-	if [ "$num_files" != "1" ]; then
-		# shellcheck disable=SC2046
-		echo $(red "Expected one remaining reboot monitor state file after subordinate removal; got ${num_files}")
-		exit 1
-	fi
-
-	destroy_model "${model_name}"
->>>>>>> 9a754955
 }
 
 test_start_hook_fires_after_reboot() {
