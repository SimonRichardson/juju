--- conflicted
+++ resolved
@@ -85,14 +85,9 @@
 
 	juju deploy juju-qa-test --base ubuntu@22.04
 	juju deploy juju-qa-dummy-subordinate
-<<<<<<< HEAD
-	juju integrate juju-qa-test dummy-subordinate
-	wait_for "juju-qa-test" "$(idle_condition "juju-qa-test")"
-=======
 	juju config dummy-subordinate token=becomegreen
 	juju integrate juju-qa-test:juju-info dummy-subordinate:juju-info
-	wait_for "juju-qa-test" "$(idle_condition "juju-qa-test" 1)"
->>>>>>> 16001f48
+	wait_for "juju-qa-test" "$(idle_condition "juju-qa-test")"
 	wait_for "dummy-subordinate" "$(idle_subordinate_condition "dummy-subordinate" "juju-qa-test")"
 
 	# Check that the reboot flag files have been created for both the charm and
