# add_multi_nic_machine()
#
# Create a new machine, wait for it to boot and hotplug a pre-allocated
# network interface which has been tagged: "nic-type: hotpluggable".
add_multi_nic_machine() {
	local hotplug_nic_id
	hotplug_nic_id=$1

	# Ensure machine is deployed to the same az as our nic
	az=$(aws ec2 describe-network-interfaces --filters Name=network-interface-id,Values="$hotplug_nic_id" | jq -r ".NetworkInterfaces[0].AvailabilityZone")
	juju add-machine --constraints zones="${az}"
	juju_machine_id=$(juju show-machine --format json | jq -r '.["machines"] | keys[0]')
	echo "[+] waiting for machine ${juju_machine_id} to start..."

	wait_for_machine_agent_status "$juju_machine_id" "started"

	# Hotplug the second network device to the machine
	echo "[+] hotplugging second NIC with ID ${hotplug_nic_id} to machine ${juju_machine_id}..."
	# shellcheck disable=SC2046,SC2086
	aws ec2 attach-network-interface --device-index 1 \
		--network-interface-id ${hotplug_nic_id} \
		--instance-id $(juju show-machine --format json | jq -r ".[\"machines\"] | .[\"${juju_machine_id}\"] | .[\"instance-id\"]")
}

# configure_multi_mic_netplan()
#
# Patch the netplan settings for the new interface, apply the new plan,
# restart the machine agent and wait for juju to detect the new interface
# before returning.
configure_multi_nic_netplan() {
	local juju_machine_id hotplug_iface
	juju_machine_id=$1
	hotplug_iface=$2

	# Add an entry to netplan and apply it so the second interface comes online
	echo "[+] updating netplan and restarting machine agent"
	# shellcheck disable=SC2086,SC2016
	juju ssh ${juju_machine_id} 'sudo sh -c "sed -i \"/version:/d\" /etc/netplan/50-cloud-init.yaml"'
	# shellcheck disable=SC2086,SC2016
	default_route=$(juju ssh ${juju_machine_id} 'ip route | grep default | cut -d " " -f3')
	# shellcheck disable=SC2086,SC2016
	juju ssh ${juju_machine_id} "sudo sh -c 'echo \"            routes:\n                - to: default\n                  via: ${default_route}\n        ${hotplug_iface}:\n            dhcp4: true\n    version: 2\n\" >> /etc/netplan/50-cloud-init.yaml'"
<<<<<<< HEAD

=======
>>>>>>> 4d12a593
	# shellcheck disable=SC2086,SC2016
	echo "[+] Reconfiguring netplan:"
	juju ssh ${juju_machine_id} 'sudo cat /etc/netplan/50-cloud-init.yaml'
	# shellcheck disable=SC2086,SC2016
	juju ssh ${juju_machine_id} 'sudo netplan apply'
	echo "[+] Applied"
	# shellcheck disable=SC2086,SC2016
	juju ssh ${juju_machine_id} 'sudo systemctl restart jujud-machine-*'

	# Wait for the interface to be detected by juju
	echo "[+] waiting for juju to detect added NIC"
	wait_for_machine_netif_count "$juju_machine_id" "3"
}

# assert_net_iface_for_endpoint_matches(app_name, endpoint_name, exp_if_name)
#
# Verify that the (non-fan) network adapter assigned to the specified endpoint
# matches the provided value.
assert_net_iface_for_endpoint_matches() {
	local app_name endpoint_name exp_if_name

	app_name=${1}
	endpoint_name=${2}
	exp_if_name=${3}

	# shellcheck disable=SC2086,SC2016
	got_if=$(juju exec -a ${app_name} "network-get ${endpoint_name}" | grep "interfacename: ens" | awk '{print $2}')
	if [ "$got_if" != "$exp_if_name" ]; then
		# shellcheck disable=SC2086,SC2016,SC2046
		echo $(red "Expected network interface for ${app_name}:${endpoint_name} to be ${exp_if_name}; got ${got_if}")
		exit 1
	fi
}

# assert_endpoint_binding_matches(app_name, endpoint_name, exp_space_name)
#
# Verify that show-application shows that the specified endpoint is bound to
# the provided space name.
assert_endpoint_binding_matches() {
	local app_name endpoint_name exp_space_name

	app_name=${1}
	endpoint_name=${2}
	exp_space_name=${3}

	# shellcheck disable=SC2086,SC2016
	got=$(juju show-application ${app_name} --format json | jq -r ".[\"${app_name}\"] | .[\"endpoint-bindings\"] | .[\"${endpoint_name}\"]")
	if [ "$got" != "$exp_space_name" ]; then
		# shellcheck disable=SC2086,SC2016,SC2046
		echo $(red "Expected endpoint ${endpoint_name} in juju show-application ${app_name} to be ${exp_space_name}; got ${got}")
		exit 1
	fi
}

assert_machine_ip_is_in_cidrs() {
	local machine_index cidrs

	machine_index=${1}
	cidrs=${2}

	if ! which "grepcidr" >/dev/null 2>&1; then
		sudo apt install grepcidr -y
	fi

	for cidr in $cidrs; do
		machine_ip_in_cidr=$(juju machines --format json | jq -r ".machines[\"${machine_index}\"][\"ip-addresses\"][]" | grepcidr "${cidr}" || echo "")
		if [ -n "${machine_ip_in_cidr}" ]; then
			echo "${machine_ip_in_cidr}"
			return
		fi
	done

	# shellcheck disable=SC2086,SC2016,SC2046
	echo $(red "machine ${machine_index} has no ips in subnet ${cidrs}") 1>&2
	exit 1
}

# get_unit_index(app_name)
#
# Lookup and return the unit index for app_name.
get_unit_index() {
	local app_name

	app_name=${1}

	index=$(juju status | grep "${app_name}/" | cut -d' ' -f1 | cut -d'/' -f2 | cut -d'*' -f1)
	echo "$index"
}<|MERGE_RESOLUTION|>--- conflicted
+++ resolved
@@ -31,6 +31,17 @@
 	local juju_machine_id hotplug_iface
 	juju_machine_id=$1
 	hotplug_iface=$2
+}
+
+# configure_multi_mic_netplan()
+#
+# Patch the netplan settings for the new interface, apply the new plan,
+# restart the machine agent and wait for juju to detect the new interface
+# before returning.
+configure_multi_nic_netplan() {
+	local juju_machine_id hotplug_iface
+	juju_machine_id=$1
+	hotplug_iface=$2
 
 	# Add an entry to netplan and apply it so the second interface comes online
 	echo "[+] updating netplan and restarting machine agent"
@@ -40,10 +51,7 @@
 	default_route=$(juju ssh ${juju_machine_id} 'ip route | grep default | cut -d " " -f3')
 	# shellcheck disable=SC2086,SC2016
 	juju ssh ${juju_machine_id} "sudo sh -c 'echo \"            routes:\n                - to: default\n                  via: ${default_route}\n        ${hotplug_iface}:\n            dhcp4: true\n    version: 2\n\" >> /etc/netplan/50-cloud-init.yaml'"
-<<<<<<< HEAD
 
-=======
->>>>>>> 4d12a593
 	# shellcheck disable=SC2086,SC2016
 	echo "[+] Reconfiguring netplan:"
 	juju ssh ${juju_machine_id} 'sudo cat /etc/netplan/50-cloud-init.yaml'
