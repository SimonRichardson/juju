# add_multi_nic_machine()
#
# Create a new machine, wait for it to boot and hotplug a pre-allocated
# network interface which has been tagged: "nic-type: hotpluggable".
add_multi_nic_machine() {
	local hotplug_nic_id
	hotplug_nic_id=$1

	# Ensure machine is deployed to the same az as our nic
	az=$(aws ec2 describe-network-interfaces --filters Name=network-interface-id,Values="$hotplug_nic_id" | jq -r ".NetworkInterfaces[0].AvailabilityZone")
	juju add-machine --constraints zones="${az}"
	juju_machine_id=$(juju show-machine --format json | jq -r '.["machines"] | keys[0]')
	echo "[+] waiting for machine ${juju_machine_id} to start..."

	wait_for_machine_agent_status "$juju_machine_id" "started"

	# Hotplug the second network device to the machine
	echo "[+] hotplugging second NIC with ID ${hotplug_nic_id} to machine ${juju_machine_id}..."
	# shellcheck disable=SC2046,SC2086
	aws ec2 attach-network-interface --device-index 1 \
		--network-interface-id ${hotplug_nic_id} \
		--instance-id $(juju show-machine --format json | jq -r ".[\"machines\"] | .[\"${juju_machine_id}\"] | .[\"instance-id\"]")

	# Wait until the new NIC is UP
	timeout=${3:-600} # default timeout: 600s = 10m
	start_time="$(date -u +%s)"
	while true; do
		if juju ssh ${juju_machine_id} 'test $(ls /sys/class/net | grep "ens\|enp\|eth" | wc -l) -eq 2 && echo done' | grep "done"; then
			echo "[+] second NIC attached."
			break
		fi

		elapsed=$(date -u +%s)-$start_time
		if [[ ${elapsed} -ge ${timeout} ]]; then
			echo "[-] $(red 'timed out waiting for new NIC')"
			exit 1
		fi

		sleep 1
	done
}

# configure_multi_mic_netplan()
#
# Patch the netplan settings for the new interface, apply the new plan,
# restart the machine agent and wait for juju to detect the new interface
# before returning.
configure_multi_nic_netplan() {
	local juju_machine_id hotplug_iface
	juju_machine_id=$1
	hotplug_iface=$2

	juju ssh "${juju_machine_id}" "sudo apt install yq -y"

	# Add an entry to netplan and apply it so the second interface comes online
	echo "[+] updating netplan and restarting machine agent"

	add_routes_yq='.network.ethernets[].routes = [{\"to\": \"default\", \"via\": \"$(ip route | grep default | cut -d " " -f3)\"}]'
	add_routes_cmd="sudo yq -i -y \"${add_routes_yq}\" /etc/netplan/50-cloud-init.yaml"

	add_dhcp4_eth_yq=".network.ethernets.${hotplug_iface}.dhcp4 = true"
	add_dhcp4_eth_cmd="sudo yq -i -y \"${add_dhcp4_eth_yq}\" /etc/netplan/50-cloud-init.yaml"

	juju ssh ${juju_machine_id} "${add_routes_cmd}"
	juju ssh ${juju_machine_id} "${add_dhcp4_eth_cmd}"

	echo "[+] Reconfiguring netplan:"
	juju ssh ${juju_machine_id} 'sudo cat /etc/netplan/50-cloud-init.yaml'
	juju ssh ${juju_machine_id} 'sudo netplan apply' || true

	echo "[+] Applied"
	juju ssh ${juju_machine_id} 'sudo systemctl restart jujud-machine-*'

	# Wait for the interface to be detected by juju
	echo "[+] waiting for juju to detect added NIC"
<<<<<<< HEAD
	wait_for_machine_netif_count "$juju_machine_id" "3"
}

# assert_net_iface_for_endpoint_matches(app_name, endpoint_name, exp_if_name)
#
# Verify that the (non-fan) network adaptor assigned to the specified endpoint
# matches the provided value.
assert_net_iface_for_endpoint_matches() {
	local app_name endpoint_name exp_if_name

	app_name=${1}
	endpoint_name=${2}
	exp_if_name=${3}

	# shellcheck disable=SC2086,SC2016
	got_if=$(juju exec -a ${app_name} "network-get ${endpoint_name}" | grep "interfacename: en" | awk '{print $2}' || echo "")
	if [ "$got_if" != "$exp_if_name" ]; then
		# shellcheck disable=SC2086,SC2016,SC2046
		echo $(red "Expected network interface for ${app_name}:${endpoint_name} to be ${exp_if_name}; got ${got_if}")
		exit 1
	fi
}

# assert_endpoint_binding_matches(app_name, endpoint_name, exp_space_name)
#
# Verify that show-application shows that the specified endpoint is bound to
# the provided space name.
assert_endpoint_binding_matches() {
	local app_name endpoint_name exp_space_name

	app_name=${1}
	endpoint_name=${2}
	exp_space_name=${3}

	# shellcheck disable=SC2086,SC2016
	got=$(juju show-application ${app_name} --format json | jq -r ".[\"${app_name}\"] | .[\"endpoint-bindings\"] | .[\"${endpoint_name}\"]" || echo "")
	if [ "$got" != "$exp_space_name" ]; then
		# shellcheck disable=SC2086,SC2016,SC2046
		echo $(red "Expected endpoint ${endpoint_name} in juju show-application ${app_name} to be ${exp_space_name}; got ${got}")
		exit 1
	fi
}

assert_machine_ip_is_in_cidrs() {
	local machine_index cidrs

	machine_index=${1}
	cidrs=${2}

	if ! which "grepcidr" >/dev/null 2>&1; then
		sudo apt install grepcidr -y
	fi

	for cidr in $cidrs; do
		machine_ip_in_cidr=$(juju machines --format json | jq -r ".machines[\"${machine_index}\"][\"ip-addresses\"][]" | grepcidr "${cidr}" || echo "")
		if [ -n "${machine_ip_in_cidr}" ]; then
			echo "${machine_ip_in_cidr}"
			return
		fi
	done

	# shellcheck disable=SC2086,SC2016,SC2046
	echo $(red "machine ${machine_index} has no ips in subnet ${cidrs}") 1>&2
	exit 1
}

# get_unit_index(app_name)
#
# Lookup and return the unit index for app_name.
get_unit_index() {
	local app_name

	app_name=${1}

	index=$(juju status | grep "${app_name}/" | cut -d' ' -f1 | cut -d'/' -f2 | cut -d'*' -f1)
	echo "$index"
=======
	wait_for_machine_netif_count "$juju_machine_id" "2"
>>>>>>> 16001f48
}<|MERGE_RESOLUTION|>--- conflicted
+++ resolved
@@ -73,84 +73,5 @@
 
 	# Wait for the interface to be detected by juju
 	echo "[+] waiting for juju to detect added NIC"
-<<<<<<< HEAD
-	wait_for_machine_netif_count "$juju_machine_id" "3"
-}
-
-# assert_net_iface_for_endpoint_matches(app_name, endpoint_name, exp_if_name)
-#
-# Verify that the (non-fan) network adaptor assigned to the specified endpoint
-# matches the provided value.
-assert_net_iface_for_endpoint_matches() {
-	local app_name endpoint_name exp_if_name
-
-	app_name=${1}
-	endpoint_name=${2}
-	exp_if_name=${3}
-
-	# shellcheck disable=SC2086,SC2016
-	got_if=$(juju exec -a ${app_name} "network-get ${endpoint_name}" | grep "interfacename: en" | awk '{print $2}' || echo "")
-	if [ "$got_if" != "$exp_if_name" ]; then
-		# shellcheck disable=SC2086,SC2016,SC2046
-		echo $(red "Expected network interface for ${app_name}:${endpoint_name} to be ${exp_if_name}; got ${got_if}")
-		exit 1
-	fi
-}
-
-# assert_endpoint_binding_matches(app_name, endpoint_name, exp_space_name)
-#
-# Verify that show-application shows that the specified endpoint is bound to
-# the provided space name.
-assert_endpoint_binding_matches() {
-	local app_name endpoint_name exp_space_name
-
-	app_name=${1}
-	endpoint_name=${2}
-	exp_space_name=${3}
-
-	# shellcheck disable=SC2086,SC2016
-	got=$(juju show-application ${app_name} --format json | jq -r ".[\"${app_name}\"] | .[\"endpoint-bindings\"] | .[\"${endpoint_name}\"]" || echo "")
-	if [ "$got" != "$exp_space_name" ]; then
-		# shellcheck disable=SC2086,SC2016,SC2046
-		echo $(red "Expected endpoint ${endpoint_name} in juju show-application ${app_name} to be ${exp_space_name}; got ${got}")
-		exit 1
-	fi
-}
-
-assert_machine_ip_is_in_cidrs() {
-	local machine_index cidrs
-
-	machine_index=${1}
-	cidrs=${2}
-
-	if ! which "grepcidr" >/dev/null 2>&1; then
-		sudo apt install grepcidr -y
-	fi
-
-	for cidr in $cidrs; do
-		machine_ip_in_cidr=$(juju machines --format json | jq -r ".machines[\"${machine_index}\"][\"ip-addresses\"][]" | grepcidr "${cidr}" || echo "")
-		if [ -n "${machine_ip_in_cidr}" ]; then
-			echo "${machine_ip_in_cidr}"
-			return
-		fi
-	done
-
-	# shellcheck disable=SC2086,SC2016,SC2046
-	echo $(red "machine ${machine_index} has no ips in subnet ${cidrs}") 1>&2
-	exit 1
-}
-
-# get_unit_index(app_name)
-#
-# Lookup and return the unit index for app_name.
-get_unit_index() {
-	local app_name
-
-	app_name=${1}
-
-	index=$(juju status | grep "${app_name}/" | cut -d' ' -f1 | cut -d'/' -f2 | cut -d'*' -f1)
-	echo "$index"
-=======
 	wait_for_machine_netif_count "$juju_machine_id" "2"
->>>>>>> 16001f48
 }