--- conflicted
+++ resolved
@@ -11,12 +11,9 @@
 		echo "==> Checking for dependencies"
 		check_dependencies juju
 
-<<<<<<< HEAD
-=======
 		microk8s config >"${TEST_DIR}"/kube.conf
 		export KUBE_CONFIG="${TEST_DIR}"/kube.conf
 
->>>>>>> c913c2ca
 		test_import_filesystem
 		test_force_import_filesystem
 		test_deploy_attach_storage
