--- conflicted
+++ resolved
@@ -78,9 +78,8 @@
 
 run_go() {
 	VER=$(golangci-lint --version | tr -s ' ' | cut -d ' ' -f 4 | cut -d '.' -f 1,2)
-<<<<<<< HEAD
-	if [[ ${VER} != "2.5" ]] && [[ ${VER} != "v2.5.0" ]]; then
-		(echo >&2 -e '\nError: golangci-lint version does not match 2.5.0. Please upgrade/downgrade to the right version.')
+	if [[ ${VER} != "2.6" ]] && [[ ${VER} != "v2.6" ]]; then
+		(echo >&2 -e "\nError: golangci-lint version ${VER} does not match 2.6. Please upgrade/downgrade to the right version.")
 		exit 1
 	fi
 	OUT=$(golangci-lint run -c .golangci.yml 2>&1 | sed '/0 issues./d')
@@ -88,24 +87,6 @@
 		(echo >&2 "\\nError: linter has issues:\\n\\n${OUT}")
 		exit 1
 	fi
-=======
-	if [[ ${VER} != "2.6" ]] && [[ ${VER} != "v2.6" ]]; then
-		(echo >&2 -e "\nError: golangci-lint version ${VER} does not match 2.6. Please upgrade/downgrade to the right version.")
-		exit 1
-	fi
-	OUT=$(golangci-lint run -c .github/golangci-lint.config.yaml 2>&1)
-	chk=$(echo "${OUT}" | grep -E "^0 issues" || true)
-	if [[ -z ${chk} ]]; then
-		(echo >&2 "\\nError: linter has issues:\\n\\n${OUT}")
-		exit 1
-	fi
-	OUT=$(golangci-lint run -c .github/golangci-lint.config.experimental.yaml 2>&1)
-	chk=$(echo "${OUT}" | grep -E "^0 issues" || true)
-	if [[ -z ${chk} ]]; then
-		(echo >&2 "\\nError: experimental linter has issues:\\n\\n${OUT}")
-		exit 1
-	fi
->>>>>>> 4da839f0
 }
 
 run_go_tidy() {
@@ -152,33 +133,14 @@
 
 run_govulncheck() {
 	ignore=(
-<<<<<<< HEAD
-=======
-		# false positive vulnerability in github.com/canonical/lxd. This is resolved in lxd-5.21.2.
-		# Anyway, it does not affect as we only use client-side lxc code, but the vulnerability is
-		# server-side.
-		# https://pkg.go.dev/vuln/GO-2024-3312
-		# https://pkg.go.dev/vuln/GO-2024-3313
-		"GO-2024-3312"
-		"GO-2024-3313"
+		# The vulnerability below is for a method not used since Juju 1.x.
+		# https://pkg.go.dev/vuln/GO-2025-3798
+		"GO-2025-3798"
 		# false positive vulnerabilities in github.com/canonical/lxd. These are resolved in lxd-5.21.4.
 		# https://pkg.go.dev/vuln/GO-2025-3999
 		# https://pkg.go.dev/vuln/GO-2025-4003
 		"GO-2025-3999"
 		"GO-2025-4003"
->>>>>>> 4da839f0
-		# The vulnerability below is for a method not used since Juju 1.x.
-		# https://pkg.go.dev/vuln/GO-2025-3798
-		"GO-2025-3798"
-		# TODO(nvinuesa): this ignore is only temporary until we update
-		# LXD to a tagged version that includes the fixes and we address the
-		# breaking changes from it.
-		"GO-2025-3999"
-		"GO-2025-4000"
-		"GO-2025-4001"
-		"GO-2025-4002"
-		"GO-2025-4003"
-		"GO-2025-4005"
 	)
 	ignoreMatcher=$(join "|" "${ignore[@]}")
 
