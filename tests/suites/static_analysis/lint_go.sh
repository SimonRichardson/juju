--- conflicted
+++ resolved
@@ -40,13 +40,8 @@
 
 run_go() {
 	VER=$(golangci-lint --version | tr -s ' ' | cut -d ' ' -f 4 | cut -d '.' -f 1,2)
-<<<<<<< HEAD
-	if [[ ${VER} != "1.60" ]] && [[ ${VER} != "v1.60" ]]; then
-		(echo >&2 -e '\nError: golangci-lint version does not match 1.60. Please upgrade/downgrade to the right version.')
-=======
 	if [[ ${VER} != "1.61" ]] && [[ ${VER} != "v1.61" ]]; then
 		(echo >&2 -e '\nError: golangci-lint version does not match 1.61. Please upgrade/downgrade to the right version.')
->>>>>>> a9027ae6
 		exit 1
 	fi
 	OUT=$(golangci-lint run -c .github/golangci-lint.config.yaml 2>&1)
