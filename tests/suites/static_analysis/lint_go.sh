run_api_imports() {
	allowed=$(cat .github/api-client-allowed-list.txt)
	for dir in ./api/client/* ./api/base/*; do
		if [[ ! -d $dir ]]; then
			continue
		fi
		if [[ $dir =~ "api/base/testing" ]]; then
			continue
		fi

		got=$(go run ./scripts/import-inspector "$dir" 2>/dev/null | jq -r ".[]")
		python3 tests/suites/static_analysis/lint_go.py -a "${allowed}" -g "${got}" || (echo "Error: API Client import failure in $dir" && exit 1)
	done
}

run_domain_imports() {
	dirs=$(find ./domain -mindepth 1 -maxdepth 4 -type d | grep -E "/service$|/state$" | awk '{split($0,a,"/"); print "./"a[2]"/"a[3]}' | sort -u)
	for dir in $dirs; do
		echo "Checking $dir"

		if [[ -d "$dir/service" ]]; then
			# Service domain packages should not import state domain packages.
			got=$(go run ./scripts/import-inspector "$dir/service" 2>/dev/null | jq -r ".[]")
			disallowed="github.com/juju/juju/${dir#*/}/state"
			python3 tests/suites/static_analysis/lint_go.py -d "${disallowed}" -g "${got}" || (echo "Error: domain service imports it's state pkg $dir" && exit 1)
		fi

		if [[ -d "$dir/state" ]]; then
			# State domain packages should not import service domain packages.
			got=$(go run ./scripts/import-inspector "$dir/state" 2>/dev/null | jq -r ".[]")
			disallowed="github.com/juju/juju/${dir#*/}/service"
			python3 tests/suites/static_analysis/lint_go.py -d "${disallowed}" -g "${got}" || (echo "Error: domain state imports it's service pkg $dir" && exit 1)
		fi

		if [[ -d "$dir/state/controller" ]]; then
			# State domain packages should not import service domain packages.
			got=$(go run ./scripts/import-inspector "$dir/state/controller" 2>/dev/null | jq -r ".[]")
			disallowed="github.com/juju/juju/${dir#*/}/service"
			python3 tests/suites/static_analysis/lint_go.py -d "${disallowed}" -g "${got}" || (echo "Error: domain state/controller imports it's service pkg $dir" && exit 1)
		fi

		if [[ -d "$dir/state/model" ]]; then
			# State domain packages should not import service domain packages.
			got=$(go run ./scripts/import-inspector "$dir/state/model" 2>/dev/null | jq -r ".[]")
			disallowed="github.com/juju/juju/${dir#*/}/service"
			python3 tests/suites/static_analysis/lint_go.py -d "${disallowed}" -g "${got}" || (echo "Error: domain state/model imports it's service pkg $dir" && exit 1)
		fi
	done
}

run_juju_errors_imports() {
	pkgs=("domain")

	for pkg in "${pkgs[@]}"; do
		dirs=$(find ${pkg} -mindepth 1 -maxdepth 10 -type d | sort -u)
		for dir in $dirs; do
			echo "Checking $dir"
			imports=$(go list -json -e -test "./${dir}" 2>/dev/null | jq -r ".Imports // [] | .[]")
			disallowed="github.com/juju/errors"
			python3 tests/suites/static_analysis/lint_go.py -d "${disallowed}" -g "${imports}" || (echo "Error: pkg $dir contains juju/errors imports" && exit 1)
		done
	done
}

run_context_background() {
	pkgs=("domain")

	for pkg in "${pkgs[@]}"; do
		dirs=$(find ${pkg} -mindepth 1 -maxdepth 10 -type d | sort -u)
		files=$(find ${dirs} -type f -name "*_test.go")
		for file in $files; do
			grep "context.Background()" "$file" && (echo "Error: pkg $file contains context.Background()" && exit 1)
		done
	done

	echo "done"
}

run_go() {
	VER=$(golangci-lint --version | tr -s ' ' | cut -d ' ' -f 4 | cut -d '.' -f 1,2)
	if [[ ${VER} != "2.6" ]] && [[ ${VER} != "v2.6" ]]; then
		(echo >&2 -e "\nError: golangci-lint version ${VER} does not match 2.6. Please upgrade/downgrade to the right version.")
		exit 1
	fi
	OUT=$(golangci-lint run -c .golangci.yml 2>&1 | sed '/0 issues./d')
	if [[ -n ${OUT} ]]; then
		(echo >&2 "\\nError: linter has issues:\\n\\n${OUT}")
		exit 1
	fi
}

run_go_tidy() {
	CUR_SHA=$(git show HEAD:go.sum | shasum -a 1 | awk '{ print $1 }')
	go mod tidy 2>&1
	NEW_SHA=$(cat go.sum | shasum -a 1 | awk '{ print $1 }')
	if [[ ${CUR_SHA} != "${NEW_SHA}" ]]; then
		git diff >&2
		(echo >&2 -e "\\nError: go mod sum is out of sync. Run 'go mod tidy' and commit source.")
		exit 1
	fi
}

run_go_fanout() {
	# Ensure that the following binaries don't import each other, or are not
	# imported by any other package outside of their own package.
	for cmd in "containeragent" "jujuc" "jujud"; do
		LIST=$(find . -type f -name "*.go" | sort -u | xargs grep -EH "github\.com\/juju\/juju\/cmd\/$cmd(\/|\")" | grep -v "^./cmd/$cmd")
		if [[ -n ${LIST} ]]; then
			(echo >&2 -e "\\nError: $cmd binary is being used outside of it's package. Refactor the following list:\\n\\n${LIST}")
			exit 1
		fi
	done

	# Ensure the following packages aren't used outside of the cmd directory.
	for pkg in "modelcmd"; do
		LIST=$(find . -type f -name "*.go" | sort -u | xargs grep -EH "github\.com\/juju\/juju\/cmd\/$pkg(\/|\")" | grep -v "^./cmd")
		if [[ -n ${LIST} ]]; then
			(echo >&2 -e "\\nError: $pkg package can not be used outside of the cmd package. Refactor the following list:\\n\\n${LIST}")
			exit 1
		fi
	done
}

run_go_txncheck() {
	go run ./scripts/txncheck/main.go "$PWD" 2>&1
}

join() {
	local IFS="$1"
	shift
	echo "$*"
}

run_govulncheck() {
	ignore=(
<<<<<<< HEAD
		# The vulnerability below is for a method not used since Juju 1.x.
		#
		# https://pkg.go.dev/vuln/GO-2025-3798
		"GO-2025-3798"
		# false positive vulnerabilities in github.com/canonical/lxd. These are
		# resolved in lxd-5.21.4.
		#
=======
		# false positive vulnerability in github.com/canonical/lxd. This is resolved upstream.
		# Anyway, it does not affect as we only use client-side lxc code, but the vulnerability is
		# server-side.
		# https://pkg.go.dev/vuln/GO-2024-3312
		# https://pkg.go.dev/vuln/GO-2024-3313
		# https://pkg.go.dev/vuln/GO-2025-4121
		"GO-2024-3312"
		"GO-2024-3313"
		"GO-2025-4121"
		# false positive vulnerabilities in github.com/canonical/lxd. These are resolved in lxd-5.21.4.
>>>>>>> c913c2ca
		# https://pkg.go.dev/vuln/GO-2025-3999
		# https://pkg.go.dev/vuln/GO-2025-4003
		"GO-2025-3999"
		"GO-2025-4003"
<<<<<<< HEAD
		# The vulnerability is in github.com/canonical/lxd. This is resolved in
		# the yet to be released lxd-5.21.5.
		#
		# https://pkg.go.dev/vuln/GO-2025-4121
		"GO-2025-4121"
=======
		# The vulnerability below is for a method not used since Juju 1.x.
		# https://pkg.go.dev/vuln/GO-2025-3798
		"GO-2025-3798"
		# The vulnerabilities below are fixed in the version of
		# golang.org/x/crypto we now use but the govuln db
		# seems out of date at the time of writing.
		# https://pkg.go.dev/vuln/GO-2025-4134
		# https://pkg.go.dev/vuln/GO-2025-4135
		"GO-2025-4134"
		"GO-2025-4135"
>>>>>>> c913c2ca
	)
	ignoreMatcher=$(join "|" "${ignore[@]}")

	echo "Ignoring vulnerabilities: ${ignoreMatcher}"

	allVulns=$(govulncheck -format openvex "github.com/juju/juju/...")
	filteredVulns=$(echo ${allVulns} | jq -r '.statements[] | select(.status == "affected") | .vulnerability.name' | grep -vE "${ignoreMatcher}")

	if [[ -n ${filteredVulns} ]]; then
		(echo >&2 -e "\\nError: govulncheck has issues:\\n\\n${filteredVulns}")
		exit 1
	fi
}

test_static_analysis_go() {
	if [ "$(skip 'test_static_analysis_go')" ]; then
		echo "==> TEST SKIPPED: static go analysis"
		return
	fi

	(
		set_verbosity

		cd .. || exit

		run "run_juju_errors_imports"
		run "run_api_imports"
		run "run_domain_imports"
		run "run_context_background"

		run_linter "run_go"
		run_linter "run_go_tidy"
		run_linter "run_go_fanout"
		run_linter "run_go_txncheck"

		# govulncheck static analysis
		if which govulncheck >/dev/null 2>&1; then
			run_linter "run_govulncheck"
		else
			echo "govulncheck not found, govulncheck static analysis disabled"
		fi
	)
}<|MERGE_RESOLUTION|>--- conflicted
+++ resolved
@@ -133,7 +133,6 @@
 
 run_govulncheck() {
 	ignore=(
-<<<<<<< HEAD
 		# The vulnerability below is for a method not used since Juju 1.x.
 		#
 		# https://pkg.go.dev/vuln/GO-2025-3798
@@ -141,32 +140,15 @@
 		# false positive vulnerabilities in github.com/canonical/lxd. These are
 		# resolved in lxd-5.21.4.
 		#
-=======
-		# false positive vulnerability in github.com/canonical/lxd. This is resolved upstream.
-		# Anyway, it does not affect as we only use client-side lxc code, but the vulnerability is
-		# server-side.
-		# https://pkg.go.dev/vuln/GO-2024-3312
-		# https://pkg.go.dev/vuln/GO-2024-3313
-		# https://pkg.go.dev/vuln/GO-2025-4121
-		"GO-2024-3312"
-		"GO-2024-3313"
-		"GO-2025-4121"
-		# false positive vulnerabilities in github.com/canonical/lxd. These are resolved in lxd-5.21.4.
->>>>>>> c913c2ca
 		# https://pkg.go.dev/vuln/GO-2025-3999
 		# https://pkg.go.dev/vuln/GO-2025-4003
 		"GO-2025-3999"
 		"GO-2025-4003"
-<<<<<<< HEAD
 		# The vulnerability is in github.com/canonical/lxd. This is resolved in
 		# the yet to be released lxd-5.21.5.
 		#
 		# https://pkg.go.dev/vuln/GO-2025-4121
 		"GO-2025-4121"
-=======
-		# The vulnerability below is for a method not used since Juju 1.x.
-		# https://pkg.go.dev/vuln/GO-2025-3798
-		"GO-2025-3798"
 		# The vulnerabilities below are fixed in the version of
 		# golang.org/x/crypto we now use but the govuln db
 		# seems out of date at the time of writing.
@@ -174,7 +156,6 @@
 		# https://pkg.go.dev/vuln/GO-2025-4135
 		"GO-2025-4134"
 		"GO-2025-4135"
->>>>>>> c913c2ca
 	)
 	ignoreMatcher=$(join "|" "${ignore[@]}")
 
