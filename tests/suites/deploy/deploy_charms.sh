run_deploy_charm() {
	echo

	file="${TEST_DIR}/test-deploy-charm.log"

	ensure "test-deploy-charm" "${file}"

	juju deploy cs:~jameinel/ubuntu-lite-7
	wait_for "ubuntu-lite" "$(idle_condition "ubuntu-lite")"

	destroy_model "test-deploy-charm"
}

run_deploy_specific_series() {
	echo

	file="${TEST_DIR}/test-deploy-specific-series.log"

	ensure "test-deploy-specific-series" "${file}"

<<<<<<< HEAD
	juju deploy postgresql --series focal
=======
	juju deploy postgresql --series bionic
>>>>>>> 61ae1e2f
	series=$(juju status --format=json | jq ".applications.postgresql.series")

	destroy_model "test-deploy-specific-series"

	echo "$series" | check "focal"
}

run_deploy_lxd_profile_charm() {
	echo

	file="${TEST_DIR}/test-deploy-lxd-profile.log"

	ensure "test-deploy-lxd-profile" "${file}"

<<<<<<< HEAD
	# TODO - upgrade the charm to support focal
	juju deploy juju-qa-lxd-profile-without-devices --channel beta
	wait_for "lxd-profile" "$(idle_condition "lxd-profile")"
=======
	juju deploy juju-qa-lxd-profile-without-devices
	wait_for "lxd-profile-without-devices" "$(idle_condition "lxd-profile-without-devices")"
>>>>>>> 61ae1e2f

	juju status --format=json | jq '.machines | .["0"] | .["lxd-profiles"] | keys[0]' | check "juju-test-deploy-lxd-profile-lxd-profile"

	destroy_model "test-deploy-lxd-profile"
}

run_deploy_lxd_profile_charm_container() {
	echo

	file="${TEST_DIR}/test-deploy-lxd-profile.log"

	ensure "test-deploy-lxd-profile-container" "${file}"

<<<<<<< HEAD
	# TODO - upgrade the charm to support focal
	juju deploy juju-qa-lxd-profile-without-devices --channel beta --to lxd
	wait_for "lxd-profile" "$(idle_condition "lxd-profile")"
=======
	juju deploy juju-qa-lxd-profile-without-devices --to lxd
	wait_for "lxd-profile-without-devices" "$(idle_condition "lxd-profile-without-devices")"
>>>>>>> 61ae1e2f

	juju status --format=json | jq '.machines | .["0"] | .containers | .["0/lxd/0"] | .["lxd-profiles"] | keys[0]' |
		check "juju-test-deploy-lxd-profile-container-lxd-profile"

	destroy_model "test-deploy-lxd-profile-container"
}

run_deploy_local_lxd_profile_charm() {
	echo

	file="${TEST_DIR}/test-deploy-local-lxd-profile.log"

	ensure "test-deploy-local-lxd-profile" "${file}"

<<<<<<< HEAD
	juju deploy ./tests/suites/deploy/charms/lxd-profile
	juju deploy ./tests/suites/deploy/charms/lxd-profile-subordinate
=======
	juju deploy ./testcharms/charms/lxd-profile
	juju deploy ./testcharms/charms/lxd-profile-subordinate
>>>>>>> 61ae1e2f
	juju add-relation lxd-profile-subordinate lxd-profile

	wait_for "lxd-profile" "$(idle_condition "lxd-profile")"
	wait_for "lxd-profile-subordinate" ".applications | keys[1]"

	lxd_profile_name="juju-test-deploy-local-lxd-profile-lxd-profile"
	lxd_profile_sub_name="juju-test-deploy-local-lxd-profile-lxd-profile-subordinate"

	# subordinates take longer to show, so use wait_for
	machine_0="$(machine_path 0)"
	wait_for "${lxd_profile_sub_name}" "${machine_0}"

	juju status --format=json | jq "${machine_0}" | check "${lxd_profile_name}"
	juju status --format=json | jq "${machine_0}" | check "${lxd_profile_sub_name}"

	juju add-unit "lxd-profile"

	machine_1="$(machine_path 1)"
	wait_for "${lxd_profile_sub_name}" "${machine_1}"

	juju status --format=json | jq "${machine_1}" | check "${lxd_profile_name}"
	juju status --format=json | jq "${machine_1}" | check "${lxd_profile_sub_name}"

	juju add-unit "lxd-profile" --to lxd

	machine_2="$(machine_container_path 2 2/lxd/0)"
	wait_for "${lxd_profile_sub_name}" "${machine_2}"

	juju status --format=json | jq "${machine_2}" | check "${lxd_profile_name}"
	juju status --format=json | jq "${machine_2}" | check "${lxd_profile_sub_name}"

	destroy_model "test-deploy-local-lxd-profile"
}

run_deploy_lxd_to_machine() {
	echo

	model_name="test-deploy-lxd-machine"
	file="${TEST_DIR}/${model_name}.log"

	ensure "${model_name}" "${file}"

	juju add-machine -n 2 --series=jammy

	charm=./tests/suites/deploy/charms/lxd-profile-alt
	juju deploy "${charm}" --to 0

	# Test the case where we wait for the machine to start
	# before deploying the unit.
	wait_for_machine_agent_status "1" "started"
	juju add-unit lxd-profile-alt --to 1

	wait_for "lxd-profile-alt" "$(idle_condition "lxd-profile-alt")"

	lxc profile show "juju-test-deploy-lxd-machine-lxd-profile-alt-0" |
		grep -E "linux.kernel_modules: ([a-zA-Z0-9\_,]+)?ip_tables,ip6_tables([a-zA-Z0-9\_,]+)?"

	juju upgrade-charm "lxd-profile-alt" --path "${charm}"

	# Ensure that an upgrade will be kicked off. This doesn't mean an upgrade
	# has finished though, just started.
	wait_for "lxd-profile-alt" "$(charm_rev "lxd-profile-alt" 1)"
	wait_for "lxd-profile-alt" "$(idle_condition "lxd-profile-alt")"

	attempt=0
	while true; do
		OUT=$(lxc profile show "juju-test-deploy-lxd-machine-lxd-profile-alt-1" | grep -E "linux.kernel_modules: ([a-zA-Z0-9\_,]+)?ip_tables,ip6_tables([a-zA-Z0-9\_,]+)?" || echo 'NOT FOUND')
		if [ "${OUT}" != "NOT FOUND" ]; then
			break
		fi
		lxc profile show "juju-test-deploy-lxd-machine-lxd-profile-alt-1"
		attempt=$((attempt + 1))
		if [ $attempt -eq 10 ]; then
			# shellcheck disable=SC2046
			echo $(red "timeout: waiting for lxc profile to show 50sec")
			exit 5
		fi
		sleep 5
	done

	# Ensure that the old one is removed
	attempt=0
	while true; do
		OUT=$(lxc profile show "juju-test-deploy-lxd-machine-lxd-profile-alt-0" || echo 'NOT FOUND')
		if [[ ${OUT} == "NOT FOUND" ]]; then
			break
		fi
		attempt=$((attempt + 1))
		if [ $attempt -eq 10 ]; then
			# shellcheck disable=SC2046
			echo $(red "timeout: waiting for removal of lxc profile 50sec")
			exit 5
		fi
		sleep 5
	done

	destroy_model "${model_name}"
}

run_deploy_lxd_to_container() {
	echo

	model_name="test-deploy-lxd-container"
	file="${TEST_DIR}/${model_name}.log"

	ensure "${model_name}" "${file}"

	charm=./tests/suites/deploy/charms/lxd-profile-alt
	juju deploy "${charm}" --to lxd

	wait_for "lxd-profile-alt" "$(idle_condition "lxd-profile-alt")"

	OUT=$(juju exec --machine 0 -- sh -c 'sudo lxc profile show "juju-test-deploy-lxd-container-lxd-profile-alt-0"')
	echo "${OUT}" | grep -E "linux.kernel_modules: ([a-zA-Z0-9\_,]+)?ip_tables,ip6_tables([a-zA-Z0-9\_,]+)?"

	juju upgrade-charm "lxd-profile-alt" --path "${charm}"

	# Ensure that an upgrade will be kicked off. This doesn't mean an upgrade
	# has finished though, just started.
	wait_for "lxd-profile-alt" "$(charm_rev "lxd-profile-alt" 1)"
	wait_for "lxd-profile-alt" "$(idle_condition "lxd-profile-alt")"

	attempt=0
	while true; do
		OUT=$(juju exec --machine 0 -- sh -c 'sudo lxc profile show "juju-test-deploy-lxd-container-lxd-profile-alt-1"' || echo 'NOT FOUND')
		if echo "${OUT}" | grep -E -q "linux.kernel_modules: ([a-zA-Z0-9\_,]+)?ip_tables,ip6_tables([a-zA-Z0-9\_,]+)?"; then
			break
		fi
		attempt=$((attempt + 1))
		if [ $attempt -eq 10 ]; then
			# shellcheck disable=SC2046
			echo $(red "timeout: waiting for lxc profile to show 50sec")
			exit 5
		fi
		sleep 5
	done

	# Ensure that the old one is removed
	attempt=0
	while true; do
		OUT=$(juju exec --machine 0 -- sh -c "sudo lxc profile list" || echo 'NOT FOUND')
		if echo "${OUT}" | grep -v "juju-test-deploy-lxd-container-lxd-profile-alt-0"; then
			break
		fi
		attempt=$((attempt + 1))
		if [ $attempt -eq 10 ]; then
			# shellcheck disable=SC2046
			echo $(red "timeout: waiting for lxc profile to show 50sec")
			exit 5
		fi
		sleep 5
	done

	destroy_model "${model_name}"
}

test_deploy_charms() {
	if [ "$(skip 'test_deploy_charms')" ]; then
		echo "==> TEST SKIPPED: deploy charms"
		return
	fi

	(
		set_verbosity

		cd .. || exit

		run "run_deploy_charm"
		run "run_deploy_specific_series"
		run "run_deploy_lxd_to_container"
		run "run_deploy_lxd_profile_charm_container"

		case "${BOOTSTRAP_PROVIDER:-}" in
		"lxd" | "localhost")
			run "run_deploy_lxd_to_machine"
			run "run_deploy_lxd_profile_charm"
			run "run_deploy_local_lxd_profile_charm"
			;;
		*)
			echo "==> TEST SKIPPED: deploy_lxd_to_machine - tests for LXD only"
			echo "==> TEST SKIPPED: deploy_lxd_profile_charm - tests for LXD only"
			echo "==> TEST SKIPPED: deploy_local_lxd_profile_charm - tests for LXD only"
			;;
		esac
	)
}

machine_path() {
	local machine

	machine=${1}

	echo ".machines | .[\"${machine}\"] | .[\"lxd-profiles\"] | keys"
}

machine_container_path() {
	local machine container

	machine=${1}
	container=${2}

	echo ".machines | .[\"${machine}\"] | .containers | .[\"${container}\"] | .[\"lxd-profiles\"] | keys"
}<|MERGE_RESOLUTION|>--- conflicted
+++ resolved
@@ -18,11 +18,7 @@
 
 	ensure "test-deploy-specific-series" "${file}"
 
-<<<<<<< HEAD
 	juju deploy postgresql --series focal
-=======
-	juju deploy postgresql --series bionic
->>>>>>> 61ae1e2f
 	series=$(juju status --format=json | jq ".applications.postgresql.series")
 
 	destroy_model "test-deploy-specific-series"
@@ -37,14 +33,8 @@
 
 	ensure "test-deploy-lxd-profile" "${file}"
 
-<<<<<<< HEAD
-	# TODO - upgrade the charm to support focal
-	juju deploy juju-qa-lxd-profile-without-devices --channel beta
-	wait_for "lxd-profile" "$(idle_condition "lxd-profile")"
-=======
 	juju deploy juju-qa-lxd-profile-without-devices
 	wait_for "lxd-profile-without-devices" "$(idle_condition "lxd-profile-without-devices")"
->>>>>>> 61ae1e2f
 
 	juju status --format=json | jq '.machines | .["0"] | .["lxd-profiles"] | keys[0]' | check "juju-test-deploy-lxd-profile-lxd-profile"
 
@@ -58,14 +48,8 @@
 
 	ensure "test-deploy-lxd-profile-container" "${file}"
 
-<<<<<<< HEAD
-	# TODO - upgrade the charm to support focal
-	juju deploy juju-qa-lxd-profile-without-devices --channel beta --to lxd
-	wait_for "lxd-profile" "$(idle_condition "lxd-profile")"
-=======
 	juju deploy juju-qa-lxd-profile-without-devices --to lxd
 	wait_for "lxd-profile-without-devices" "$(idle_condition "lxd-profile-without-devices")"
->>>>>>> 61ae1e2f
 
 	juju status --format=json | jq '.machines | .["0"] | .containers | .["0/lxd/0"] | .["lxd-profiles"] | keys[0]' |
 		check "juju-test-deploy-lxd-profile-container-lxd-profile"
@@ -80,13 +64,8 @@
 
 	ensure "test-deploy-local-lxd-profile" "${file}"
 
-<<<<<<< HEAD
-	juju deploy ./tests/suites/deploy/charms/lxd-profile
-	juju deploy ./tests/suites/deploy/charms/lxd-profile-subordinate
-=======
 	juju deploy ./testcharms/charms/lxd-profile
 	juju deploy ./testcharms/charms/lxd-profile-subordinate
->>>>>>> 61ae1e2f
 	juju add-relation lxd-profile-subordinate lxd-profile
 
 	wait_for "lxd-profile" "$(idle_condition "lxd-profile")"
