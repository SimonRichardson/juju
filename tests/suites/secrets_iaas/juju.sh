--- conflicted
+++ resolved
@@ -6,12 +6,9 @@
 
 	wait_for "active" '.applications["dummy-source"] | ."application-status".current'
 	wait_for "active" '.applications["dummy-sink"] | ."application-status".current' 900
-<<<<<<< HEAD
 	wait_for "dummy-source" "$(idle_condition "dummy-source" 0)"
 	wait_for "dummy-sink" "$(idle_condition "dummy-sink" 0)"
-=======
 	wait_for "active" "$(workload_status "dummy-source" 0).current"
->>>>>>> c913c2ca
 	wait_for "active" "$(workload_status "dummy-sink" 0).current"
 
 	echo "Apps deployed, creating secrets"
@@ -51,8 +48,6 @@
 	relation_id=$(juju --show-log show-unit dummy-source/0 --format json | jq '."dummy-source/0"."relation-info"[0]."relation-id"')
 	juju exec --unit dummy-source/0 -- secret-grant "$secret_owned_by_dummy_source_0" -r "$relation_id"
 	juju exec --unit dummy-source/0 -- secret-grant "$secret_owned_by_dummy_source" -r "$relation_id"
-<<<<<<< HEAD
-=======
 
 	echo "Checking: secret-get by label - refresh with pending updates"
 	another_secret_owned_by_dummy_source=$(juju exec --unit dummy-source/0 -- secret-add value=1 --label=mysecret)
@@ -63,7 +58,6 @@
 		juju exec --unit dummy-source/0 -- "secret-set ${another_secret_owned_by_dummy_source} value=4"
 		juju exec --unit dummy-source/0 -- secret-get --label=mysecret --refresh
 	)" "4"
->>>>>>> c913c2ca
 
 	echo "Checking: secret-get by URI - consume content by ID"
 	check_contains "$(juju exec --unit dummy-sink/0 -- secret-get "$secret_owned_by_dummy_source_0" --label=consumer_label_secret_owned_by_dummy_source_0)" 'owned-by: dummy-source/0'
@@ -80,18 +74,11 @@
 
 	echo "Checking: secret-revoke by relation ID"
 	juju exec --unit dummy-source/0 -- secret-revoke "$secret_owned_by_dummy_source" --relation "$relation_id"
-<<<<<<< HEAD
 	check_contains "$(juju exec --unit dummy-sink/0 -- secret-get "$secret_owned_by_dummy_source" 2>&1)" 'is not allowed to read this secret'
 
 	echo "Checking: secret-revoke by app name"
 	juju exec --unit dummy-source/0 -- secret-revoke "$secret_owned_by_dummy_source_0" --app dummy-sink
 	check_contains "$(juju exec --unit dummy-sink/0 -- secret-get "$secret_owned_by_dummy_source_0" 2>&1)" 'is not allowed to read this secret'
-=======
-	check_contains "$(juju exec --unit dummy-sink/0 -- secret-get "$secret_owned_by_dummy_source" 2>&1)" 'permission denied'
-
-	echo "Checking: secret-revoke by app name"
-	juju exec --unit dummy-source/0 -- secret-revoke "$secret_owned_by_dummy_source_0" --app dummy-sink
-	check_contains "$(juju exec --unit dummy-sink/0 -- secret-get "$secret_owned_by_dummy_source_0" 2>&1)" 'permission denied'
 
 	echo "Checking secret rotate"
 	juju exec --unit dummy-source/0 -- secret-set "$secret_owned_by_dummy_source_0" --rotate daily
@@ -115,18 +102,14 @@
 		echo "secret next rotate time was not updated"
 		exit 1
 	fi
->>>>>>> c913c2ca
 
 	echo "Checking: secret-remove"
 	juju exec --unit dummy-source/0 -- secret-remove "$secret_owned_by_dummy_source_0"
 	check_contains "$(juju exec --unit dummy-source/0 -- secret-get "$secret_owned_by_dummy_source_0" 2>&1)" 'not found'
 	juju exec --unit dummy-source/0 -- secret-remove "$secret_owned_by_dummy_source"
 	check_contains "$(juju exec --unit dummy-source/0 -- secret-get "$secret_owned_by_dummy_source" 2>&1)" 'not found'
-<<<<<<< HEAD
-=======
 	juju exec --unit dummy-source/0 -- secret-remove "$another_secret_owned_by_dummy_source"
 	check_contains "$(juju exec --unit dummy-source/0 -- secret-get "$another_secret_owned_by_dummy_source" 2>&1)" 'not found'
->>>>>>> c913c2ca
 }
 
 run_user_secrets() {
@@ -136,11 +119,7 @@
 
 	app_name='dummy-user-secrets'
 	juju --show-log deploy juju-qa-test "$app_name"
-<<<<<<< HEAD
-	
-=======
-
->>>>>>> c913c2ca
+
 	wait_for "active" '.applications["dummy-user-secrets"] | ."application-status".current'
 
 	# first test the creation of a large secret which encodes to approx 1MB in size.
@@ -238,22 +217,13 @@
 	secret_id=${1}
 
 	yaml_out=$(
-<<<<<<< HEAD
 juju ssh juju-qa-test/0 sh <<EOF
-=======
-		juju ssh juju-qa-test/0 sh <<EOF
->>>>>>> c913c2ca
 . /etc/profile.d/juju-introspection.sh
 juju_engine_report
 EOF
 	)
-<<<<<<< HEAD
 	 out=$(echo "${yaml_out}" | sed 1d | yq "..style=\"flow\" | .manifolds.deployer.report.handler.units.workers.juju-qa-test/0.report.manifolds.uniter.report.secrets.obsolete-revisions.\"${secret_id}\"")
 	 echo "${out}"
-=======
-	out=$(echo "${yaml_out}" | sed 1d | yq "..style=\"flow\" | .manifolds.deployer.report.units.workers.juju-qa-test/0.report.manifolds.uniter.report.secrets.obsolete-revisions.\"${secret_short_uri}\"")
-	echo "${out}"
->>>>>>> c913c2ca
 }
 
 run_obsolete_revisions() {
