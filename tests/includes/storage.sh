<<<<<<< HEAD
# this function will match that a given query exists in the output.
=======
# assert_storage function will match that a given query exists in the output.
>>>>>>> 7943ff93
assert_storage() {
	local name query
	name=${1:?"name is missing"}
	query=${2:?"query is missing"}

	juju storage --format json | jq "${query}" | check "${name}"
}

<<<<<<< HEAD
# used to check for the life status for a given application storage. Uses a combination of the storage name and its unit index to query.
=======
# life_status checks for the life status for a given application storage. Uses a combination of the storage name and its unit index to query.
>>>>>>> 7943ff93
life_status() {
	local name unit_index
	name=${1}
	unit_index=${2}

	echo ".storage[\"$name/$unit_index\"][\"life\"]"
}

<<<<<<< HEAD
# used to check for the storage kind using the combination of the storage name and its unit index to query.
=======
# kind_name checks for the storage kind using the combination of the storage name and its unit index to query.
>>>>>>> 7943ff93
kind_name() {
	local name unit_index
	name=${1}
	unit_index=${2}

	echo ".storage[\"$name/$unit_index\"][\"kind\"]"
}

<<<<<<< HEAD
# used to check for the storage label for a given application. The key's index is the application index.
=======
# label checks for the storage label for a given application. The key's index is the application index.
>>>>>>> 7943ff93
label() {
	local app_index
	app_index=${1}

	echo ".storage | keys[$app_index]"
}

# used to query for a storage's attached unit using the combination of the storage application name and its storage unit index.
unit_attachment() {
	local name app_index unit_index
	name=${1}
	app_index=${2}
	unit_index=${3}

	echo ".storage[\"$name/$app_index\"] | .attachments | .units | keys[$unit_index]"
}

<<<<<<< HEAD
# used to query for a storage application's attached unit life status using a combination of the storage application name and applicaiton index together with
=======
# unit_state queries for a storage application's attached unit life status using a combination of the storage application name and applicaiton index together with
>>>>>>> 7943ff93
# the storage unit name and storage unit index to filter.
unit_state() {
	local app_name app_index unit_name unit_index
	app_name=${1}
	app_index=${2}
	unit_name=${3}
	unit_index=${4}

	echo ".storage[\"$app_name/$app_index\"] | .attachments | .units[\"$unit_name/$unit_index\"][\"life\"]"
}

<<<<<<< HEAD
# like wait_for but for storage formats. Used to wait for a certain condition in charm storage.
wait_for_storage() {
	local name query timeout

	name=${1}
	query=${2}
	timeout=${3:-600} # default timeout: 600s = 10m

	attempt=0
	start_time="$(date -u +%s)"
	# shellcheck disable=SC2046,SC2143
	until [[ "$(juju storage --format=json 2>/dev/null | jq -S "${query}" | grep "${name}")" ]]; do
		echo "[+] (attempt ${attempt}) polling status for" "${query} => ${name}"
		juju storage 2>&1 | sed 's/^/    | /g'
		sleep "${SHORT_TIMEOUT}"

		elapsed=$(date -u +%s)-$start_time
		if [[ ${elapsed} -ge ${timeout} ]]; then
			echo "[-] $(red 'timed out waiting for')" "$(red "${name}")"
			exit 1
		fi

		attempt=$((attempt + 1))
	done

	if [[ ${attempt} -gt 0 ]]; then
		echo "[+] $(green 'Completed polling status for')" "$(green "${name}")"
		juju storage 2>&1 | sed 's/^/    | /g'
		# Although juju reports as an idle condition, some charms require a
		# breathe period to ensure things have actually settled.
		sleep "${SHORT_TIMEOUT}"
	fi
}

# used to check for the current status of the given volume for a filesystem matched by the volume number and volume index combination e.g 0/0, 2/1, 3/1
=======
# filesystem_status used to check for the current status of the given volume for a filesystem matched by the volume number and volume index combination e.g 0/0, 2/1, 3/1
>>>>>>> 7943ff93
filesystem_status() {
	local name volume_num volume_index
	volume_num=${1}
	volume_index=${2}

	if [ -z "$volume_index" ]; then
		name="$volume_num"
	else
		name="$volume_num/$volume_index"
	fi
	echo ".filesystems | .[\"$name\"] | .status"
}<|MERGE_RESOLUTION|>--- conflicted
+++ resolved
@@ -1,8 +1,4 @@
-<<<<<<< HEAD
-# this function will match that a given query exists in the output.
-=======
 # assert_storage function will match that a given query exists in the output.
->>>>>>> 7943ff93
 assert_storage() {
 	local name query
 	name=${1:?"name is missing"}
@@ -11,11 +7,7 @@
 	juju storage --format json | jq "${query}" | check "${name}"
 }
 
-<<<<<<< HEAD
-# used to check for the life status for a given application storage. Uses a combination of the storage name and its unit index to query.
-=======
 # life_status checks for the life status for a given application storage. Uses a combination of the storage name and its unit index to query.
->>>>>>> 7943ff93
 life_status() {
 	local name unit_index
 	name=${1}
@@ -24,11 +16,7 @@
 	echo ".storage[\"$name/$unit_index\"][\"life\"]"
 }
 
-<<<<<<< HEAD
-# used to check for the storage kind using the combination of the storage name and its unit index to query.
-=======
 # kind_name checks for the storage kind using the combination of the storage name and its unit index to query.
->>>>>>> 7943ff93
 kind_name() {
 	local name unit_index
 	name=${1}
@@ -37,11 +25,7 @@
 	echo ".storage[\"$name/$unit_index\"][\"kind\"]"
 }
 
-<<<<<<< HEAD
-# used to check for the storage label for a given application. The key's index is the application index.
-=======
 # label checks for the storage label for a given application. The key's index is the application index.
->>>>>>> 7943ff93
 label() {
 	local app_index
 	app_index=${1}
@@ -59,11 +43,7 @@
 	echo ".storage[\"$name/$app_index\"] | .attachments | .units | keys[$unit_index]"
 }
 
-<<<<<<< HEAD
-# used to query for a storage application's attached unit life status using a combination of the storage application name and applicaiton index together with
-=======
 # unit_state queries for a storage application's attached unit life status using a combination of the storage application name and applicaiton index together with
->>>>>>> 7943ff93
 # the storage unit name and storage unit index to filter.
 unit_state() {
 	local app_name app_index unit_name unit_index
@@ -75,45 +55,7 @@
 	echo ".storage[\"$app_name/$app_index\"] | .attachments | .units[\"$unit_name/$unit_index\"][\"life\"]"
 }
 
-<<<<<<< HEAD
-# like wait_for but for storage formats. Used to wait for a certain condition in charm storage.
-wait_for_storage() {
-	local name query timeout
-
-	name=${1}
-	query=${2}
-	timeout=${3:-600} # default timeout: 600s = 10m
-
-	attempt=0
-	start_time="$(date -u +%s)"
-	# shellcheck disable=SC2046,SC2143
-	until [[ "$(juju storage --format=json 2>/dev/null | jq -S "${query}" | grep "${name}")" ]]; do
-		echo "[+] (attempt ${attempt}) polling status for" "${query} => ${name}"
-		juju storage 2>&1 | sed 's/^/    | /g'
-		sleep "${SHORT_TIMEOUT}"
-
-		elapsed=$(date -u +%s)-$start_time
-		if [[ ${elapsed} -ge ${timeout} ]]; then
-			echo "[-] $(red 'timed out waiting for')" "$(red "${name}")"
-			exit 1
-		fi
-
-		attempt=$((attempt + 1))
-	done
-
-	if [[ ${attempt} -gt 0 ]]; then
-		echo "[+] $(green 'Completed polling status for')" "$(green "${name}")"
-		juju storage 2>&1 | sed 's/^/    | /g'
-		# Although juju reports as an idle condition, some charms require a
-		# breathe period to ensure things have actually settled.
-		sleep "${SHORT_TIMEOUT}"
-	fi
-}
-
-# used to check for the current status of the given volume for a filesystem matched by the volume number and volume index combination e.g 0/0, 2/1, 3/1
-=======
 # filesystem_status used to check for the current status of the given volume for a filesystem matched by the volume number and volume index combination e.g 0/0, 2/1, 3/1
->>>>>>> 7943ff93
 filesystem_status() {
 	local name volume_num volume_index
 	volume_num=${1}
