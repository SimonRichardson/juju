<<<<<<< HEAD
ensure_controller() {
    set -e #ux
    local provider name output

    if [ -n "${EXISTING_CONTROLLER}" ]; then
        # TODO: get the current controller name and show that in the output.
        # or, expect the existing controller to exist in juju controllers.
        echo "Using existing controller"
        return
    fi

    # I think it is pretty safe to assume that LXD will be our default
    # provider type.
    case "${BOOTSTRAP_PROVIDER:-}" in
        "aws")
            provider="aws"
            ;;
        "lxd")
            provider="lxd"
            ;;
        *)
            echo "Expected bootstrap provider, falling back to lxd."
            provider="lxd"
    esac

    # Look to see if the controller exists, if it doesn't, bootstrap.
    name=${1}
=======
ensure() {
    local model output

    model=${1}
>>>>>>> 398ca564
    shift

    output=${1}
    shift

<<<<<<< HEAD
    echo "====> Bootstrapping juju"
    if [ -n "${output}" ]; then
        juju bootstrap "${provider}" "${name}" "$@" > "${output}" 2>&1
    else
        juju bootstrap "${provider}" "${name}" "$@"
    fi
    echo "${name}" >> "${TEST_DIR}/jujus"

    echo "====> Bootstrapped juju"

    export BOOTSTRAPPED_JUJU_CTRL_NAME="${name}"
=======
    export BOOTSTRAP_REUSE="true"
    bootstrap "${model}" "${output}"
>>>>>>> 398ca564
}

bootstrap() {
    local provider name output model bootstrapped_name

    case "${BOOTSTRAP_PROVIDER:-}" in
        "aws")
            provider="aws"
            ;;
        "lxd")
            provider="lxd"
            ;;
        *)
            echo "Unexpected bootstrap provider."
            exit 1
    esac

    model=${1}
    shift

    output=${1}
    shift

    rnd=$(cat /dev/urandom | tr -dc 'a-z0-9' | fold -w 8 | head -n 1)
    name=$(echo "ctrl-${rnd}")

    if [ ! -f "${TEST_DIR}/jujus" ]; then
        touch "${TEST_DIR}/jujus"
    fi
    bootstrapped_name=$(grep "." "${TEST_DIR}/jujus" | tail -n 1)
    if [ -z "${bootstrapped_name}" ]; then
        # No bootstrapped juju found, unset the the variable.
        unset BOOTSTRAP_REUSE
    fi

    if [ ! -z "${BOOTSTRAP_REUSE}" ]; then
        echo "====> Reusing bootstrapped juju"

        OUT=$(juju models --format=json 2>/dev/null | jq '.models[] | .["short-name"]' | grep "${model}" || true)
        if [ -n "${OUT}" ]; then
            echo "${model} already exists. Use the following to clean up the environment:"
            echo "    juju destroy-model --force -y ${model}"
            exit 1
        fi

        add_model "${model}" "${provider}"
        name="${bootstrapped_name}"
    else
        echo "====> Bootstrapping juju"
        juju_bootstrap "${provider}" "${name}" "${model}" "${output}"
    fi

    echo "====> Bootstrapped juju"

    export BOOTSTRAPPED_JUJU_CTRL_NAME="${name}"
}

add_model() {
    local model provider

    model=${1}
    provider=${2}

    OUT=$(juju controllers --format=json | jq '.controllers | .["${bootstrapped_name}"] | .cloud' | grep "${provider}" || true)
    if [ -n "${OUT}" ]; then
        juju add-model "${model}" "${provider}"
    else
        juju add-model "${model}"
    fi
    echo "${model}" >> "${TEST_DIR}/models"
}

juju_bootstrap() {
    local provider name model output

    provider=${1}
    shift

    name=${1}
    shift

    model=${1}
    shift

    output=${1}
    shift

    if [ -n "${output}" ]; then
        juju bootstrap "${provider}" "${name}" -d "${model}" "$@" 2>&1 | add_date >"${output}"
    else
        juju bootstrap "${provider}" "${name}" -d "${model}" "$@"
    fi
    echo "${name}" >> "${TEST_DIR}/jujus"
}

destroy_model() {
    local name

    name=${1}
    shift

    # shellcheck disable=SC2034
    OUT=$(juju models --format=json | jq '.models | .[] | .["short-name"]' | grep "${name}" || true)
    # shellcheck disable=SC2181
    if [ -z "${OUT}" ]; then
        return
    fi

    output="${TEST_DIR}/${name}-destroy.txt"

    echo "====> Destroying juju model ${name}"
    echo "${name}" | xargs -I % juju destroy-model --force -y % 2>&1 | add_date >"${output}"
    CHK=$(cat "${output}" | grep -i "ERROR" || true)
    if [ -n "${CHK}" ]; then
        printf "\\nFound some issues"
        cat "${output}" | xargs echo -I % "\\n%"
        exit 1
    fi
    echo "====> Destroyed juju model ${name}"
}

destroy_controller() {
    local name

    name=${1}
    shift

    # shellcheck disable=SC2034
    OUT=$(juju controllers --format=json | jq '.controllers | keys' | grep "${name}" || true)
    # shellcheck disable=SC2181
    if [ -z "${OUT}" ]; then
        return
    fi

    output="${TEST_DIR}/${name}-destroy-controller.txt"

    echo "====> Destroying juju ${name}"
    echo "${name}" | xargs -I % juju destroy-controller --destroy-all-models -y % 2>&1 | add_date >"${output}"
    CHK=$(cat "${output}" | grep -i "ERROR" || true)
    if [ -n "${CHK}" ]; then
        printf "\\nFound some issues"
        cat "${output}" | xargs echo -I % "\\n%"
        exit 1
    fi
    echo "====> Destroyed juju ${name}"
}

cleanup_jujus() {
    if [ -f "${TEST_DIR}/jujus" ]; then
        echo "====> Cleaning up jujus"

        while read -r juju_name; do
            destroy_controller "${juju_name}"
        done < "${TEST_DIR}/jujus"
    fi
}

wait_for() {
    local name query

    name=${1}
    query=${2}

    until [ $(juju status --format=json 2> /dev/null | jq "${query}" | grep "${name}") ]; do
        juju status --relations
        sleep 5
    done
}<|MERGE_RESOLUTION|>--- conflicted
+++ resolved
@@ -1,4 +1,3 @@
-<<<<<<< HEAD
 ensure_controller() {
     set -e #ux
     local provider name output
@@ -26,18 +25,11 @@
 
     # Look to see if the controller exists, if it doesn't, bootstrap.
     name=${1}
-=======
-ensure() {
-    local model output
-
-    model=${1}
->>>>>>> 398ca564
-    shift
-
-    output=${1}
-    shift
-
-<<<<<<< HEAD
+    shift
+
+    output=${1}
+    shift
+
     echo "====> Bootstrapping juju"
     if [ -n "${output}" ]; then
         juju bootstrap "${provider}" "${name}" "$@" > "${output}" 2>&1
@@ -49,10 +41,18 @@
     echo "====> Bootstrapped juju"
 
     export BOOTSTRAPPED_JUJU_CTRL_NAME="${name}"
-=======
+}
+ensure() {
+    local model output
+
+    model=${1}
+    shift
+
+    output=${1}
+    shift
+
     export BOOTSTRAP_REUSE="true"
     bootstrap "${model}" "${output}"
->>>>>>> 398ca564
 }
 
 bootstrap() {
