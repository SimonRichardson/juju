--- conflicted
+++ resolved
@@ -74,17 +74,7 @@
 # Build tags passed to go install/build.
 # Passing no-dqlite will disable building with dqlite.
 # Example: BUILD_TAGS="minimal provider_kubernetes"
-BUILD_TAGS ?= 
-
-# EXTRA_BUILD_TAGS is not passed in, but built up from context.
-EXTRA_BUILD_TAGS =
-ifeq (,$(findstring no-dqlite,$(BUILD_TAGS)))
-EXTRA_BUILD_TAGS += libsqlite3
-EXTRA_BUILD_TAGS += dqlite
-endif
-
-# FINAL_BUILD_TAGS is the final list of build tags.
-FINAL_BUILD_TAGS=$(shell echo "$(BUILD_TAGS) $(EXTRA_BUILD_TAGS)" | awk '{$$1=$$1};1' | tr ' ' ',')
+BUILD_TAGS ?=
 
 # EXTRA_BUILD_TAGS is not passed in, but built up from context.
 EXTRA_BUILD_TAGS =
@@ -120,10 +110,6 @@
 #   compile for at the moment.
 define BUILD_AGENT_TARGETS
 	$(call tool_platform_paths,jujuc,$(filter-out windows%,${AGENT_PACKAGE_PLATFORMS})) \
-<<<<<<< HEAD
-=======
-	$(call tool_platform_paths,jujud,$(filter linux%,${AGENT_PACKAGE_PLATFORMS})) \
->>>>>>> 2da8de8a
 	$(call tool_platform_paths,containeragent,$(filter-out windows%,${AGENT_PACKAGE_PLATFORMS})) \
 	$(call tool_platform_paths,pebble,$(filter linux%,${AGENT_PACKAGE_PLATFORMS}))
 endef
@@ -132,11 +118,7 @@
 # under the category of Juju agents, that are CGO. These targets are also the
 # ones we are more then likely wanting to cross compile.
 define BUILD_CGO_AGENT_TARGETS
-<<<<<<< HEAD
 	$(call tool_platform_paths,jujud,$(filter linux%,${AGENT_PACKAGE_PLATFORMS}))
-=======
-	$(call tool_platform_paths,jujud-controller,$(filter linux%,${AGENT_PACKAGE_PLATFORMS}))
->>>>>>> 2da8de8a
 endef
 
 # BUILD_CLIENT_TARGETS is a list of make targets that get built that fall under
@@ -161,17 +143,12 @@
 	juju \
 	jujuc \
 	jujud \
-<<<<<<< HEAD
-=======
-	jujud-controller \
->>>>>>> 2da8de8a
 	containeragent \
 	juju-metadata
 endef
 
 # Windows doesn't support the agent binaries
 ifeq ($(GOOS), windows)
-<<<<<<< HEAD
     INSTALL_TARGETS = juju \
                       juju-metadata
 endif
@@ -186,22 +163,6 @@
     TEST_TIMEOUT ?= 5400s
 else
     TEST_TIMEOUT ?= 2700s
-=======
-	INSTALL_TARGETS = juju \
-                      juju-metadata
-endif
-
-# We only add pebble to the list of install targets if we are building for linux
-ifeq ($(GOOS), linux)
-	INSTALL_TARGETS += pebble
-endif
-
-# Allow the tests to take longer on restricted platforms.
-ifeq ($(shell echo "${GOARCH}" | sed -E 's/.*(arm|arm64|ppc64le|ppc64|s390x).*/golang/'), golang)
-	TEST_TIMEOUT ?= 5400s
-else
-	TEST_TIMEOUT ?= 2700s
->>>>>>> 2da8de8a
 endif
 TEST_TIMEOUT := $(TEST_TIMEOUT)
 
@@ -220,6 +181,7 @@
 -X $(PROJECT)/version.GitCommit=$(GIT_COMMIT) \
 -X $(PROJECT)/version.GitTreeState=$(GIT_TREE_STATE) \
 -X $(PROJECT)/version.build=$(JUJU_BUILD_NUMBER) \
+-X $(PROJECT)/version.Grade=$(JUJU_GRADE) \
 -X $(PROJECT)/version.GoBuildTags=$(FINAL_BUILD_TAGS) \
 -X $(PROJECT)/internal/debug/coveruploader.putURL=$(COVERAGE_COLLECT_URL)
 endef
@@ -231,17 +193,8 @@
     COVER_CGO_LINK_FLAGS = -checklinkname=0
 endif
 
-define link_flags_version
--X $(PROJECT)/version.GitCommit=$(GIT_COMMIT) \
--X $(PROJECT)/version.GitTreeState=$(GIT_TREE_STATE) \
--X $(PROJECT)/version.build=$(JUJU_BUILD_NUMBER) \
--X $(PROJECT)/version.Grade=$(JUJU_GRADE) \
--X $(PROJECT)/version.GoBuildTags=$(FINAL_BUILD_TAGS)
-endef
-
 # Compile with debug flags if requested.
 ifeq ($(DEBUG_JUJU), 1)
-<<<<<<< HEAD
     COMPILE_FLAGS = $(COVER_COMPILE_FLAGS) -gcflags "all=-N -l"
     LINK_FLAGS = "$(COVER_LINK_FLAGS) $(link_flags_version)"
     CGO_LINK_FLAGS = "$(COVER_CGO_LINK_FLAGS) -linkmode 'external' -extldflags '-static' $(link_flags_version)"
@@ -249,14 +202,6 @@
     COMPILE_FLAGS = $(COVER_COMPILE_FLAGS)
     LINK_FLAGS = "$(COVER_LINK_FLAGS) -s -w -extldflags '-static' $(link_flags_version)"
     CGO_LINK_FLAGS = "$(COVER_CGO_LINK_FLAGS) -s -w -linkmode 'external' -extldflags '-static' $(link_flags_version)"
-=======
-    COMPILE_FLAGS = -gcflags "all=-N -l"
-    LINK_FLAGS =  "$(link_flags_version)"
-	CGO_LINK_FLAGS = "-linkmode 'external' -extldflags '-static' $(link_flags_version)"
-else
-    LINK_FLAGS = "-s -w -extldflags '-static' $(link_flags_version)"
-	CGO_LINK_FLAGS = "-s -w -linkmode 'external' -extldflags '-static' $(link_flags_version)"
->>>>>>> 2da8de8a
 endif
 
 define DEPENDENCIES
@@ -305,11 +250,7 @@
 	@env PATH="${MUSL_BIN_PATH}:${PATH}" \
 		CC="musl-gcc" \
 		CGO_CFLAGS="-I${DQLITE_EXTRACTED_DEPS_ARCHIVE_PATH}/include" \
-<<<<<<< HEAD
 		CGO_LDFLAGS="-L${DQLITE_EXTRACTED_DEPS_ARCHIVE_PATH} -luv -ldqlite -lraft -llz4 -lsqlite3 -Wl,-z,stack-size=1048576" \
-=======
-		CGO_LDFLAGS="-L${DQLITE_EXTRACTED_DEPS_ARCHIVE_PATH} -luv -lraft -ldqlite -llz4 -lsqlite3" \
->>>>>>> 2da8de8a
 		CGO_LDFLAGS_ALLOW="(-Wl,-wrap,pthread_create)|(-Wl,-z,now)" \
 		LD_LIBRARY_PATH="${DQLITE_EXTRACTED_DEPS_ARCHIVE_PATH}" \
 		CGO_ENABLED=1 \
@@ -339,11 +280,7 @@
 	@env PATH="${MUSL_BIN_PATH}:${PATH}" \
 		CC="musl-gcc" \
 		CGO_CFLAGS="-I${DQLITE_EXTRACTED_DEPS_ARCHIVE_PATH}/include" \
-<<<<<<< HEAD
 		CGO_LDFLAGS="-L${DQLITE_EXTRACTED_DEPS_ARCHIVE_PATH} -luv -ldqlite -lraft -llz4 -lsqlite3 -Wl,-z,stack-size=1048576" \
-=======
-		CGO_LDFLAGS="-L${DQLITE_EXTRACTED_DEPS_ARCHIVE_PATH} -luv -lraft -ldqlite -llz4 -lsqlite3" \
->>>>>>> 2da8de8a
 		CGO_LDFLAGS_ALLOW="(-Wl,-wrap,pthread_create)|(-Wl,-z,now)" \
 		LD_LIBRARY_PATH="${DQLITE_EXTRACTED_DEPS_ARCHIVE_PATH}" \
 		CGO_ENABLED=1 \
@@ -375,19 +312,7 @@
 jujud: PACKAGE = github.com/juju/juju/cmd/jujud
 jujud: musl-install-if-missing dqlite-install-if-missing
 ## jujud: Install jujud without updating dependencies
-<<<<<<< HEAD
 	${run_cgo_install}
-=======
-	${run_go_install}
-	mv $(GO_INSTALL_PATH)/jujud $(GO_INSTALL_PATH)/jujud-junk
-
-.PHONY: jujud-controller
-jujud-controller: PACKAGE = github.com/juju/juju/cmd/jujud-controller
-jujud-controller: musl-install-if-missing dqlite-install-if-missing
-## jujud: Install jujud without updating dependencies
-	${run_cgo_install}
-	mv $(GO_INSTALL_PATH)/jujud-controller $(GO_INSTALL_PATH)/jujud
->>>>>>> 2da8de8a
 
 .PHONY: containeragent
 containeragent: PACKAGE = github.com/juju/juju/cmd/containeragent
@@ -424,24 +349,7 @@
 ${BUILD_DIR}/%/bin/jujud: PACKAGE = github.com/juju/juju/cmd/jujud
 ${BUILD_DIR}/%/bin/jujud: phony_explicit musl-install-if-missing dqlite-install-if-missing
 # build for jujud
-<<<<<<< HEAD
 	$(run_cgo_build)
-=======
-	$(run_go_build)
-	$(eval OS = $(word 1,$(subst _, ,$*)))
-	$(eval ARCH = $(word 2,$(subst _, ,$*)))
-	$(eval BBIN_DIR = ${BUILD_DIR}/${OS}_${ARCH}/bin)
-	mv ${BBIN_DIR}/jujud ${BBIN_DIR}/jujud-junk
-
-${BUILD_DIR}/%/bin/jujud-controller: PACKAGE = github.com/juju/juju/cmd/jujud-controller
-${BUILD_DIR}/%/bin/jujud-controller: phony_explicit musl-install-if-missing dqlite-install-if-missing
-# build for jujud-controller
-	$(run_cgo_build)
-	$(eval OS = $(word 1,$(subst _, ,$*)))
-	$(eval ARCH = $(word 2,$(subst _, ,$*)))
-	$(eval BBIN_DIR = ${BUILD_DIR}/${OS}_${ARCH}/bin)
-	mv ${BBIN_DIR}/jujud-controller ${BBIN_DIR}/jujud
->>>>>>> 2da8de8a
 
 ${BUILD_DIR}/%/bin/containeragent: PACKAGE = github.com/juju/juju/cmd/containeragent
 ${BUILD_DIR}/%/bin/containeragent: phony_explicit
@@ -511,13 +419,10 @@
 race-test:
 ## race-test: Verify Juju code using unit tests with the race detector enabled
 	+make run-tests TEST_ARGS="$(TEST_ARGS) -race"
-<<<<<<< HEAD
 
 .PHONY: cover-test
 cover-test:
 	+make run-tests TEST_ARGS="$(TEST_ARGS) -cover -covermode=atomic" TEST_EXTRA_ARGS="$(TEST_EXTRA_ARGS) -test.gocoverdir=${GOCOVERDIR}"
-=======
->>>>>>> 2da8de8a
 
 .PHONY: run-tests run-go-tests go-test-alias
 # Can't make the length of the TMP dir too long or it hits socket name length issues.
@@ -527,18 +432,12 @@
 	$(eval ARCH = $(shell go env GOARCH))
 	$(eval BUILD_ARCH = $(subst ppc64el,ppc64le,${ARCH}))
 	$(eval TMP := $(shell mktemp -d $${TMPDIR:-/tmp}/jj-XXX))
-<<<<<<< HEAD
 	$(eval TEST_PACKAGES := $(shell make -s test-packages))
 	@echo 'go test -mod=$(JUJU_GOMOD_MODE) -tags=$(FINAL_BUILD_TAGS) $(TEST_ARGS) $(CHECK_ARGS) -test.timeout=$(TEST_TIMEOUT) $$TEST_PACKAGES -check.v $(TEST_EXTRA_ARGS)'
-=======
-	$(eval TEST_PACKAGES := $(shell go list $(PROJECT)/... | sort | ([ -f "$(TEST_PACKAGE_LIST)" ] && comm -12 "$(TEST_PACKAGE_LIST)" - || cat) | grep -v $(PROJECT)$$ | grep -v $(PROJECT)/vendor/ | grep -v $(PROJECT)/acceptancetests/ | grep -v $(PROJECT)/generate/ | grep -v mocks))
-	@echo 'go test -mod=$(JUJU_GOMOD_MODE) -tags=$(FINAL_BUILD_TAGS) $(TEST_ARGS) $(CHECK_ARGS) -test.timeout=$(TEST_TIMEOUT) $$TEST_PACKAGES -check.v'
->>>>>>> 2da8de8a
 	@TMPDIR=$(TMP) \
 		PATH="${MUSL_BIN_PATH}:${PATH}" \
 		CC="musl-gcc" \
 		CGO_CFLAGS="-I${DQLITE_EXTRACTED_DEPS_ARCHIVE_PATH}/include" \
-<<<<<<< HEAD
 		CGO_LDFLAGS="-L${DQLITE_EXTRACTED_DEPS_ARCHIVE_PATH} -luv -ldqlite -lraft -llz4 -lsqlite3 -Wl,-z,stack-size=1048576" \
 		CGO_LDFLAGS_ALLOW="(-Wl,-wrap,pthread_create)|(-Wl,-z,now)" \
 		LD_LIBRARY_PATH="${DQLITE_EXTRACTED_DEPS_ARCHIVE_PATH}" \
@@ -560,15 +459,6 @@
 # 8. Filter out all mocks.
 	@go list -json $(PROJECT)/... | jq -s -r '[.[] | if (.TestGoFiles | length) + (.XTestGoFiles | length) > 0 then .ImportPath else null end]|del(..|nulls).[]' | sort | ([ -f "$(TEST_PACKAGE_LIST)" ] && comm -12 "$(TEST_PACKAGE_LIST)" - || cat) | grep -v $(PROJECT)$$ | grep -v $(PROJECT)/vendor/ | grep -v $(PROJECT)/generate/ | grep -v $(PROJECT)/mocks/ | grep -v mocks
 
-=======
-		CGO_LDFLAGS="-L${DQLITE_EXTRACTED_DEPS_ARCHIVE_PATH} -luv -lraft -ldqlite -llz4 -lsqlite3" \
-		CGO_LDFLAGS_ALLOW="(-Wl,-wrap,pthread_create)|(-Wl,-z,now)" \
-		LD_LIBRARY_PATH="${DQLITE_EXTRACTED_DEPS_ARCHIVE_PATH}" \
-		CGO_ENABLED=1 \
-		go test -v -mod=$(JUJU_GOMOD_MODE) -tags=$(FINAL_BUILD_TAGS) $(TEST_ARGS) $(CHECK_ARGS) -ldflags ${CGO_LINK_FLAGS} -test.timeout=$(TEST_TIMEOUT) $(TEST_PACKAGES) -check.v
-	@rm -r $(TMP)
-
->>>>>>> 2da8de8a
 run-go-tests: musl-install-if-missing dqlite-install-if-missing
 ## run-go-tests: Run the unit tests
 	$(eval OS = $(shell go env GOOS))
@@ -576,7 +466,6 @@
 	$(eval BUILD_ARCH = $(subst ppc64el,ppc64le,${ARCH}))
 	$(eval TEST_PACKAGES ?= "./...")
 	$(eval TEST_FILTER ?= "")
-<<<<<<< HEAD
 	@echo 'go test -mod=$(JUJU_GOMOD_MODE) -tags=$(FINAL_BUILD_TAGS) $(TEST_ARGS) $(CHECK_ARGS) -test.timeout=$(TEST_TIMEOUT) $$TEST_PACKAGES -check.v -check.f $(TEST_FILTER) $(TEST_EXTRA_ARGS)'
 	@PATH="${MUSL_BIN_PATH}:${PATH}" \
 		CC="musl-gcc" \
@@ -586,17 +475,6 @@
 		LD_LIBRARY_PATH="${DQLITE_EXTRACTED_DEPS_ARCHIVE_PATH}" \
 		CGO_ENABLED=1 \
 		go test -v -mod=$(JUJU_GOMOD_MODE) -tags=$(FINAL_BUILD_TAGS) $(TEST_ARGS) $(CHECK_ARGS) -ldflags ${CGO_LINK_FLAGS} -test.timeout=$(TEST_TIMEOUT) ${TEST_PACKAGES} -check.v -check.f $(TEST_FILTER) $(TEST_EXTRA_ARGS)
-=======
-	@echo 'go test -mod=$(JUJU_GOMOD_MODE) -tags=$(FINAL_BUILD_TAGS) $(TEST_ARGS) $(CHECK_ARGS) -test.timeout=$(TEST_TIMEOUT) $$TEST_PACKAGES -check.v -check.f $(TEST_FILTER)'
-	@PATH="${MUSL_BIN_PATH}:${PATH}" \
-		CC="musl-gcc" \
-		CGO_CFLAGS="-I${DQLITE_EXTRACTED_DEPS_ARCHIVE_PATH}/include" \
-		CGO_LDFLAGS="-L${DQLITE_EXTRACTED_DEPS_ARCHIVE_PATH} -luv -lraft -ldqlite -llz4 -lsqlite3" \
-		CGO_LDFLAGS_ALLOW="(-Wl,-wrap,pthread_create)|(-Wl,-z,now)" \
-		LD_LIBRARY_PATH="${DQLITE_EXTRACTED_DEPS_ARCHIVE_PATH}" \
-		CGO_ENABLED=1 \
-		go test -v -mod=$(JUJU_GOMOD_MODE) -tags=$(FINAL_BUILD_TAGS) $(TEST_ARGS) $(CHECK_ARGS) -ldflags ${CGO_LINK_FLAGS} -test.timeout=$(TEST_TIMEOUT) ${TEST_PACKAGES} -check.v -check.f $(TEST_FILTER)
->>>>>>> 2da8de8a
 
 go-test-alias: musl-install-if-missing dqlite-install-if-missing
 ## go-test-alias: Prints out an alias command for easy running of tests.
@@ -604,11 +482,7 @@
 	@echo alias jt=\'PATH=\"${MUSL_BIN_PATH}:$$${PPATH}\" \
 		CC=\"musl-gcc\" \
 		CGO_CFLAGS=\"-I${DQLITE_EXTRACTED_DEPS_ARCHIVE_PATH}/include\" \
-<<<<<<< HEAD
 		CGO_LDFLAGS=\"-L${DQLITE_EXTRACTED_DEPS_ARCHIVE_PATH} -luv -ldqlite -lraft -llz4 -lsqlite3 -Wl,-z,stack-size=1048576\" \
-=======
-		CGO_LDFLAGS=\"-L${DQLITE_EXTRACTED_DEPS_ARCHIVE_PATH} -luv -lraft -ldqlite -llz4 -lsqlite3\" \
->>>>>>> 2da8de8a
 		CGO_LDFLAGS_ALLOW=\""(-Wl,-wrap,pthread_create)|(-Wl,-z,now)"\" \
 		LD_LIBRARY_PATH=\"${DQLITE_EXTRACTED_DEPS_ARCHIVE_PATH}\" \
 		CGO_ENABLED=\"1\" \
@@ -842,7 +716,6 @@
 ## static-analysis: Check the go code using static-analysis
 	@cd tests && CGO_ENABLED=1 \
 		CGO_LDFLAGS_ALLOW="(-Wl,-wrap,pthread_create)|(-Wl,-z,now)" \
-<<<<<<< HEAD
 		./main.sh static_analysis ${STATIC_ANALYSIS_JOB}
 
 .PHONY: docs
@@ -872,7 +745,4 @@
 ## docs-html: Build the documentation
 ## docs-run: Build and serve the documentation
 ## docs-clean: Clean the docs build artifacts
-	cd docs && $(MAKE) -f Makefile.sp sp-$* ALLFILES='*.md **/*.md'
-=======
-		./main.sh static_analysis ${STATIC_ANALYSIS_JOB}
->>>>>>> 2da8de8a
+	cd docs && $(MAKE) -f Makefile.sp sp-$* ALLFILES='*.md **/*.md'