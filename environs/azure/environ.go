// Copyright 2013 Canonical Ltd.
// Licensed under the AGPLv3, see LICENCE file for details.

package azure

import (
	"fmt"
	"net/http"
	"net/url"
	"strings"
	"sync"
	"time"

	"launchpad.net/gwacl"
	"launchpad.net/juju-core/constraints"
	"launchpad.net/juju-core/environs"
	"launchpad.net/juju-core/environs/cloudinit"
	"launchpad.net/juju-core/environs/config"
	"launchpad.net/juju-core/environs/tools"
	"launchpad.net/juju-core/instance"
	"launchpad.net/juju-core/state"
	"launchpad.net/juju-core/state/api"
	"launchpad.net/juju-core/utils"
)

const (
	// In our initial implementation, each instance gets its own hosted
	// service, deployment and role in Azure.  The role always gets this
	// hostname (instance==service).
	roleHostname = "default"

	// Initially, this is the only location where Azure supports Linux.
	// TODO: This is to become a configuration item.
	serviceLocation = "East US"

	// The deployment slot where to deploy instances ('Production' or
	// 'Staging').
	DeploymentSlot = "Production"
)

type azureEnviron struct {
	// Except where indicated otherwise, all fields in this object should
	// only be accessed using a lock or a snapshot.
	sync.Mutex

	// name is immutable; it does not need locking.
	name string

	// ecfg is the environment's Azure-specific configuration.
	ecfg *azureEnvironConfig

	// storage is this environ's own private storage.
	storage environs.Storage

	// publicStorage is the public storage that this environ uses.
	publicStorage environs.StorageReader
}

// azureEnviron implements Environ.
var _ environs.Environ = (*azureEnviron)(nil)

// A request may fail to due "eventual consistency" semantics, which
// should resolve fairly quickly.  A request may also fail due to a slow
// state transition (for instance an instance taking a while to release
// a security group after termination).  The former failure mode is
// dealt with by shortAttempt, the latter by longAttempt.
// TODO: These settings may still need Azure-specific tuning.
var shortAttempt = utils.AttemptStrategy{
	Total: 5 * time.Second,
	Delay: 200 * time.Millisecond,
}

// NewEnviron creates a new azureEnviron.
func NewEnviron(cfg *config.Config) (*azureEnviron, error) {
	env := azureEnviron{name: cfg.Name()}
	err := env.SetConfig(cfg)
	if err != nil {
		return nil, err
	}

	// Set up storage.
	env.storage = &azureStorage{
		storageContext: &environStorageContext{environ: &env},
	}

	// Set up public storage.
	publicContext := publicEnvironStorageContext{environ: &env}
	if publicContext.getContainer() == "" {
		// No public storage configured.  Use EmptyStorage.
		env.publicStorage = environs.EmptyStorage
	} else {
		// Set up real public storage.
		env.publicStorage = &azureStorage{storageContext: &publicContext}
	}

	return &env, nil
}

// Name is specified in the Environ interface.
func (env *azureEnviron) Name() string {
	return env.name
}

// getSnapshot produces an atomic shallow copy of the environment object.
// Whenever you need to access the environment object's fields without
// modifying them, get a snapshot and read its fields instead.  You will
// get a consistent view of the fields without any further locking.
// If you do need to modify the environment's fields, do not get a snapshot
// but lock the object throughout the critical section.
func (env *azureEnviron) getSnapshot() *azureEnviron {
	env.Lock()
	defer env.Unlock()

	// Copy the environment.  (Not the pointer, the environment itself.)
	// This is a shallow copy.
	snap := *env
	// Reset the snapshot's mutex, because we just copied it while we
	// were holding it.  The snapshot will have a "clean," unlocked mutex.
	snap.Mutex = sync.Mutex{}
	return &snap
}

// startBootstrapInstance starts the bootstrap instance for this environment.
func (env *azureEnviron) startBootstrapInstance(cons constraints.Value) (instance.Instance, error) {
	// The bootstrap instance gets machine id "0".  This is not related to
	// instance ids or anything in Azure.  Juju assigns the machine ID.
	const machineID = "0"
	mcfg := env.makeMachineConfig(machineID, state.BootstrapNonce, nil, nil)
	mcfg.StateServer = true

	logger.Debugf("bootstrapping environment %q", env.Name())
	possibleTools, err := environs.FindBootstrapTools(env, cons)
	if err != nil {
		return nil, err
	}
	inst, err := env.internalStartInstance(cons, possibleTools, mcfg)
	if err != nil {
		return nil, fmt.Errorf("cannot start bootstrap instance: %v", err)
	}
	return inst, nil
}

// Bootstrap is specified in the Environ interface.
// TODO(bug 1199847): This work can be shared between providers.
func (env *azureEnviron) Bootstrap(cons constraints.Value) error {
	if err := environs.VerifyBootstrapInit(env, shortAttempt); err != nil {
		return err
	}

	inst, err := env.startBootstrapInstance(cons)
	if err != nil {
		return err
	}
	err = environs.SaveState(
		env.Storage(),
		&environs.BootstrapState{StateInstances: []instance.Id{inst.Id()}})
	if err != nil {
		err2 := env.StopInstances([]instance.Instance{inst})
		if err2 != nil {
			// Failure upon failure.  Log it, but return the
			// original error.
			logger.Errorf("cannot release failed bootstrap instance: %v", err2)
		}
		return fmt.Errorf("cannot save state: %v", err)
	}

	// TODO make safe in the case of racing Bootstraps
	// If two Bootstraps are called concurrently, there's
	// no way to make sure that only one succeeds.
	return nil
}

// StateInfo is specified in the Environ interface.
func (env *azureEnviron) StateInfo() (*state.Info, *api.Info, error) {
	return environs.StateInfo(env)
}

// Config is specified in the Environ interface.
func (env *azureEnviron) Config() *config.Config {
	snap := env.getSnapshot()
	return snap.ecfg.Config
}

// SetConfig is specified in the Environ interface.
func (env *azureEnviron) SetConfig(cfg *config.Config) error {
	ecfg, err := azureEnvironProvider{}.newConfig(cfg)
	if err != nil {
		return err
	}

	env.Lock()
	defer env.Unlock()

	if env.ecfg != nil {
		_, err = azureEnvironProvider{}.Validate(cfg, env.ecfg.Config)
		if err != nil {
			return err
		}
	}

	env.ecfg = ecfg
	return nil
}

// makeProvisionalServiceLabel generates a label for a new Hosted Service of
// the given name.  The label can be identified as provisional using
// isProvisionalDeploymentLabel().  (Empty labels are not allowed).
// In our initial implementation, each instance gets its own Azure hosted
// service.  Once we have a DNS name for the deployment, we write it into the
// Label field on the hosted service as a shortcut.
// This will have to change once we suppport multiple instances per hosted
// service (instance==service).
func makeProvisionalServiceLabel(serviceName string) string {
	return fmt.Sprintf("-(creating: %s)-", serviceName)
}

// isProvisionalDeploymentLabel tells you whether the given label is a
// provisional one.  If not, the provider has set it to the DNS name for the
// service's deployment.
func isProvisionalServiceLabel(label string) bool {
	return strings.HasPrefix(label, "-(") && strings.HasSuffix(label, ")-")
}

// attemptCreateService tries to create a new hosted service on Azure, with a
// name it chooses (based on the given prefix), but recognizes that the name
// may not be available.  If the name is not available, it does not treat that
// as an error but just returns nil.
func attemptCreateService(azure *gwacl.ManagementAPI, prefix string) (*gwacl.CreateHostedService, error) {
	name := gwacl.MakeRandomHostedServiceName(prefix)
	label := makeProvisionalServiceLabel(name)
	req := gwacl.NewCreateHostedServiceWithLocation(name, label, serviceLocation)
	err := azure.AddHostedService(req)
	azErr, isAzureError := err.(*gwacl.AzureError)
	if isAzureError && azErr.HTTPStatus == http.StatusConflict {
		// Conflict.  As far as we can see, this only happens if the
		// name was already in use.  It's still dangerous to assume
		// that we know it can't be anything else, but there's nothing
		// else in the error that we can use for closer identifcation.
		return nil, nil
	}
	if err != nil {
		return nil, err
	}
	return req, nil
}

// newHostedService creates a hosted service.  It will make up a unique name,
// starting with the given prefix.
func newHostedService(azure *gwacl.ManagementAPI, prefix string) (*gwacl.CreateHostedService, error) {
	var err error
	var svc *gwacl.CreateHostedService
	for tries := 10; tries > 0 && err == nil && svc == nil; tries-- {
		svc, err = attemptCreateService(azure, prefix)
	}
	if err != nil {
		return nil, fmt.Errorf("could not create hosted service: %v", err)
	}
	if svc == nil {
		return nil, fmt.Errorf("could not come up with a unique hosted service name - is your randomizer initialized?")
	}
	return svc, nil
}

// extractDeploymentDNS extracts an instance's DNS name from its URL.
func extractDeploymentDNS(instanceURL string) (string, error) {
	parsedURL, err := url.Parse(instanceURL)
	if err != nil {
		return "", fmt.Errorf("parse error in instance URL: %v", err)
	}
	// net.url.URL.Host actually includes a port spec if the URL has one,
	// but luckily a port wouldn't make sense on these URLs.
	return parsedURL.Host, nil
}

// setServiceDNSName updates the hosted service's label to match the DNS name
// for the Deployment.
func setServiceDNSName(azure *gwacl.ManagementAPI, serviceName, deploymentName string) error {
	deployment, err := azure.GetDeployment(&gwacl.GetDeploymentRequest{
		ServiceName:    serviceName,
		DeploymentName: deploymentName,
	})
	if err != nil {
		return fmt.Errorf("could not read newly created deployment: %v", err)
	}
	host, err := extractDeploymentDNS(deployment.URL)
	if err != nil {
		return fmt.Errorf("could not parse instance URL %q: %v", deployment.URL, err)
	}

	update := gwacl.NewUpdateHostedService(host, "Juju instance", nil)
	return azure.UpdateHostedService(serviceName, update)
}

// internalStartInstance does the provider-specific work of starting an
// instance.  The code in StartInstance is actually largely agnostic across
// the EC2/OpenStack/MAAS/Azure providers.
// TODO(bug 1199847): Some of this work can be shared between providers.
<<<<<<< HEAD
func (env *azureEnviron) internalStartInstance(cons constraints.Value, possibleTools tools.List, mcfg *cloudinit.MachineConfig) (_ instance.Instance, err error) {
=======
// The instance will be set up for the same series for which you pass tools.
// All tools in possibleTools must be for the same series.
func (env *azureEnviron) internalStartInstance(machineID string, cons constraints.Value, possibleTools tools.List, mcfg *cloudinit.MachineConfig) (_ instance.Instance, err error) {
>>>>>>> c2f4ce50
	// Declaring "err" in the function signature so that we can "defer"
	// any cleanup that needs to run during error returns.

	series := possibleTools.Series()
	if len(series) != 1 {
		panic(fmt.Errorf("should have gotten tools for one series, got %v", series))
	}

	err = environs.FinishMachineConfig(mcfg, env.Config(), cons)
	if err != nil {
		return nil, err
	}

	// Pick tools.  Needed for the custom data (which is what we normally
	// call userdata).
	mcfg.Tools = possibleTools[0]
	logger.Infof("picked tools %q", mcfg.Tools)

	// Compose userdata.
	userData, err := makeCustomData(mcfg)
	if err != nil {
		return nil, fmt.Errorf("custom data: %v", err)
	}

	azure, err := env.getManagementAPI()
	if err != nil {
		return nil, err
	}
	defer env.releaseManagementAPI(azure)

	service, err := newHostedService(azure.ManagementAPI, env.getEnvPrefix())
	if err != nil {
		return nil, err
	}
	serviceName := service.ServiceName

	// If we fail after this point, clean up the hosted service.
	defer func() {
		if err != nil {
			azure.DestroyHostedService(
				&gwacl.DestroyHostedServiceRequest{
					ServiceName: serviceName,
				})
		}
	}()

	// TODO: use simplestreams to get the name of the image given
	// the constraints provided by Juju.
	// In the meantime we use a Precise image.  Note that this image's
	// cloud-init does not support Azure yet.
	sourceImageName := "b39f27a8b8c64d52b05eac6a62ebad85__Ubuntu-12_04_2-LTS-amd64-server-20130527-en-us-30GB"
	// TODO: virtualNetworkName is the virtual network to which the
	// deployment will belong. We'll want to build this out later to
	// support private communication between instances.
	virtualNetworkName := ""

	// 1. Create an OS Disk.
	vhd := env.newOSDisk(sourceImageName)

	// 2. Create a Role for a Linux machine.
	role := env.newRole(vhd, userData, roleHostname)

	// 3. Create the Deployment object.
	deployment := env.newDeployment(role, serviceName, serviceName, virtualNetworkName)

	err = azure.AddDeployment(deployment, serviceName)
	if err != nil {
		return nil, err
	}

	var inst instance.Instance

	// From here on, remember to shut down the instance before returning
	// any error.
	defer func() {
		if err != nil && inst != nil {
			err2 := env.StopInstances([]instance.Instance{inst})
			if err2 != nil {
				// Failure upon failure.  Log it, but return
				// the original error.
				logger.Errorf("error releasing failed instance: %v", err)
			}
		}
	}()

	err = setServiceDNSName(azure.ManagementAPI, serviceName, deployment.Name)
	if err != nil {
		return nil, fmt.Errorf("could not set instance DNS name as service label: %v", err)
	}

	// Assign the returned instance to 'inst' so that the deferred method
	// above can perform its check.
	inst, err = env.getInstance(serviceName)
	if err != nil {
		return nil, err
	}
	return inst, nil
}

// getInstance returns an up-to-date version of the instance with the given
// name.
func (env *azureEnviron) getInstance(instanceName string) (instance.Instance, error) {
	context, err := env.getManagementAPI()
	if err != nil {
		return nil, err
	}
	defer env.releaseManagementAPI(context)
	service, err := context.GetHostedServiceProperties(instanceName, false)
	if err != nil {
		return nil, fmt.Errorf("could not get instance %q: %v", instanceName, err)
	}
	instance := &azureInstance{service.HostedServiceDescriptor}
	return instance, nil
}

// newOSDisk creates a gwacl.OSVirtualHardDisk object suitable for an
// Azure Virtual Machine.
func (env *azureEnviron) newOSDisk(sourceImageName string) *gwacl.OSVirtualHardDisk {
	vhdName := gwacl.MakeRandomDiskName("juju")
	vhdPath := fmt.Sprintf("vhds/%s", vhdName)
	snap := env.getSnapshot()
	storageAccount := snap.ecfg.StorageAccountName()
	mediaLink := gwacl.CreateVirtualHardDiskMediaLink(storageAccount, vhdPath)
	// The disk label is optional and the disk name can be omitted if
	// mediaLink is provided.
	return gwacl.NewOSVirtualHardDisk("", "", "", mediaLink, sourceImageName, "Linux")
}

// newRole creates a gwacl.Role object (an Azure Virtual Machine) which uses
// the given Virtual Hard Drive.
// The VM will have:
// - an 'ubuntu' user defined with an unguessable (randomly generated) password
// - its ssh port (TCP 22) open
// - its state port (TCP mongoDB) port open
// - its API port (TCP) open
func (env *azureEnviron) newRole(vhd *gwacl.OSVirtualHardDisk, userData string, roleHostname string) *gwacl.Role {
	// TODO: Derive the role size from the constraints.
	// ExtraSmall|Small|Medium|Large|ExtraLarge
	roleSize := "ExtraSmall"
	// Create a Linux Configuration with the username and the password
	// empty and disable SSH with password authentication.
	hostname := roleHostname
	username := "ubuntu"
	password := gwacl.MakeRandomPassword()
	linuxConfigurationSet := gwacl.NewLinuxProvisioningConfigurationSet(hostname, username, password, userData, "true")
	config := env.Config()
	// Generate a Network Configuration with the initially required ports
	// open.
	networkConfigurationSet := gwacl.NewNetworkConfigurationSet([]gwacl.InputEndpoint{
		{
			LocalPort: 22,
			Name:      "sshport",
			Port:      22,
			Protocol:  "TCP",
		},
		// TODO: Ought to have this only for state servers.
		{
			LocalPort: config.StatePort(),
			Name:      "stateport",
			Port:      config.StatePort(),
			Protocol:  "TCP",
		},
		// TODO: Ought to have this only for API servers.
		{
			LocalPort: config.APIPort(),
			Name:      "apiport",
			Port:      config.APIPort(),
			Protocol:  "TCP",
		},
	})
	roleName := gwacl.MakeRandomRoleName("juju")
	// The ordering of these configuration sets is significant for the tests.
	return gwacl.NewRole(
		roleSize, roleName,
		[]gwacl.ConfigurationSet{*linuxConfigurationSet, *networkConfigurationSet},
		[]gwacl.OSVirtualHardDisk{*vhd})
}

// newDeployment creates and returns a gwacl Deployment object.
func (env *azureEnviron) newDeployment(role *gwacl.Role, deploymentName string, deploymentLabel string, virtualNetworkName string) *gwacl.Deployment {
	// Use the service name as the label for the deployment.
	return gwacl.NewDeploymentForCreateVMDeployment(deploymentName, DeploymentSlot, deploymentLabel, []gwacl.Role{*role}, virtualNetworkName)
}

// makeMachineConfig sets up a basic machine configuration for use with
// userData().  You may still need to supply more information, but this takes
// care of the fixed entries and the ones that are always needed.
// TODO(bug 1199847): This work can be shared between providers.
func (env *azureEnviron) makeMachineConfig(machineID, machineNonce string,
	stateInfo *state.Info, apiInfo *api.Info) *cloudinit.MachineConfig {
	return &cloudinit.MachineConfig{
		// Fixed entries.
		DataDir: environs.DataDir,

		// Parameter entries.
		MachineId:    machineID,
		MachineNonce: machineNonce,
		StateInfo:    stateInfo,
		APIInfo:      apiInfo,
	}
}

// StartInstance is specified in the Environ interface.
// TODO(bug 1199847): This work can be shared between providers.
func (env *azureEnviron) StartInstance(machineID, machineNonce string, series string, cons constraints.Value,
	stateInfo *state.Info, apiInfo *api.Info) (instance.Instance, *instance.HardwareCharacteristics, error) {
	possibleTools, err := environs.FindInstanceTools(env, series, cons)
	if err != nil {
		return nil, nil, err
	}
	err = environs.CheckToolsSeries(possibleTools, series)
	if err != nil {
		return nil, nil, err
	}
	mcfg := env.makeMachineConfig(machineID, machineNonce, stateInfo, apiInfo)
	// TODO(bug 1193998) - return instance hardware characteristics as well.
	inst, err := env.internalStartInstance(cons, possibleTools, mcfg)
	return inst, nil, err
}

// StopInstances is specified in the Environ interface.
func (env *azureEnviron) StopInstances(instances []instance.Instance) error {
	// Each Juju instance is an Azure Service (instance==service), destroy
	// all the Azure services.
	// Acquire management API object.
	context, err := env.getManagementAPI()
	if err != nil {
		return err
	}
	defer env.releaseManagementAPI(context)
	// Shut down all the instances; if there are errors, return only the
	// first one (but try to shut down all instances regardless).
	var firstErr error
	for _, instance := range instances {
		request := &gwacl.DestroyHostedServiceRequest{ServiceName: string(instance.Id())}
		err := context.DestroyHostedService(request)
		if err != nil && firstErr == nil {
			firstErr = err
		}
	}
	return firstErr
}

// Instances is specified in the Environ interface.
func (env *azureEnviron) Instances(ids []instance.Id) ([]instance.Instance, error) {
	// The instance list is built using the list of all the relevant
	// Azure Services (instance==service).
	// Acquire management API object.
	context, err := env.getManagementAPI()
	if err != nil {
		return nil, err
	}
	defer env.releaseManagementAPI(context)

	// Prepare gwacl request object.
	serviceNames := make([]string, len(ids))
	for i, id := range ids {
		serviceNames[i] = string(id)
	}
	request := &gwacl.ListSpecificHostedServicesRequest{ServiceNames: serviceNames}

	// Issue 'ListSpecificHostedServices' request with gwacl.
	services, err := context.ListSpecificHostedServices(request)
	if err != nil {
		return nil, err
	}

	// If no instances were found, return ErrNoInstances.
	if len(services) == 0 {
		return nil, environs.ErrNoInstances
	}

	instances := convertToInstances(services)

	// Check if we got a partial result.
	if len(ids) != len(instances) {
		return instances, environs.ErrPartialInstances
	}
	return instances, nil
}

// AllInstances is specified in the Environ interface.
func (env *azureEnviron) AllInstances() ([]instance.Instance, error) {
	// The instance list is built using the list of all the Azure
	// Services (instance==service).
	// Acquire management API object.
	context, err := env.getManagementAPI()
	if err != nil {
		return nil, err
	}
	defer env.releaseManagementAPI(context)

	request := &gwacl.ListPrefixedHostedServicesRequest{ServiceNamePrefix: env.getEnvPrefix()}
	services, err := context.ListPrefixedHostedServices(request)
	if err != nil {
		return nil, err
	}
	return convertToInstances(services), nil
}

// getEnvPrefix returns the prefix used to name the objects specific to this
// environment.
func (env *azureEnviron) getEnvPrefix() string {
	return fmt.Sprintf("juju-%s", env.Name())
}

// convertToInstances converts a slice of gwacl.HostedServiceDescriptor objects
// into a slice of instance.Instance objects.
func convertToInstances(services []gwacl.HostedServiceDescriptor) []instance.Instance {
	instances := make([]instance.Instance, len(services))
	for i, service := range services {
		instances[i] = &azureInstance{service}
	}
	return instances
}

// Storage is specified in the Environ interface.
func (env *azureEnviron) Storage() environs.Storage {
	return env.getSnapshot().storage
}

// PublicStorage is specified in the Environ interface.
func (env *azureEnviron) PublicStorage() environs.StorageReader {
	return env.getSnapshot().publicStorage
}

// Destroy is specified in the Environ interface.
func (env *azureEnviron) Destroy(ensureInsts []instance.Instance) error {
	logger.Debugf("destroying environment %q", env.name)

	// Delete storage.
	err := env.Storage().RemoveAll()
	if err != nil {
		return fmt.Errorf("cannot clean up storage: %v", err)
	}

	// Stop all instances.
	insts, err := env.AllInstances()
	if err != nil {
		return fmt.Errorf("cannot get instances: %v", err)
	}
	found := make(map[instance.Id]bool)
	for _, inst := range insts {
		found[inst.Id()] = true
	}

	// Add any instances we've been told about but haven't yet shown
	// up in the instance list.
	for _, inst := range ensureInsts {
		id := inst.Id()
		if !found[id] {
			insts = append(insts, inst)
			found[id] = true
		}
	}
	return env.StopInstances(insts)
}

// OpenPorts is specified in the Environ interface.
func (env *azureEnviron) OpenPorts(ports []instance.Port) error {
	panic("unimplemented")
}

// ClosePorts is specified in the Environ interface.
func (env *azureEnviron) ClosePorts(ports []instance.Port) error {
	panic("unimplemented")
}

// Ports is specified in the Environ interface.
func (env *azureEnviron) Ports() ([]instance.Port, error) {
	panic("unimplemented")
}

// Provider is specified in the Environ interface.
func (env *azureEnviron) Provider() environs.EnvironProvider {
	return azureEnvironProvider{}
}

// azureManagementContext wraps two things: a gwacl.ManagementAPI (effectively
// a session on the Azure management API) and a tempCertFile, which keeps track
// of the temporary certificate file that needs to be deleted once we're done
// with this particular session.
// Since it embeds *gwacl.ManagementAPI, you can use it much as if it were a
// pointer to a ManagementAPI object.  Just don't forget to release it after
// use.
type azureManagementContext struct {
	*gwacl.ManagementAPI
	certFile *tempCertFile
}

// getManagementAPI obtains a context object for interfacing with Azure's
// management API.
// For now, each invocation just returns a separate object.  This is probably
// wasteful (each context gets its own SSL connection) and may need optimizing
// later.
func (env *azureEnviron) getManagementAPI() (*azureManagementContext, error) {
	snap := env.getSnapshot()
	subscription := snap.ecfg.ManagementSubscriptionId()
	certData := snap.ecfg.ManagementCertificate()
	certFile, err := newTempCertFile([]byte(certData))
	if err != nil {
		return nil, err
	}
	// After this point, if we need to leave prematurely, we should clean
	// up that certificate file.
	mgtAPI, err := gwacl.NewManagementAPI(subscription, certFile.Path())
	if err != nil {
		certFile.Delete()
		return nil, err
	}
	context := azureManagementContext{
		ManagementAPI: mgtAPI,
		certFile:      certFile,
	}
	return &context, nil
}

// releaseManagementAPI frees up a context object obtained through
// getManagementAPI.
func (env *azureEnviron) releaseManagementAPI(context *azureManagementContext) {
	// Be tolerant to incomplete context objects, in case we ever get
	// called during cleanup of a failed attempt to create one.
	if context == nil || context.certFile == nil {
		return
	}
	// For now, all that needs doing is to delete the temporary certificate
	// file.  We may do cleverer things later, such as connection pooling
	// where this method returns a context to the pool.
	context.certFile.Delete()
}

// getStorageContext obtains a context object for interfacing with Azure's
// storage API.
// For now, each invocation just returns a separate object.  This is probably
// wasteful (each context gets its own SSL connection) and may need optimizing
// later.
func (env *azureEnviron) getStorageContext() (*gwacl.StorageContext, error) {
	ecfg := env.getSnapshot().ecfg
	context := gwacl.StorageContext{
		Account: ecfg.StorageAccountName(),
		Key:     ecfg.StorageAccountKey(),
	}
	// There is currently no way for this to fail.
	return &context, nil
}

// getPublicStorageContext obtains a context object for interfacing with
// Azure's storage API (public storage).
func (env *azureEnviron) getPublicStorageContext() (*gwacl.StorageContext, error) {
	ecfg := env.getSnapshot().ecfg
	context := gwacl.StorageContext{
		Account: ecfg.PublicStorageAccountName(),
		Key:     "", // Empty string means anonymous access.
	}
	// There is currently no way for this to fail.
	return &context, nil
}<|MERGE_RESOLUTION|>--- conflicted
+++ resolved
@@ -294,14 +294,10 @@
 // internalStartInstance does the provider-specific work of starting an
 // instance.  The code in StartInstance is actually largely agnostic across
 // the EC2/OpenStack/MAAS/Azure providers.
-// TODO(bug 1199847): Some of this work can be shared between providers.
-<<<<<<< HEAD
-func (env *azureEnviron) internalStartInstance(cons constraints.Value, possibleTools tools.List, mcfg *cloudinit.MachineConfig) (_ instance.Instance, err error) {
-=======
 // The instance will be set up for the same series for which you pass tools.
 // All tools in possibleTools must be for the same series.
-func (env *azureEnviron) internalStartInstance(machineID string, cons constraints.Value, possibleTools tools.List, mcfg *cloudinit.MachineConfig) (_ instance.Instance, err error) {
->>>>>>> c2f4ce50
+// TODO(bug 1199847): Some of this work can be shared between providers.
+func (env *azureEnviron) internalStartInstance(cons constraints.Value, possibleTools tools.List, mcfg *cloudinit.MachineConfig) (_ instance.Instance, err error) {
 	// Declaring "err" in the function signature so that we can "defer"
 	// any cleanup that needs to run during error returns.
 
