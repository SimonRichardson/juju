// Copyright 2013 Canonical Ltd.
// Licensed under the AGPLv3, see LICENCE file for details.

package agent

import (
	"fmt"
	"io/ioutil"
	"launchpad.net/goyaml"
	"launchpad.net/juju-core/errors"
	"launchpad.net/juju-core/state"
	"launchpad.net/juju-core/state/api"
	"launchpad.net/juju-core/utils"
	"os"
	"path"
	"regexp"
)

// Conf holds information for a given agent.
type Conf struct {
	// DataDir specifies the path of the data directory used by all
	// agents
	DataDir string

	// StateServerCert and StateServerKey hold the state server
	// certificate and private key in PEM format.
	StateServerCert []byte `yaml:",omitempty"`
	StateServerKey  []byte `yaml:",omitempty"`

	StatePort int `yaml:",omitempty"`
	APIPort   int `yaml:",omitempty"`

	// OldPassword specifies a password that should be
	// used to connect to the state if StateInfo.Password
	// is blank or invalid.
	OldPassword string

	// MachineNonce is set at provisioning/bootstrap time and used to
	// ensure the agent is running on the correct instance.
	MachineNonce string

	// StateInfo specifies how the agent should connect to the
	// state.  The password may be empty if an old password is
	// specified, or when bootstrapping.
	StateInfo *state.Info `yaml:",omitempty"`

	// OldAPIPassword specifies a password that should
	// be used to connect to the API if APIInfo.Password
	// is blank or invalid.
	OldAPIPassword string

	// APIInfo specifies how the agent should connect to the
	// state through the API.
	APIInfo *api.Info `yaml:",omitempty"`
}

// ReadConf reads configuration data for the given
// entity from the given data directory.
func ReadConf(dataDir, tag string) (*Conf, error) {
	dir := Dir(dataDir, tag)
	data, err := ioutil.ReadFile(path.Join(dir, "agent.conf"))
	if err != nil {
		return nil, err
	}
	var c Conf
	if err := goyaml.Unmarshal(data, &c); err != nil {
		return nil, err
	}
	c.DataDir = dataDir
	if err := c.Check(); err != nil {
		return nil, err
	}
	if c.StateInfo != nil {
		c.StateInfo.Tag = tag
	}
	if c.APIInfo != nil {
		c.APIInfo.Tag = tag
	}
	return &c, nil
}

func requiredError(what string) error {
	return fmt.Errorf("%s not found in configuration", what)
}

// File returns the path of the given file in the agent's directory.
func (c *Conf) File(name string) string {
	return path.Join(c.Dir(), name)
}

func (c *Conf) confFile() string {
	return c.File("agent.conf")
}

// Tag returns the tag of the entity on whose behalf the state connection will
// be made.
func (c *Conf) Tag() string {
	if c.StateInfo != nil {
		return c.StateInfo.Tag
	}
	return c.APIInfo.Tag
}

// Dir returns the agent's directory.
func (c *Conf) Dir() string {
	return Dir(c.DataDir, c.Tag())
}

// Check checks that the configuration has all the required elements.
func (c *Conf) Check() error {
	if c.DataDir == "" {
		return requiredError("data directory")
	}
	if c.StateInfo == nil && c.APIInfo == nil {
		return requiredError("state info or API info")
	}
	if c.StateInfo != nil {
		if c.StateInfo.Tag == "" {
			return requiredError("state entity tag")
		}
		if err := checkAddrs(c.StateInfo.Addrs, "state server address"); err != nil {
			return err
		}
		if len(c.StateInfo.CACert) == 0 {
			return requiredError("state CA certificate")
		}
	}
	// TODO(rog) make APIInfo mandatory
	if c.APIInfo != nil {
		if c.APIInfo.Tag == "" {
			return requiredError("API entity tag")
		}
		if err := checkAddrs(c.APIInfo.Addrs, "API server address"); err != nil {
			return err
		}
		if len(c.APIInfo.CACert) == 0 {
			return requiredError("API CA certficate")
		}
	}
	if c.StateInfo != nil && c.APIInfo != nil && c.StateInfo.Tag != c.APIInfo.Tag {
		return fmt.Errorf("mismatched entity tags")
	}
	return nil
}

var validAddr = regexp.MustCompile("^.+:[0-9]+$")

func checkAddrs(addrs []string, what string) error {
	if len(addrs) == 0 {
		return requiredError(what)
	}
	for _, a := range addrs {
		if !validAddr.MatchString(a) {
			return fmt.Errorf("invalid %s %q", what, a)
		}
	}
	return nil
}

// Write writes the agent configuration.
func (c *Conf) Write() error {
	if err := c.Check(); err != nil {
		return err
	}
	data, err := goyaml.Marshal(c)
	if err != nil {
		return err
	}
	if err := os.MkdirAll(c.Dir(), 0755); err != nil {
		return err
	}
	f := c.File("agent.conf-new")
	if err := ioutil.WriteFile(f, data, 0600); err != nil {
		return err
	}
	if err := os.Rename(f, c.confFile()); err != nil {
		return err
	}
	return nil
}

// WriteCommands returns shell commands to write the agent
// configuration.  It returns an error if the configuration does not
// have all the right elements.
func (c *Conf) WriteCommands() ([]string, error) {
	if err := c.Check(); err != nil {
		return nil, err
	}
	data, err := goyaml.Marshal(c)
	if err != nil {
		return nil, err
	}
	var cmds []string
	addCmd := func(f string, a ...interface{}) {
		cmds = append(cmds, fmt.Sprintf(f, a...))
	}
	f := utils.ShQuote(c.confFile())
	addCmd("mkdir -p %s", utils.ShQuote(c.Dir()))
	addCmd("echo %s > %s", utils.ShQuote(string(data)), f)
	addCmd("chmod %o %s", 0600, f)
	return cmds, nil
}

// OpenAPI tries to open the state using the given Conf.  If it
// returns a non-empty newPassword, the password used to connect
// to the state should be changed accordingly - the caller should write the
// configuration with StateInfo.Password set to newPassword, then
// set the entity's password accordingly.
func (c *Conf) OpenAPI() (st *api.State, newPassword string, err error) {
	info := *c.APIInfo
	if info.Password != "" {
		st, err := api.Open(&info)
		if err == nil {
			return st, "", nil
		}
<<<<<<< HEAD
		if api.ErrCode(err) != api.CodeUnauthorized {
=======
		if !errors.IsUnauthorizedError(err) {
>>>>>>> 3cc56e12
			return nil, "", err
		}
		// Access isn't authorized even though we have a password
		// This can happen if we crash after saving the
		// password but before changing it, so we'll try again
		// with the old password.
	}
	info.Password = c.OldPassword
	st, err = api.Open(&info)
	if err != nil {
		return nil, "", err
	}
	// We've succeeded in connecting with the old password, so
	// we can now change it to something more private.
	password, err := utils.RandomPassword()
	if err != nil {
		st.Close()
		return nil, "", err
	}
	return st, password, nil
}

// OpenState tries to open the state using the given Conf.
func (c *Conf) OpenState() (*state.State, error) {
	info := *c.StateInfo
	if info.Password != "" {
		st, err := state.Open(&info, state.DefaultDialOpts())
		if err == nil {
			return st, nil
		}
		// TODO(rog) remove this fallback behaviour when
		// all initial connections are via the API.
		if !state.IsUnauthorizedError(err) {
			return nil, err
		}
	}
	info.Password = c.OldPassword
	return state.Open(&info, state.DefaultDialOpts())
}<|MERGE_RESOLUTION|>--- conflicted
+++ resolved
@@ -213,11 +213,7 @@
 		if err == nil {
 			return st, "", nil
 		}
-<<<<<<< HEAD
 		if api.ErrCode(err) != api.CodeUnauthorized {
-=======
-		if !errors.IsUnauthorizedError(err) {
->>>>>>> 3cc56e12
 			return nil, "", err
 		}
 		// Access isn't authorized even though we have a password
@@ -250,7 +246,7 @@
 		}
 		// TODO(rog) remove this fallback behaviour when
 		// all initial connections are via the API.
-		if !state.IsUnauthorizedError(err) {
+		if !errors.IsUnauthorizedError(err) {
 			return nil, err
 		}
 	}
