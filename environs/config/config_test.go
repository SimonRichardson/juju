--- conflicted
+++ resolved
@@ -1505,15 +1505,10 @@
 	tags, ok := cfg.ResourceTags()
 	c.Assert(ok, tc.IsTrue)
 	expectedTags := map[string]string{"a": "b", "c": "d"}
-<<<<<<< HEAD
 	c.Assert(tags, tc.DeepEquals, expectedTags)
-	tagsStr := config.CoerceForStorage(cfg.AllAttrs())["resource-tags"].(string)
-=======
-	c.Assert(tags, gc.DeepEquals, expectedTags)
 	coerced, err := config.CoerceForStorage(cfg.AllAttrs())
-	c.Assert(err, jc.ErrorIsNil)
+	c.Assert(err, tc.ErrorIsNil)
 	tagsStr := coerced["resource-tags"].(string)
->>>>>>> 48f295cc
 	tagItems := strings.Split(tagsStr, " ")
 	tagsMap := make(map[string]string)
 	for _, kv := range tagItems {
@@ -1523,23 +1518,19 @@
 	c.Assert(tagsMap, tc.DeepEquals, expectedTags)
 }
 
-<<<<<<< HEAD
-func (s *ConfigSuite) TestLXDSnapChannelConfig(c *tc.C) {
-=======
-func (s *ConfigSuite) TestCoerceForStorageBoolean(c *gc.C) {
+func (s *ConfigSuite) TestCoerceForStorageBoolean(c *tc.C) {
 	attrs := map[string]any{
 		"automatically-retry-hooks": "false",
 	}
 	coerced, err := config.CoerceForStorage(attrs)
-	c.Assert(err, jc.ErrorIsNil)
+	c.Assert(err, tc.ErrorIsNil)
 	expected := map[string]any{
 		"automatically-retry-hooks": false,
 	}
-	c.Assert(coerced, gc.DeepEquals, expected)
-}
-
-func (s *ConfigSuite) TestLXDSnapChannelConfig(c *gc.C) {
->>>>>>> 48f295cc
+	c.Assert(coerced, tc.DeepEquals, expected)
+}
+
+func (s *ConfigSuite) TestLXDSnapChannelConfig(c *tc.C) {
 	s.addJujuFiles(c)
 	config := newTestConfig(c, testing.Attrs{
 		"lxd-snap-channel": "latest/candidate"})
