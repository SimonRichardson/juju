--- conflicted
+++ resolved
@@ -111,12 +111,6 @@
 		specs = partialSpecs
 	}
 	if len(specs) > 0 {
-<<<<<<< HEAD
-		sort.Sort(byArch(specs))
-		spec := specs[0]
-		logger.Infof(context.TODO(), "find instance - using %v image of type %v with id: %v", spec.Image.Arch, spec.InstanceType.Name, spec.Image.Id)
-		return spec, nil
-=======
 		var specsWithoutSev []*InstanceSpec
 		var specsWithSev []*InstanceSpec
 		for _, spec := range specs {
@@ -129,9 +123,8 @@
 		sort.Sort(byArch(specsWithoutSev))
 		sort.Sort(byArch(specsWithSev))
 		specs = slices.Concat(specsWithoutSev, specsWithSev)
-		logger.Infof("find instance - using %v image of type %v with id: %v", specs[0].Image.Arch, specs[0].InstanceType.Name, specs[0].Image.Id)
+		logger.Infof(context.TODO(), "find instance - using %v image of type %v with id: %v", specs[0].Image.Arch, specs[0].InstanceType.Name, specs[0].Image.Id)
 		return specs[0], nil
->>>>>>> 01ce0e80
 	}
 
 	names := make([]string, len(matchingTypes))
