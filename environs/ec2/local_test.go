--- conflicted
+++ resolved
@@ -237,13 +237,9 @@
 	policy := t.env.AssignmentPolicy()
 	c.Assert(policy, Equals, state.AssignUnused)
 
-<<<<<<< HEAD
 	err := environs.UploadTools(t.env)
 	c.Assert(err, IsNil)
-	err = environs.Bootstrap(t.env)
-=======
-	err := environs.Bootstrap(t.env, state.Constraints{}, true)
->>>>>>> 9cd55836
+	err = environs.Bootstrap(t.env, state.Constraints{})
 	c.Assert(err, IsNil)
 
 	// check that the state holds the id of the bootstrap machine.
