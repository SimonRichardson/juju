// Copyright 2013 Canonical Ltd.
// Licensed under the AGPLv3, see LICENCE file for details.

package testing

import (
	"bytes"
	"context"
	"fmt"
	"io"
	"os"
	"path/filepath"
	"strings"

	"github.com/juju/collections/set"
	"github.com/juju/http/v2"
	jc "github.com/juju/testing/checkers"
	"github.com/juju/version/v2"
	gc "gopkg.in/check.v1"

	agenterrors "github.com/juju/juju/agent/errors"
	agenttools "github.com/juju/juju/agent/tools"
	"github.com/juju/juju/core/arch"
	coreos "github.com/juju/juju/core/os"
	"github.com/juju/juju/environs/filestorage"
	"github.com/juju/juju/environs/simplestreams"
	sstesting "github.com/juju/juju/environs/simplestreams/testing"
	"github.com/juju/juju/environs/storage"
	envtools "github.com/juju/juju/environs/tools"
	coretools "github.com/juju/juju/internal/tools"
	"github.com/juju/juju/juju/names"
	coretesting "github.com/juju/juju/testing"
	jujuversion "github.com/juju/juju/version"
)

// ToolsFixture is used as a fixture to stub out the default tools URL so we
// don't hit the real internet during tests.
type ToolsFixture struct {
	origDefaultURL string
	DefaultBaseURL string

	// UploadArches holds the architectures of tools to
	// upload in UploadFakeTools. If empty, it will default
	// to just arch.HostArch()
	UploadArches []string
}

func (s *ToolsFixture) SetUpTest(c *gc.C) {
	s.origDefaultURL = envtools.DefaultBaseURL
	envtools.DefaultBaseURL = s.DefaultBaseURL
}

func (s *ToolsFixture) TearDownTest(c *gc.C) {
	envtools.DefaultBaseURL = s.origDefaultURL
}

// UploadFakeToolsToDirectory uploads fake tools of the architectures in
// s.UploadArches for each LTS release to the specified directory.
func (s *ToolsFixture) UploadFakeToolsToDirectory(c *gc.C, dir, toolsDir, stream string) {
	stor, err := filestorage.NewFileStorageWriter(dir)
	c.Assert(err, jc.ErrorIsNil)
	s.UploadFakeTools(c, stor, toolsDir, stream)
}

// UploadFakeTools uploads fake tools of the architectures in
// s.UploadArches for each LTS release to the specified storage.
func (s *ToolsFixture) UploadFakeTools(c *gc.C, stor storage.Storage, toolsDir, stream string) {
	UploadFakeTools(c, stor, toolsDir, stream, s.UploadArches...)
}

// RemoveFakeToolsMetadata deletes the fake simplestreams tools metadata from the supplied storage.
func RemoveFakeToolsMetadata(c *gc.C, stor storage.Storage) {
	files, err := stor.List("tools/streams")
	c.Assert(err, jc.ErrorIsNil)
	for _, file := range files {
		err = stor.Remove(file)
		c.Check(err, jc.ErrorIsNil)
	}
}

// CheckTools ensures the obtained and expected tools are equal, allowing for the fact that
// the obtained tools may not have size and checksum set.
func CheckTools(c *gc.C, obtained, expected *coretools.Tools) {
	c.Assert(obtained.Version, gc.Equals, expected.Version)
	// TODO(dimitern) 2013-10-02 bug #1234217
	// Are these used at at all? If not we should drop them.
	if obtained.URL != "" {
		c.Assert(obtained.URL, gc.Equals, expected.URL)
	}
	if obtained.Size > 0 {
		c.Assert(obtained.Size, gc.Equals, expected.Size)
		c.Assert(obtained.SHA256, gc.Equals, expected.SHA256)
	}
}

// CheckUpgraderReadyError ensures the obtained and expected errors are equal.
func CheckUpgraderReadyError(c *gc.C, obtained error, expected *agenterrors.UpgradeReadyError) {
	c.Assert(obtained, gc.FitsTypeOf, &agenterrors.UpgradeReadyError{})
	err := obtained.(*agenterrors.UpgradeReadyError)
	c.Assert(err.AgentName, gc.Equals, expected.AgentName)
	c.Assert(err.DataDir, gc.Equals, expected.DataDir)
	c.Assert(err.OldTools, gc.Equals, expected.OldTools)
	c.Assert(err.NewTools, gc.Equals, expected.NewTools)
}

// PrimeTools sets up the current version of the tools to vers and
// makes sure that they're available in the dataDir.
func PrimeTools(c *gc.C, stor storage.Storage, dataDir, toolsDir string, vers version.Binary) *coretools.Tools {
	err := os.RemoveAll(filepath.Join(dataDir, "tools"))
	c.Assert(err, jc.ErrorIsNil)
	agentTools, err := uploadFakeToolsVersion(stor, toolsDir, vers)
	c.Assert(err, jc.ErrorIsNil)
	client := http.NewClient()
	resp, err := client.Get(context.Background(), agentTools.URL)
	c.Assert(err, jc.ErrorIsNil)
	defer resp.Body.Close()
	err = agenttools.UnpackTools(dataDir, agentTools, resp.Body)
	c.Assert(err, jc.ErrorIsNil)
	return agentTools
}

func uploadFakeToolsVersion(stor storage.Storage, toolsDir string, vers version.Binary) (*coretools.Tools, error) {
	logger.Infof("uploading FAKE tools %s", vers)
	tgz, checksum := makeFakeTools(vers)
	size := int64(len(tgz))
	name := envtools.StorageName(vers, toolsDir)
	if err := stor.Put(name, bytes.NewReader(tgz), size); err != nil {
		return nil, err
	}
	url, err := stor.URL(name)
	if err != nil {
		return nil, err
	}
	return &coretools.Tools{URL: url, Version: vers, Size: size, SHA256: checksum}, nil
}

// InstallFakeDownloadedTools creates and unpacks fake tools of the
// given version into the data directory specified.
func InstallFakeDownloadedTools(c *gc.C, dataDir string, vers version.Binary) *coretools.Tools {
	tgz, checksum := makeFakeTools(vers)
	agentTools := &coretools.Tools{
		Version: vers,
		Size:    int64(len(tgz)),
		SHA256:  checksum,
	}
	err := agenttools.UnpackTools(dataDir, agentTools, bytes.NewReader(tgz))
	c.Assert(err, jc.ErrorIsNil)
	return agentTools
}

func makeFakeTools(vers version.Binary) ([]byte, string) {
	return coretesting.TarGz(
		coretesting.NewTarFile(names.Jujud, 0777, "jujud contents "+vers.String()))
}

// UploadFakeToolsVersions puts fake tools in the supplied storage for the supplied versions.
func UploadFakeToolsVersions(store storage.Storage, toolsDir, stream string, versions ...version.Binary) ([]*coretools.Tools, error) {
	// Leave existing tools alone.
	existingTools := make(map[version.Binary]*coretools.Tools)
	existing, _ := envtools.ReadList(store, toolsDir, 1, -1)
	for _, tools := range existing {
		existingTools[tools.Version] = tools
	}
	var agentTools = make(coretools.List, len(versions))
	for i, version := range versions {
		if tools, ok := existingTools[version]; ok {
			agentTools[i] = tools
		} else {
			t, err := uploadFakeToolsVersion(store, toolsDir, version)
			if err != nil {
				return nil, err
			}
			agentTools[i] = t
		}
	}
	ss := simplestreams.NewSimpleStreams(sstesting.TestDataSourceFactory())
	if err := envtools.MergeAndWriteMetadata(context.Background(), ss, store, toolsDir, stream, agentTools, envtools.DoNotWriteMirrors); err != nil {
		return nil, err
	}
	err := SignTestTools(store)
	if err != nil {
		return nil, err
	}
	return agentTools, nil
}

func SignTestTools(store storage.Storage) error {
	files, err := store.List("")
	if err != nil {
		return err
	}
	for _, file := range files {
		if strings.HasSuffix(file, sstesting.UnsignedJsonSuffix) {
			// only sign .json files and data
			if err := SignFileData(store, file); err != nil {
				return err
			}
		}
	}
	return nil
}

func SignFileData(stor storage.Storage, fileName string) error {
	r, err := stor.Get(fileName)
	if err != nil {
		return err
	}
	defer r.Close()

	fileData, err := io.ReadAll(r)
	if err != nil {
		return err
	}

	signedName, signedContent, err := sstesting.SignMetadata(fileName, fileData)
	if err != nil {
		return err
	}

	err = stor.Put(signedName, strings.NewReader(string(signedContent)), int64(len(string(signedContent))))
	if err != nil {
		return err
	}
	return nil
}

// AssertUploadFakeToolsVersions puts fake tools in the supplied storage for the supplied versions.
func AssertUploadFakeToolsVersions(c *gc.C, stor storage.Storage, toolsDir, stream string, versions ...version.Binary) []*coretools.Tools {
	agentTools, err := UploadFakeToolsVersions(stor, toolsDir, stream, versions...)
	c.Assert(err, jc.ErrorIsNil)
	return agentTools
}

// UploadFakeTools puts fake tools into the supplied storage with a binary
// version matching jujuversion.Current; if jujuversion.Current's os type is different
// to the host os type, matching fake tools will be uploaded for that host os type.
func UploadFakeTools(c *gc.C, stor storage.Storage, toolsDir, stream string, arches ...string) {
	if len(arches) == 0 {
		arches = []string{arch.HostArch()}
	}
	toolsOS := set.NewStrings("ubuntu")
	toolsOS.Add(coreos.HostOSTypeName())
	var versions []version.Binary
	for _, arch := range arches {
		for _, osType := range toolsOS.Values() {
			v := version.Binary{
				Number:  jujuversion.Current,
				Arch:    arch,
				Release: osType,
			}
			versions = append(versions, v)
		}
	}
	c.Logf("uploading fake tool versions: %v", versions)
	_, err := UploadFakeToolsVersions(stor, toolsDir, stream, versions...)
	c.Assert(err, jc.ErrorIsNil)
}

// RemoveFakeTools deletes the fake tools from the supplied storage.
func RemoveFakeTools(c *gc.C, stor storage.Storage, toolsDir string) {
	c.Logf("removing fake tools")
	toolsVersion := coretesting.CurrentVersion()
	name := envtools.StorageName(toolsVersion, toolsDir)
	err := stor.Remove(name)
	c.Check(err, jc.ErrorIsNil)
	defaultBase := jujuversion.DefaultSupportedLTSBase()
<<<<<<< HEAD
	if coretesting.HostBase(c) != defaultBase {
=======
	if !defaultBase.IsCompatible(coretesting.HostBase(c)) {
>>>>>>> 7139314b
		toolsVersion.Release = "ubuntu"
		name := envtools.StorageName(toolsVersion, toolsDir)
		err := stor.Remove(name)
		c.Check(err, jc.ErrorIsNil)
	}
	RemoveFakeToolsMetadata(c, stor)
}

// RemoveTools deletes all tools from the supplied storage.
func RemoveTools(c *gc.C, stor storage.Storage, toolsDir string) {
	names, err := storage.List(stor, fmt.Sprintf("tools/%s/juju-", toolsDir))
	c.Assert(err, jc.ErrorIsNil)
	c.Logf("removing files: %v", names)
	for _, name := range names {
		err = stor.Remove(name)
		c.Check(err, jc.ErrorIsNil)
	}
	RemoveFakeToolsMetadata(c, stor)
}

var (
	V100    = version.MustParse("1.0.0")
	V100u64 = version.MustParseBinary("1.0.0-ubuntu-amd64")
	V100u32 = version.MustParseBinary("1.0.0-ubuntu-arm64")
	V100p   = []version.Binary{V100u64, V100u32}

	V100c64 = version.MustParseBinary("1.0.0-centos-amd64")
	V100c32 = version.MustParseBinary("1.0.0-centos-arm64")
	V100q   = []version.Binary{V100c64, V100c32}
	V100all = append(V100p, V100q...)

	V1001    = version.MustParse("1.0.0.1")
	V1001u64 = version.MustParseBinary("1.0.0.1-ubuntu-amd64")
	V100Xall = append(V100all, V1001u64)

	V110    = version.MustParse("1.1.0")
	V110u64 = version.MustParseBinary("1.1.0-ubuntu-amd64")
	V110u32 = version.MustParseBinary("1.1.0-ubuntu-arm64")
	V110p   = []version.Binary{V110u64, V110u32}

	V110c64 = version.MustParseBinary("1.1.0-centos-amd64")
	V110c32 = version.MustParseBinary("1.1.0-centos-arm64")
	V110c   = []version.Binary{V110c64, V110c32}
	V110all = append(V110p, V110c...)

	V120    = version.MustParse("1.2.0")
	V120u64 = version.MustParseBinary("1.2.0-ubuntu-amd64")
	V120u32 = version.MustParseBinary("1.2.0-ubuntu-arm64")
	V120all = []version.Binary{V120u64, V120u32}

	V1all = append(V100Xall, append(V110all, V120all...)...)

	V220    = version.MustParse("2.2.0")
	V220u32 = version.MustParseBinary("2.2.0-ubuntu-arm64")
	V220u64 = version.MustParseBinary("2.2.0-ubuntu-amd64")
	V220all = []version.Binary{V220u64, V220u32}
	VAll    = append(V1all, V220all...)
)

type BootstrapToolsTest struct {
	Info          string
	Available     []version.Binary
	CliVersion    version.Binary
	DefaultSeries string
	AgentVersion  version.Number
	Development   bool
	Arch          string
	Expect        []version.Binary
	Err           string
}

var noToolsMessage = "Juju cannot bootstrap because no agent binaries are available for your model.*"

var BootstrapToolsTests = []BootstrapToolsTest{
	{
		Info:          "no tools at all",
		CliVersion:    V100u64,
		DefaultSeries: "precise",
		Err:           noToolsMessage,
	}, {
		Info:          "released cli: use newest compatible release version",
		Available:     VAll,
		CliVersion:    V100u64,
		DefaultSeries: "precise",
		Expect:        V100p,
	}, {
		Info:          "released cli: cli Arch ignored",
		Available:     VAll,
		CliVersion:    V100u32,
		DefaultSeries: "precise",
		Expect:        V100p,
	}, {
		Info:          "released cli: cli series ignored",
		Available:     VAll,
		CliVersion:    V100c64,
		DefaultSeries: "precise",
		Expect:        V100p,
	}, {
		Info:          "released cli: series taken from default-series",
		Available:     V120all,
		CliVersion:    V120u64,
		DefaultSeries: "quantal",
		Expect:        V120all,
	}, {
		Info:          "released cli: ignore close dev match",
		Available:     V100Xall,
		CliVersion:    V100u64,
		DefaultSeries: "precise",
		Expect:        V100p,
	}, {
		Info:          "released cli: filter by arch constraints",
		Available:     V120all,
		CliVersion:    V120u64,
		DefaultSeries: "precise",
		Arch:          "i386",
		Expect:        []version.Binary{V120u32},
	}, {
		Info:          "released cli: specific released version",
		Available:     VAll,
		CliVersion:    V100u64,
		AgentVersion:  V100,
		DefaultSeries: "precise",
		Expect:        V100p,
	}, {
		Info:          "released cli: specific dev version",
		Available:     VAll,
		CliVersion:    V110u64,
		AgentVersion:  V110,
		DefaultSeries: "precise",
		Expect:        V110p,
	}, {
		Info:          "released cli: major upgrades bad",
		Available:     V220all,
		CliVersion:    V100u64,
		DefaultSeries: "precise",
		Err:           noToolsMessage,
	}, {
		Info:          "released cli: minor upgrades bad",
		Available:     V120all,
		CliVersion:    V100u64,
		DefaultSeries: "precise",
		Err:           noToolsMessage,
	}, {
		Info:          "released cli: major downgrades bad",
		Available:     V100Xall,
		CliVersion:    V220u64,
		DefaultSeries: "precise",
		Err:           noToolsMessage,
	}, {
		Info:          "released cli: minor downgrades bad",
		Available:     V100Xall,
		CliVersion:    V120u64,
		DefaultSeries: "quantal",
		Err:           noToolsMessage,
	}, {
		Info:          "released cli: no matching series",
		Available:     VAll,
		CliVersion:    V100u64,
		DefaultSeries: "raring",
		Err:           noToolsMessage,
	}, {
		Info:          "released cli: no matching arches",
		Available:     VAll,
		CliVersion:    V100u64,
		DefaultSeries: "precise",
		Arch:          "armhf",
		Err:           noToolsMessage,
	}, {
		Info:          "released cli: specific bad major 1",
		Available:     VAll,
		CliVersion:    V220u64,
		AgentVersion:  V120,
		DefaultSeries: "precise",
		Err:           noToolsMessage,
	}, {
		Info:          "released cli: specific bad major 2",
		Available:     VAll,
		CliVersion:    V120u64,
		AgentVersion:  V220,
		DefaultSeries: "precise",
		Err:           noToolsMessage,
	}, {
		Info:          "released cli: ignore dev tools 1",
		Available:     V110all,
		CliVersion:    V100u64,
		DefaultSeries: "precise",
		Err:           noToolsMessage,
	}, {
		Info:          "released cli: ignore dev tools 2",
		Available:     V110all,
		CliVersion:    V120u64,
		DefaultSeries: "precise",
		Err:           noToolsMessage,
	}, {
		Info:          "released cli: ignore dev tools 3",
		Available:     []version.Binary{V1001u64},
		CliVersion:    V100u64,
		DefaultSeries: "precise",
		Err:           noToolsMessage,
	}, {
		Info:          "released cli with dev setting respects agent-version",
		Available:     VAll,
		CliVersion:    V100c32,
		AgentVersion:  V1001,
		DefaultSeries: "precise",
		Development:   true,
		Expect:        []version.Binary{V1001u64},
	}, {
		Info:          "dev cli respects agent-version",
		Available:     VAll,
		CliVersion:    V100c32,
		AgentVersion:  V1001,
		DefaultSeries: "precise",
		Expect:        []version.Binary{V1001u64},
	}, {
		Info:          "released cli with dev setting respects agent-version",
		Available:     V1all,
		CliVersion:    V100c32,
		AgentVersion:  V1001,
		DefaultSeries: "precise",
		Development:   true,
		Expect:        []version.Binary{V1001u64},
	}, {
		Info:          "dev cli respects agent-version",
		Available:     V1all,
		CliVersion:    V100c32,
		AgentVersion:  V1001,
		DefaultSeries: "precise",
		Expect:        []version.Binary{V1001u64},
	}}<|MERGE_RESOLUTION|>--- conflicted
+++ resolved
@@ -264,11 +264,7 @@
 	err := stor.Remove(name)
 	c.Check(err, jc.ErrorIsNil)
 	defaultBase := jujuversion.DefaultSupportedLTSBase()
-<<<<<<< HEAD
-	if coretesting.HostBase(c) != defaultBase {
-=======
 	if !defaultBase.IsCompatible(coretesting.HostBase(c)) {
->>>>>>> 7139314b
 		toolsVersion.Release = "ubuntu"
 		name := envtools.StorageName(toolsVersion, toolsDir)
 		err := stor.Remove(name)
