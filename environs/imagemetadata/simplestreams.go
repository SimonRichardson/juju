// Copyright 2013 Canonical Ltd.
// Licensed under the AGPLv3, see LICENCE file for details.

// The imagemetadata package supports locating, parsing, and filtering Ubuntu image metadata in simplestreams format.
// See http://launchpad.net/simplestreams and in particular the doc/README file in that project for more information
// about the file formats.
package imagemetadata

import (
	"bufio"
	"encoding/json"
	"fmt"
	"io"
	"io/ioutil"
	"launchpad.net/juju-core/environs"
	"net/http"
	"os"
	"reflect"
	"sort"
	"strings"
	"sync"
)

// CloudSpec uniquely defines a specific cloud deployment.
type CloudSpec struct {
	Region   string
	Endpoint string
}

// ImageConstraint defines criteria used to find an image.
type ImageConstraint struct {
	CloudSpec
	Release string
	Arches  []string
	Stream  string // may be "", typically "release", "daily" etc
	// Optional constraint attributes.
	Storage *string
}

// NewImageConstraint creates a ImageConstraint.
func NewImageConstraint(region, endpoint, release string, arches []string, stream string) ImageConstraint {
	return ImageConstraint{
		CloudSpec: CloudSpec{
			Endpoint: endpoint,
			Region:   region,
		},
		Release: release,
		Arches:  arches,
		Stream:  stream,
	}
}

// Generates a string array representing product ids formed similarly to an ISCSI qualified name (IQN).
func (ic *ImageConstraint) Ids() ([]string, error) {
	stream := ic.Stream
	if stream != "" {
		stream = "." + stream
	}
	version, err := releaseVersion(ic.Release)
	if err != nil {
		return nil, err
	}
	ids := make([]string, len(ic.Arches))
	for i, arch := range ic.Arches {
		ids[i] = fmt.Sprintf("com.ubuntu.cloud%s:server:%s:%s", stream, version, arch)
	}
	return ids, nil
}

// releaseVersions provides a mapping between Ubuntu series names and version numbers.
// The values here are current as of the time of writing. On Ubuntu systems, we update
// these values from /usr/share/distro-info/ubuntu.csv to ensure we have the latest values.
// On non-Ubuntu systems, these values provide a nice fallback option.
var releaseVersions = map[string]string{
	"precise": "12.04",
	"quantal": "12.10",
	"raring":  "13.04",
	"saucy":   "13.10",
}

var (
	releaseVersionsMutex   sync.Mutex
	updatedReleaseVersions bool
)

func releaseVersion(release string) (string, error) {
	releaseVersionsMutex.Lock()
	defer releaseVersionsMutex.Unlock()
	if vers, ok := releaseVersions[release]; ok {
		return vers, nil
	}
	if !updatedReleaseVersions {
		err := updateDistroInfo()
		updatedReleaseVersions = true
		if err != nil {
			return "", err
		}
	}
	if vers, ok := releaseVersions[release]; ok {
		return vers, nil
	}
	return "", fmt.Errorf("invalid Ubuntu release %q", release)
}

// updateDistroInfo updates releaseVersions from /usr/share/distro-info/ubuntu.csv if possible..
func updateDistroInfo() error {
	// We need to find the release version eg 12.04 from the series eg precise. Use the information found in
	// /usr/share/distro-info/ubuntu.csv provided by distro-info-data package.
	f, err := os.Open("/usr/share/distro-info/ubuntu.csv")
	if err != nil {
		// On non-Ubuntu systems this file won't exist butr that's expected.
		return nil
	}
	defer f.Close()
	bufRdr := bufio.NewReader(f)
	for {
		line, err := bufRdr.ReadString('\n')
		if err == io.EOF {
			break
		}
		if err != nil {
			return fmt.Errorf("reading distro info file file: %v", err)
		}
		// lines are of the form: "12.04 LTS,Precise Pangolin,precise,2011-10-13,2012-04-26,2017-04-26"
		parts := strings.Split(line, ",")
		// Ignore any malformed lines.
		if len(parts) < 3 {
			continue
		}
		// the numeric version may contain a LTS moniker so strip that out.
		releaseInfo := strings.Split(parts[0], " ")
		releaseVersions[parts[2]] = releaseInfo[0]
	}
	return nil
}

// The following structs define the data model used in the JSON image metadata files.
// Not every model attribute is defined here, only the ones we care about.
// See the doc/README file in lp:simplestreams for more information.

// These structs define the model used for image metadata.

// ImageMetadata attribute values may point to a map of attribute values (aka aliases) and these attributes
// are used to override/augment the existing ImageMetadata attributes.
type attributeValues map[string]string
type aliasesByAttribute map[string]attributeValues

type cloudImageMetadata struct {
	Products map[string]imageMetadataCatalog `json:"products"`
	Aliases  map[string]aliasesByAttribute   `json:"_aliases"`
	Updated  string                          `json:"updated"`
	Format   string                          `json:"format"`
}

type imagesByVersion map[string]*imageCollection

type imageMetadataCatalog struct {
	Release    string          `json:"release"`
	Version    string          `json:"version"`
	Arch       string          `json:"arch"`
	RegionName string          `json:"region"`
	Endpoint   string          `json:"endpoint"`
	Images     imagesByVersion `json:"versions"`
}

type imageCollection struct {
	Images     map[string]*ImageMetadata `json:"items"`
	Arch       string                    `json:"arch"`
	RegionName string                    `json:"region"`
	Endpoint   string                    `json:"endpoint"`
}

// ImageMetadata holds information about a particular cloud image.
type ImageMetadata struct {
	Id          string `json:"id"`
	Storage     string `json:"root_store"`
	VType       string `json:"virt"`
	Arch        string `json:"arch"`
	RegionAlias string `json:"crsn"`
	RegionName  string `json:"region"`
	Endpoint    string `json:"endpoint"`
}

// These structs define the model used to image metadata indices.

type indices struct {
	Indexes map[string]*indexMetadata `json:"index"`
	Updated string                    `json:"updated"`
	Format  string                    `json:"format"`
}

type indexReference struct {
	indices
	baseURL string
}

type indexMetadata struct {
	Updated          string      `json:"updated"`
	Format           string      `json:"format"`
	DataType         string      `json:"datatype"`
	CloudName        string      `json:"cloudname"`
	Clouds           []CloudSpec `json:"clouds"`
	ProductsFilePath string      `json:"path"`
	ProductIds       []string    `json:"products"`
}

// This needs to be a var so we can override it for testing.
var DefaultBaseURL = "http://cloud-images.ubuntu.com/releases"

const (
	DefaultIndexPath = "streams/v1/index"
	signedSuffix     = ".sjson"
	unsignedSuffix   = ".json"
	imageIds         = "image-ids"
)

// Fetch returns a list of images for the specified cloud matching the constraint.
// The base URL locations are as specified - the first location which has a file is the one used.
<<<<<<< HEAD
// Signed data is preferred, but if there is no signed data available and onlySigned is false,
// then unsigned data is used.
func GetImageIdMetadata(baseURLs []string, indexPath string, ic *ImageConstraint, onlySigned bool) ([]*ImageMetadata, error) {
	metadata, err := getMaybeSignedImageIdMetadata(baseURLs, indexPath+signedSuffix, ic, true)
	if (err == nil && len(metadata) > 0) || onlySigned {
		return metadata, err
	}
	return getMaybeSignedImageIdMetadata(baseURLs, indexPath+unsignedSuffix, ic, false)
}

func getMaybeSignedImageIdMetadata(baseURLs []string, indexPath string, ic *ImageConstraint, requireSigned bool) ([]*ImageMetadata, error) {
=======
func Fetch(baseURLs []string, indexPath string, ic *ImageConstraint) ([]*ImageMetadata, error) {
>>>>>>> de0cada9
	var metadata []*ImageMetadata
	for _, baseURL := range baseURLs {
		indexRef, err := getIndexWithFormat(baseURL, indexPath, "index:1.0", requireSigned)
		if err != nil {
			if _, ok := err.(*environs.NotFoundError); ok {
				continue
			}
			return nil, err
		}
		metadata, err = indexRef.getLatestImageIdMetadataWithFormat(ic, "products:1.0", requireSigned)
		if err != nil {
			if _, ok := err.(*environs.NotFoundError); ok {
				continue
			}
			return nil, err
		}
		if len(metadata) > 0 {
			break
		}
	}
	return metadata, nil
}

// fetchData gets all the data from the given path relative to the given base URL.
<<<<<<< HEAD
func fetchData(baseURL, path string, requireSigned bool) (data []byte, dataURL string, err error) {
	dataURL = baseURL
=======
// It returns the data found and the full URL used.
func fetchData(baseURL, path string) ([]byte, string, error) {
	dataURL := baseURL
>>>>>>> de0cada9
	if !strings.HasSuffix(dataURL, "/") {
		dataURL += "/"
	}
	dataURL += path
	resp, err := http.Get(dataURL)
	if err != nil {
		return nil, dataURL, &environs.NotFoundError{fmt.Errorf("invalid URL %q", dataURL)}
	}
	defer resp.Body.Close()
	if resp.StatusCode == http.StatusNotFound {
		return nil, dataURL, &environs.NotFoundError{fmt.Errorf("cannot find URL %q", dataURL)}
	}
	if resp.StatusCode != http.StatusOK {
		return nil, dataURL, fmt.Errorf("cannot access URL %q, %q", dataURL, resp.Status)
	}

	if requireSigned {
		data, err = DecodeCheckSignature(resp.Body)
	} else {
		data, err = ioutil.ReadAll(resp.Body)
	}
	if err != nil {
		return nil, dataURL, fmt.Errorf("cannot read URL data, %v", err)
	}
	return data, dataURL, nil
}

func getIndexWithFormat(baseURL, indexPath, format string, requireSigned bool) (*indexReference, error) {
	data, url, err := fetchData(baseURL, indexPath, requireSigned)
	if err != nil {
		if _, ok := err.(*environs.NotFoundError); ok {
			return nil, err
		}
		return nil, fmt.Errorf("cannot read index data, %v", err)
	}
	var indices indices
	err = json.Unmarshal(data, &indices)
	if err != nil {
<<<<<<< HEAD
		return nil, fmt.Errorf("cannot unmarshal JSON index metadata at URL %s: %v", url, err)
=======
		return nil, fmt.Errorf("cannot unmarshal JSON index metadata at URL %q: %v", url, err)
>>>>>>> de0cada9
	}
	if indices.Format != format {
		return nil, fmt.Errorf("unexpected index file format %q, expected %q at URL %q", indices.Format, format, url)
	}
	return &indexReference{
		indices: indices,
		baseURL: baseURL,
	}, nil
}

// getImageIdsPath returns the path to the metadata file containing image ids the specified constraint.
func (indexRef *indexReference) getImageIdsPath(ic *ImageConstraint) (string, error) {
	prodIds, err := ic.Ids()
	if err != nil {
		return "", err
	}
	var containsImageIds bool
	for _, metadata := range indexRef.Indexes {
		if metadata.DataType != imageIds {
			continue
		}
		containsImageIds = true
		var cloudSpecMatches bool
		for _, cs := range metadata.Clouds {
			if cs == ic.CloudSpec {
				cloudSpecMatches = true
				break
			}
		}
		var prodSpecMatches bool
		for _, pid := range metadata.ProductIds {
			if containsString(prodIds, pid) {
				prodSpecMatches = true
				break
			}
		}
		if cloudSpecMatches && prodSpecMatches {
			return metadata.ProductsFilePath, nil
		}
	}
	if !containsImageIds {
		return "", &environs.NotFoundError{fmt.Errorf("index file missing %q data", imageIds)}
	}
	return "", &environs.NotFoundError{
		fmt.Errorf("index file missing data for cloud %v and product name(s) %q", ic.CloudSpec, prodIds)}
}

// utility function to see if element exists in values slice.
func containsString(values []string, element string) bool {
	for _, value := range values {
		if value == element {
			return true
		}
	}
	return false
}

// To keep the metadata concise, attributes on ImageMetadata which have the same value for each
// item may be moved up to a higher level in the tree. denormaliseImageMetadata descends the tree
// and fills in any missing attributes with values from a higher level.
func (metadata *cloudImageMetadata) denormaliseImageMetadata() {
	for _, metadataCatalog := range metadata.Products {
		for _, imageCollection := range metadataCatalog.Images {
			for _, im := range imageCollection.Images {
				coll := *imageCollection
				inherit(&coll, metadataCatalog)
				inherit(im, &coll)
			}
		}
	}
}

// inherit sets any blank fields in dst to their equivalent values in fields in src that have matching json tags.
// The dst parameter must be a pointer to a struct.
func inherit(dst, src interface{}) {
	for tag := range tags(dst) {
		setFieldByTag(dst, tag, fieldByTag(src, tag), false)
	}
}

// processAliases looks through the image fields to see if
// any aliases apply, and sets attributes appropriately if so.
func (metadata *cloudImageMetadata) processAliases(im *ImageMetadata) {
	for tag := range tags(im) {
		aliases, ok := metadata.Aliases[tag]
		if !ok {
			continue
		}
		// We have found a set of aliases for one of the fields in the image.
		// Now check to see if the field matches one of the defined aliases.
		fields, ok := aliases[fieldByTag(im, tag)]
		if !ok {
			continue
		}
		// The alias matches - set all the aliased fields in the image.
		for attr, val := range fields {
			setFieldByTag(im, attr, val, true)
		}
	}
}

// Apply any attribute aliases to the image metadata records.
func (metadata *cloudImageMetadata) applyAliases() {
	for _, metadataCatalog := range metadata.Products {
		for _, imageCollection := range metadataCatalog.Images {
			for _, im := range imageCollection.Images {
				metadata.processAliases(im)
			}
		}
	}
}

var tagsForType = mkTags(imageMetadataCatalog{}, imageCollection{}, ImageMetadata{})

func mkTags(vals ...interface{}) map[reflect.Type]map[string]int {
	typeMap := make(map[reflect.Type]map[string]int)
	for _, v := range vals {
		t := reflect.TypeOf(v)
		typeMap[t] = jsonTags(t)
	}
	return typeMap
}

// jsonTags returns a map from json tag to the field index for the string fields in the given type.
func jsonTags(t reflect.Type) map[string]int {
	if t.Kind() != reflect.Struct {
		panic(fmt.Errorf("cannot get json tags on type %s", t))
	}
	tags := make(map[string]int)
	for i := 0; i < t.NumField(); i++ {
		f := t.Field(i)
		if f.Type != reflect.TypeOf("") {
			continue
		}
		if tag := f.Tag.Get("json"); tag != "" {
			if i := strings.Index(tag, ","); i >= 0 {
				tag = tag[0:i]
			}
			if tag == "-" {
				continue
			}
			if tag != "" {
				f.Name = tag
			}
		}
		tags[f.Name] = i
	}
	return tags
}

// tags returns the field offsets for the JSON tags defined by the given value, which must be
// a struct or a pointer to a struct.
func tags(x interface{}) map[string]int {
	t := reflect.TypeOf(x)
	if t.Kind() == reflect.Ptr {
		t = t.Elem()
	}
	if t.Kind() != reflect.Struct {
		panic(fmt.Errorf("expected struct, not %s", t))
	}

	if tagm := tagsForType[t]; tagm != nil {
		return tagm
	}
	panic(fmt.Errorf("%s not found in type table", t))
}

// fieldByTag returns the value for the field in x with the given JSON tag, or "" if there is no such field.
func fieldByTag(x interface{}, tag string) string {
	tagm := tags(x)
	v := reflect.ValueOf(x)
	if v.Kind() == reflect.Ptr {
		v = v.Elem()
	}
	if i, ok := tagm[tag]; ok {
		return v.Field(i).Interface().(string)
	}
	return ""
}

// setFieldByTag sets the value for the field in x with the given JSON tag to val.
// The override parameter specifies whether the value will be set even if the original value is non-empty.
func setFieldByTag(x interface{}, tag, val string, override bool) {
	i, ok := tags(x)[tag]
	if !ok {
		return
	}
	v := reflect.ValueOf(x).Elem()
	f := v.Field(i)
	if override || f.Interface().(string) == "" {
		f.Set(reflect.ValueOf(val))
	}
}

type imageKey struct {
	vtype   string
	arch    string
	storage string
}

// findMatchingImages updates matchingImages with image metadata records from images which belong to the
// specified region. If an image already exists in matchingImages, it is not overwritten.
func findMatchingImages(matchingImages []*ImageMetadata, images map[string]*ImageMetadata, ic *ImageConstraint) []*ImageMetadata {
	imagesMap := make(map[imageKey]*ImageMetadata, len(matchingImages))
	for _, im := range matchingImages {
		imagesMap[imageKey{im.VType, im.Arch, im.Storage}] = im
	}
	for _, im := range images {
		if ic.Region != im.RegionName {
			continue
		}
		if ic.Storage != nil && *ic.Storage != im.Storage {
			continue
		}
		if _, ok := imagesMap[imageKey{im.VType, im.Arch, im.Storage}]; !ok {
			matchingImages = append(matchingImages, im)
		}
	}
	return matchingImages
}

// getCloudMetadataWithFormat loads the entire cloud image metadata encoded using the specified format.
func (indexRef *indexReference) getCloudMetadataWithFormat(ic *ImageConstraint, format string, requireSigned bool) (*cloudImageMetadata, error) {
	productFilesPath, err := indexRef.getImageIdsPath(ic)
	if err != nil {
		return nil, err
	}
	data, url, err := fetchData(indexRef.baseURL, productFilesPath, requireSigned)
	if err != nil {
		return nil, fmt.Errorf("cannot read product data, %v", err)
	}
	return parseCloudImageMetadata(data, format, url)
}

func parseCloudImageMetadata(data []byte, format, url string) (*cloudImageMetadata, error) {
	var imageMetadata cloudImageMetadata
	err := json.Unmarshal(data, &imageMetadata)
	if err != nil {
		return nil, fmt.Errorf("cannot unmarshal JSON image metadata at URL %q: %v", url, err)
	}
	if imageMetadata.Format != format {
		return nil, fmt.Errorf("unexpected index file format %q, expected %q at URL %q", imageMetadata.Format, format, url)
	}
	imageMetadata.applyAliases()
	imageMetadata.denormaliseImageMetadata()
	return &imageMetadata, nil
}

// getLatestImageIdMetadataWithFormat loads the image metadata for the given cloud and order the images
// starting with the most recent, and returns images which match the product criteria, choosing from the
// latest versions first. The result is a list of images matching the criteria, but differing on type of storage etc.
func (indexRef *indexReference) getLatestImageIdMetadataWithFormat(ic *ImageConstraint, format string, requireSigned bool) ([]*ImageMetadata, error) {
	imageMetadata, err := indexRef.getCloudMetadataWithFormat(ic, format, requireSigned)
	if err != nil {
		return nil, err
	}
	return getLatestImageIdMetadata(imageMetadata, ic)
}

func getLatestImageIdMetadata(imageMetadata *cloudImageMetadata, ic *ImageConstraint) ([]*ImageMetadata, error) {
	prodIds, err := ic.Ids()
	if err != nil {
		return nil, err
	}
	var matchingImages []*ImageMetadata
	for _, prodName := range prodIds {
		metadataCatalog, ok := imageMetadata.Products[prodName]
		if !ok {
			continue
		}
		var bv byVersionDesc = make(byVersionDesc, len(metadataCatalog.Images))
		i := 0
		for vers, imageColl := range metadataCatalog.Images {
			bv[i] = imageCollectionVersion{vers, imageColl}
			i++
		}
		sort.Sort(bv)
		for _, imageCollVersion := range bv {
			matchingImages = findMatchingImages(matchingImages, imageCollVersion.imageCollection.Images, ic)
		}
	}
	return matchingImages, nil
}

// GetLatestImageIdMetadata is provided so it can be call by tests outside the simplestreams package.
func GetLatestImageIdMetadata(data []byte, ic *ImageConstraint) ([]*ImageMetadata, error) {
	imagemetadata, err := parseCloudImageMetadata(data, "products:1.0", "<unknown>")
	if err != nil {
		return nil, err
	}
	return getLatestImageIdMetadata(imagemetadata, ic)
}

type imageCollectionVersion struct {
	version         string
	imageCollection *imageCollection
}

// byVersionDesc is used to sort a slice of image collections in descending order of their
// version in YYYYMMDD.
type byVersionDesc []imageCollectionVersion

func (bv byVersionDesc) Len() int { return len(bv) }
func (bv byVersionDesc) Swap(i, j int) {
	bv[i], bv[j] = bv[j], bv[i]
}
func (bv byVersionDesc) Less(i, j int) bool {
	return bv[i].version > bv[j].version
}<|MERGE_RESOLUTION|>--- conflicted
+++ resolved
@@ -216,10 +216,9 @@
 
 // Fetch returns a list of images for the specified cloud matching the constraint.
 // The base URL locations are as specified - the first location which has a file is the one used.
-<<<<<<< HEAD
 // Signed data is preferred, but if there is no signed data available and onlySigned is false,
 // then unsigned data is used.
-func GetImageIdMetadata(baseURLs []string, indexPath string, ic *ImageConstraint, onlySigned bool) ([]*ImageMetadata, error) {
+func Fetch(baseURLs []string, indexPath string, ic *ImageConstraint, onlySigned bool) ([]*ImageMetadata, error) {
 	metadata, err := getMaybeSignedImageIdMetadata(baseURLs, indexPath+signedSuffix, ic, true)
 	if (err == nil && len(metadata) > 0) || onlySigned {
 		return metadata, err
@@ -228,9 +227,6 @@
 }
 
 func getMaybeSignedImageIdMetadata(baseURLs []string, indexPath string, ic *ImageConstraint, requireSigned bool) ([]*ImageMetadata, error) {
-=======
-func Fetch(baseURLs []string, indexPath string, ic *ImageConstraint) ([]*ImageMetadata, error) {
->>>>>>> de0cada9
 	var metadata []*ImageMetadata
 	for _, baseURL := range baseURLs {
 		indexRef, err := getIndexWithFormat(baseURL, indexPath, "index:1.0", requireSigned)
@@ -255,14 +251,9 @@
 }
 
 // fetchData gets all the data from the given path relative to the given base URL.
-<<<<<<< HEAD
+// It returns the data found and the full URL used.
 func fetchData(baseURL, path string, requireSigned bool) (data []byte, dataURL string, err error) {
 	dataURL = baseURL
-=======
-// It returns the data found and the full URL used.
-func fetchData(baseURL, path string) ([]byte, string, error) {
-	dataURL := baseURL
->>>>>>> de0cada9
 	if !strings.HasSuffix(dataURL, "/") {
 		dataURL += "/"
 	}
@@ -301,11 +292,7 @@
 	var indices indices
 	err = json.Unmarshal(data, &indices)
 	if err != nil {
-<<<<<<< HEAD
-		return nil, fmt.Errorf("cannot unmarshal JSON index metadata at URL %s: %v", url, err)
-=======
 		return nil, fmt.Errorf("cannot unmarshal JSON index metadata at URL %q: %v", url, err)
->>>>>>> de0cada9
 	}
 	if indices.Format != format {
 		return nil, fmt.Errorf("unexpected index file format %q, expected %q at URL %q", indices.Format, format, url)
