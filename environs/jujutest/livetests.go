--- conflicted
+++ resolved
@@ -39,7 +39,6 @@
 	err = t.Env.StopInstances([]environs.Instance{inst})
 	c.Assert(err, IsNil)
 
-<<<<<<< HEAD
 	// repeat for a while to let eventual consistency catch up, hopefully.
 	// TODO use ShortDo
 	for i := 0; i < 20; i++ {
@@ -49,11 +48,7 @@
 		}
 		time.Sleep(0.25e9)
 	}
-	c.Assert(err, Equals, environs.ErrMissingInstance)
-=======
-	insts, err = t.Env.Instances([]string{id0})
 	c.Assert(err, Equals, environs.ErrNoInstances)
->>>>>>> bf8510ef
 	c.Assert(insts, HasLen, 0)
 }
 
