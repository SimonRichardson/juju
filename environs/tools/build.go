--- conflicted
+++ resolved
@@ -286,11 +286,7 @@
 
 	// Build binaries.
 	cmds := [][]string{
-<<<<<<< HEAD
 		{"make", "jujud"},
-=======
-		{"make", "jujud-controller"},
->>>>>>> 2da8de8a
 	}
 	for _, args := range cmds {
 		cmd := exec.Command(args[0], args[1:]...)
@@ -374,13 +370,6 @@
 	}
 	if official && jujuversion.Grade != jujuversion.GradeDevel {
 		logger.Debugf("using official version %s", tvers)
-<<<<<<< HEAD
-	}
-	forceVersion := getForceVersion(tvers.Number)
-	logger.Debugf("forcing version to %s", forceVersion)
-	if err := os.WriteFile(filepath.Join(dir, "FORCE-VERSION"), []byte(forceVersion.String()), 0666); err != nil {
-		return version.Binary{}, version.Number{}, false, "", err
-=======
 	} else {
 		officialMsg := ""
 		if official {
@@ -391,7 +380,6 @@
 		if err := os.WriteFile(filepath.Join(dir, "FORCE-VERSION"), []byte(forceVersion.String()), 0666); err != nil {
 			return version.Binary{}, version.Number{}, false, "", err
 		}
->>>>>>> 2da8de8a
 	}
 
 	sha256hash, err = archiveAndSHA256(w, dir)
