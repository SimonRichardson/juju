--- conflicted
+++ resolved
@@ -177,14 +177,10 @@
 	// No tools available so our only hope is to build locally and upload.
 	logger.Warningf("no prepackaged tools available")
 	uploadSeries := SeriesToUpload(cfg, nil)
-<<<<<<< HEAD
 	if series != "" {
 		uploadSeries = append(uploadSeries, series)
 	}
-	if err := UploadTools(env, toolsArch, false, uploadSeries...); err != nil {
-=======
-	if err := UploadTools(ctx, env, toolsArch, false, append(uploadSeries, series)...); err != nil {
->>>>>>> b5c6e252
+	if err := UploadTools(ctx, env, toolsArch, false, uploadSeries...); err != nil {
 		logger.Errorf("%s", noToolsMessage)
 		return nil, fmt.Errorf("cannot upload bootstrap tools: %v", err)
 	}
