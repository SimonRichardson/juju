package cloudinit_test

import (
	"encoding/base64"
	. "launchpad.net/gocheck"
	"launchpad.net/goyaml"
	"launchpad.net/juju-core/environs/cloudinit"
	"launchpad.net/juju-core/environs/config"
	"launchpad.net/juju-core/state"
	"launchpad.net/juju-core/testing"
	"launchpad.net/juju-core/version"
	"path"
	"regexp"
	"strings"
)

// Use local suite since this file lives in the ec2 package
// for testing internals.
type cloudinitSuite struct{}

var _ = Suite(cloudinitSuite{})

var envConfig = mustNewConfig(map[string]interface{}{
	"type":            "ec2",
	"name":            "foo",
	"default-series":  "series",
	"authorized-keys": "keys",
	"ca-cert":         testing.CACert,
})

func mustNewConfig(m map[string]interface{}) *config.Config {
	cfg, err := config.New(m)
	if err != nil {
		panic(err)
	}
	return cfg
}

// Each test gives a cloudinit config - we check the
// output to see if it looks correct.
var cloudinitTests = []cloudinit.MachineConfig{
	{
		InstanceIdAccessor: "$instance_id",
		MachineId:          0,
		ProviderType:       "ec2",
		AuthorizedKeys:     "sshkey1",
		Tools:              newSimpleTools("1.2.3-linux-amd64"),
		StateServer:        true,
		StateServerCert:    serverCert,
		StateServerKey:     serverKey,
		StateInfo: &state.Info{
			Password:  "arble",
			CACertPEM: []byte(testing.CACertPEM),
		},
		Config:  envConfig,
		DataDir: "/var/lib/juju",
	},
	{
		MachineId:      99,
		ProviderType:   "ec2",
		AuthorizedKeys: "sshkey1",
		DataDir:        "/var/lib/juju",
		StateServer:    false,
		Tools:          newSimpleTools("1.2.3-linux-amd64"),
		StateInfo: &state.Info{
			Addrs:      []string{"state-addr.example.com"},
			EntityName: "machine-99",
			Password:   "arble",
			CACertPEM:  []byte(testing.CACertPEM),
		},
	},
}

func newSimpleTools(vers string) *state.Tools {
	return &state.Tools{
		URL:    "http://foo.com/tools/juju" + vers + ".tgz",
		Binary: version.MustParseBinary(vers),
	}
}

// cloundInitTest runs a set of tests for one of the MachineConfig
// values above.
type cloudinitTest struct {
	x   map[interface{}]interface{} // the unmarshalled YAML.
	cfg *cloudinit.MachineConfig    // the config being tested.
}

func (t *cloudinitTest) check(c *C, cfg *cloudinit.MachineConfig) {
	c.Check(t.x["apt_upgrade"], Equals, true)
	c.Check(t.x["apt_update"], Equals, true)
	t.checkScripts(c, "mkdir -p "+cfg.DataDir)
	t.checkScripts(c, "wget.*"+regexp.QuoteMeta(t.cfg.Tools.URL)+".*tar .*xz")

	if t.cfg.StateServer {
		t.checkScripts(c, regexp.QuoteMeta(t.cfg.InstanceIdAccessor))
	}
	if t.cfg.Config != nil {
		t.checkScripts(c, "tools/mongo-.*tgz")
		t.checkEnvConfig(c)
	}
	t.checkPackage(c, "git")

	if t.cfg.StateServer {
		t.checkScripts(c, "jujud bootstrap-state"+
			".* --state-servers localhost:37017"+
<<<<<<< HEAD
			".* --ca-cert-file '"+path.Join(t.cfg.DataDir, "ca-cert.pem")+"'"+
=======
			".* --ca-cert '"+path.Join(t.cfg.DataDir, "ca-cert.pem")+"'"+
>>>>>>> c451bf04
			".*--initial-password '"+t.cfg.StateInfo.Password+"'")
		t.checkScripts(c, "jujud machine"+
			" --state-servers 'localhost:37017' "+
			".*--initial-password '"+t.cfg.StateInfo.Password+"'"+
			".* --machine-id [0-9]+"+
			".*>> /var/log/juju/.*log 2>&1")
	} else {
		t.checkScripts(c, "jujud machine"+
			" --state-servers '"+strings.Join(t.cfg.StateInfo.Addrs, ",")+"'"+
<<<<<<< HEAD
			".* --ca-cert-file '"+path.Join(t.cfg.DataDir, "ca-cert.pem")+"'"+
=======
			".* --ca-cert '"+path.Join(t.cfg.DataDir, "ca-cert.pem")+"'"+
>>>>>>> c451bf04
			".*--initial-password '"+t.cfg.StateInfo.Password+"'"+
			" .*--machine-id [0-9]+"+
			".*>> /var/log/juju/.*log 2>&1")
	}
}

// check that any --env-config $base64 is valid and matches t.cfg.Config
func (t *cloudinitTest) checkEnvConfig(c *C) {
	scripts0 := t.x["runcmd"]
	if scripts0 == nil {
		c.Errorf("cloudinit has no entry for runcmd")
		return
	}
	scripts := scripts0.([]interface{})
	re := regexp.MustCompile(`--env-config '([\w,=]+)'`)
	found := false
	for _, s0 := range scripts {
		m := re.FindStringSubmatch(s0.(string))
		if m == nil {
			continue
		}
		found = true
		buf, err := base64.StdEncoding.DecodeString(m[1])
		c.Assert(err, IsNil)
		var actual map[string]interface{}
		err = goyaml.Unmarshal(buf, &actual)
		c.Assert(err, IsNil)
		c.Assert(t.cfg.Config.AllAttrs(), DeepEquals, actual)
	}
	c.Assert(found, Equals, true)
}

func (t *cloudinitTest) checkScripts(c *C, pattern string) {
	CheckScripts(c, t.x, pattern, true)
}

// If match is true, CheckScripts checks that at least one script started
// by the cloudinit data matches the given regexp pattern, otherwise it
// checks that no script matches.  It's exported so it can be used by tests
// defined in ec2_test.
func CheckScripts(c *C, x map[interface{}]interface{}, pattern string, match bool) {
	scripts0 := x["runcmd"]
	if scripts0 == nil {
		c.Errorf("cloudinit has no entry for runcmd")
		return
	}
	scripts := scripts0.([]interface{})
	re := regexp.MustCompile(pattern)
	found := false
	for _, s0 := range scripts {
		s := s0.(string)
		if re.MatchString(s) {
			found = true
		}
	}
	switch {
	case match && !found:
		c.Errorf("script %q not found in %q", pattern, scripts)
	case !match && found:
		c.Errorf("script %q found but not expected in %q", pattern, scripts)
	}
}

func (t *cloudinitTest) checkPackage(c *C, pkg string) {
	CheckPackage(c, t.x, pkg, true)
}

// CheckPackage checks that the cloudinit will or won't install the given
// package, depending on the value of match.  It's exported so it can be
// used by tests defined outside the ec2 package.
func CheckPackage(c *C, x map[interface{}]interface{}, pkg string, match bool) {
	pkgs0 := x["packages"]
	if pkgs0 == nil {
		if match {
			c.Errorf("cloudinit has no entry for packages")
		}
		return
	}

	pkgs := pkgs0.([]interface{})

	found := false
	for _, p0 := range pkgs {
		p := p0.(string)
		if p == pkg {
			found = true
		}
	}
	switch {
	case match && !found:
		c.Errorf("package %q not found in %v", pkg, pkgs)
	case !match && found:
		c.Errorf("%q found but not expected in %v", pkg, pkgs)
	}
}

// TestCloudInit checks that the output from the various tests
// in cloudinitTests is well formed.
func (cloudinitSuite) TestCloudInit(c *C) {
	for i, cfg := range cloudinitTests {
		c.Logf("test %d", i)
		ci, err := cloudinit.New(&cfg)
		c.Assert(err, IsNil)
		c.Check(ci, NotNil)

		// render the cloudinit config to bytes, and then
		// back to a map so we can introspect it without
		// worrying about internal details of the cloudinit
		// package.

		data, err := ci.Render()
		c.Assert(err, IsNil)

		x := make(map[interface{}]interface{})
		err = goyaml.Unmarshal(data, &x)
		c.Assert(err, IsNil)

		t := &cloudinitTest{
			cfg: &cfg,
			x:   x,
		}
		t.check(c, &cfg)
	}
}

// When mutate is called on a known-good MachineConfig,
// there should be an error complaining about the missing
// field named by the adjacent err.
var verifyTests = []struct {
	err    string
	mutate func(*cloudinit.MachineConfig)
}{
	{"negative machine id", func(cfg *cloudinit.MachineConfig) {
		cfg.MachineId = -1
	}},
	{"missing provider type", func(cfg *cloudinit.MachineConfig) {
		cfg.ProviderType = ""
	}},
	{"missing instance id accessor", func(cfg *cloudinit.MachineConfig) {
		cfg.InstanceIdAccessor = ""
	}},
	{"missing environment configuration", func(cfg *cloudinit.MachineConfig) {
		cfg.Config = nil
	}},
	{"missing state info", func(cfg *cloudinit.MachineConfig) {
		cfg.StateInfo = nil
	}},
	{"missing state hosts", func(cfg *cloudinit.MachineConfig) {
		cfg.StateServer = false
		cfg.StateInfo = &state.Info{
			EntityName: "machine-99",
			CACertPEM:  []byte(testing.CACertPEM),
		}
	}},
	{"missing CA certificate", func(cfg *cloudinit.MachineConfig) {
		cfg.StateInfo = &state.Info{Addrs: []string{"host"}}
	}},
	{"missing CA certificate", func(cfg *cloudinit.MachineConfig) {
		cfg.StateServer = false
		cfg.StateInfo = &state.Info{
			EntityName: "machine-99",
			Addrs:      []string{"host"},
		}
	}},
	{"missing state server certificate", func(cfg *cloudinit.MachineConfig) {
		cfg.StateServerCert = []byte{}
	}},
	{"missing state server private key", func(cfg *cloudinit.MachineConfig) {
		cfg.StateServerKey = []byte{}
	}},
	{"missing var directory", func(cfg *cloudinit.MachineConfig) {
		cfg.DataDir = ""
	}},
	{"missing tools", func(cfg *cloudinit.MachineConfig) {
		cfg.Tools = nil
	}},
	{"missing tools URL", func(cfg *cloudinit.MachineConfig) {
		cfg.Tools = &state.Tools{}
	}},
	{"entity name must match started machine", func(cfg *cloudinit.MachineConfig) {
		cfg.StateServer = false
		info := *cfg.StateInfo
		info.EntityName = "machine-0"
		cfg.StateInfo = &info
	}},
	{"entity name must match started machine", func(cfg *cloudinit.MachineConfig) {
		cfg.StateServer = false
		info := *cfg.StateInfo
		info.EntityName = ""
		cfg.StateInfo = &info
	}},
	{"entity name must be blank when starting a state server", func(cfg *cloudinit.MachineConfig) {
		info := *cfg.StateInfo
		info.EntityName = "machine-0"
		cfg.StateInfo = &info
	}},
	{"password has disallowed characters", func(cfg *cloudinit.MachineConfig) {
		cfg.StateInfo.Password = "'"
	}},
	{"password has disallowed characters", func(cfg *cloudinit.MachineConfig) {
		cfg.StateInfo.Password = "\\"
	}},
	{"password has disallowed characters", func(cfg *cloudinit.MachineConfig) {
		cfg.StateInfo.Password = "\n"
	}},
}

// TestCloudInitVerify checks that required fields are appropriately
// checked for by NewCloudInit.
func (cloudinitSuite) TestCloudInitVerify(c *C) {
	cfg := &cloudinit.MachineConfig{
		StateServer:        true,
		StateServerCert:    serverCert,
		StateServerKey:     serverKey,
		InstanceIdAccessor: "$instance_id",
		ProviderType:       "ec2",
		MachineId:          99,
		Tools:              newSimpleTools("9.9.9-linux-arble"),
		AuthorizedKeys:     "sshkey1",
		StateInfo: &state.Info{
			Addrs:     []string{"host"},
			CACertPEM: []byte(testing.CACertPEM),
		},
		Config:  envConfig,
		DataDir: "/var/lib/juju",
	}
	// check that the base configuration does not give an error
	_, err := cloudinit.New(cfg)
	c.Assert(err, IsNil)

	for i, test := range verifyTests {
		c.Logf("test %d. %s", i, test.err)
		cfg1 := *cfg
		test.mutate(&cfg1)
		t, err := cloudinit.New(&cfg1)
		c.Assert(err, ErrorMatches, "invalid machine configuration: "+test.err)
		c.Assert(t, IsNil)
	}
}

var serverCert = []byte(`
-----BEGIN CERTIFICATE-----
MIIBdzCCASOgAwIBAgIBADALBgkqhkiG9w0BAQUwHjENMAsGA1UEChMEanVqdTEN
MAsGA1UEAxMEcm9vdDAeFw0xMjExMDgxNjIyMzRaFw0xMzExMDgxNjI3MzRaMBwx
DDAKBgNVBAoTA2htbTEMMAoGA1UEAxMDYW55MFowCwYJKoZIhvcNAQEBA0sAMEgC
QQCACqz6JPwM7nbxAWub+APpnNB7myckWJ6nnsPKi9SipP1hyhfzkp8RGMJ5Uv7y
8CSTtJ8kg/ibka1VV8LvP9tnAgMBAAGjUjBQMA4GA1UdDwEB/wQEAwIAsDAdBgNV
HQ4EFgQU6G1ERaHCgfAv+yoDMFVpDbLOmIQwHwYDVR0jBBgwFoAUP/mfUdwOlHfk
fR+gLQjslxf64w0wCwYJKoZIhvcNAQEFA0EAbn0MaxWVgGYBomeLYfDdb8vCq/5/
G/2iCUQCXsVrBparMLFnor/iKOkJB5n3z3rtu70rFt+DpX6L8uBR3LB3+A==
-----END CERTIFICATE-----
`)

var serverKey = []byte(`
-----BEGIN RSA PRIVATE KEY-----
MIIBPAIBAAJBAIAKrPok/AzudvEBa5v4A+mc0HubJyRYnqeew8qL1KKk/WHKF/OS
nxEYwnlS/vLwJJO0nySD+JuRrVVXwu8/22cCAwEAAQJBAJsk1F0wTRuaIhJ5xxqw
FIWPFep/n5jhrDOsIs6cSaRbfIBy3rAl956pf/MHKvf/IXh7KlG9p36IW49hjQHK
7HkCIQD2CqyV1ppNPFSoCI8mSwO8IZppU3i2V4MhpwnqHz3H0wIhAIU5XIlhLJW8
TNOaFMEia/TuYofdwJnYvi9t0v4UKBWdAiEA76AtvjEoTpi3in/ri0v78zp2/KXD
JzPMDvZ0fYS30ukCIA1stlJxpFiCXQuFn0nG+jH4Q52FTv8xxBhrbLOFvHRRAiEA
2Vc9NN09ty+HZgxpwqIA1fHVuYJY9GMPG1LnTnZ9INg=
-----END RSA PRIVATE KEY-----
`[1:])<|MERGE_RESOLUTION|>--- conflicted
+++ resolved
@@ -103,11 +103,7 @@
 	if t.cfg.StateServer {
 		t.checkScripts(c, "jujud bootstrap-state"+
 			".* --state-servers localhost:37017"+
-<<<<<<< HEAD
-			".* --ca-cert-file '"+path.Join(t.cfg.DataDir, "ca-cert.pem")+"'"+
-=======
 			".* --ca-cert '"+path.Join(t.cfg.DataDir, "ca-cert.pem")+"'"+
->>>>>>> c451bf04
 			".*--initial-password '"+t.cfg.StateInfo.Password+"'")
 		t.checkScripts(c, "jujud machine"+
 			" --state-servers 'localhost:37017' "+
@@ -117,11 +113,7 @@
 	} else {
 		t.checkScripts(c, "jujud machine"+
 			" --state-servers '"+strings.Join(t.cfg.StateInfo.Addrs, ",")+"'"+
-<<<<<<< HEAD
-			".* --ca-cert-file '"+path.Join(t.cfg.DataDir, "ca-cert.pem")+"'"+
-=======
 			".* --ca-cert '"+path.Join(t.cfg.DataDir, "ca-cert.pem")+"'"+
->>>>>>> c451bf04
 			".*--initial-password '"+t.cfg.StateInfo.Password+"'"+
 			" .*--machine-id [0-9]+"+
 			".*>> /var/log/juju/.*log 2>&1")
@@ -273,7 +265,7 @@
 		cfg.StateServer = false
 		cfg.StateInfo = &state.Info{
 			EntityName: "machine-99",
-			CACertPEM:  []byte(testing.CACertPEM),
+			CACertPEM:  []byte(testing.CACert),
 		}
 	}},
 	{"missing CA certificate", func(cfg *cloudinit.MachineConfig) {
