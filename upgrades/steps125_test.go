// Copyright 2015 Canonical Ltd.
// Licensed under the AGPLv3, see LICENCE file for details.

package upgrades_test

import (
	"errors"
	"strings"

	gc "gopkg.in/check.v1"

	jc "github.com/juju/testing/checkers"
	"github.com/juju/utils/exec"

	"github.com/juju/juju/cloudconfig"
	"github.com/juju/juju/testing"
	"github.com/juju/juju/upgrades"
	"github.com/juju/juju/version"
)

type steps125Suite struct {
	testing.BaseSuite
}

var _ = gc.Suite(&steps125Suite{})

func (s *steps125Suite) TestStateStepsFor125(c *gc.C) {
	expected := []string{
		"set hosted environment count to number of hosted environments",
		"tag machine instances",
<<<<<<< HEAD
		"move lastlogin and last connection to their own collections",
=======
		"add missing env-uuid to statuses",
		"add attachmentCount to volume",
		"add attachmentCount to filesystem",
		"add binding to volume",
		"add binding to filesystem",
		"add status to volume",
>>>>>>> 60fef4fa
	}
	assertStateSteps(c, version.MustParse("1.25.0"), expected)
}

func (s *steps125Suite) TestStepsFor125(c *gc.C) {
	expected := []string{
		"remove Jujud.pass file on windows",
		"add juju registry key",
	}
	assertSteps(c, version.MustParse("1.25.0"), expected)
}

type mockOSRemove struct {
	called     bool
	path       string
	shouldFail bool
}

func (m *mockOSRemove) osRemove(path string) error {
	m.called = true
	m.path = path
	if m.shouldFail {
		return errors.New("i done error'd")
	}
	return nil
}

var removeFileTests = []struct {
	os           version.OSType
	callExpected bool
	shouldFail   bool
}{
	{
		os:           version.Ubuntu,
		callExpected: false,
		shouldFail:   false,
	},
	{
		os:           version.Windows,
		callExpected: true,
		shouldFail:   false,
	},
	{
		os:           version.Windows,
		callExpected: true,
		shouldFail:   true,
	},
}

func (s *steps125Suite) TestRemoveJujudPass(c *gc.C) {
	for _, t := range removeFileTests {
		mock := &mockOSRemove{shouldFail: t.shouldFail}
		s.PatchValue(upgrades.OsRemove, mock.osRemove)
		s.PatchValue(&version.Current.OS, t.os)
		err := upgrades.RemoveJujudpass(nil)
		c.Assert(err, jc.ErrorIsNil)
		c.Assert(mock.called, gc.Equals, t.callExpected)
	}
}

type mockRunCmds struct {
	c          *gc.C
	commands   string
	called     bool
	shouldFail bool
}

func (m *mockRunCmds) runCommands(params exec.RunParams) (*exec.ExecResponse, error) {
	m.called = true
	m.c.Assert(params.Commands, gc.Equals, strings.Join(cloudconfig.CreateJujuRegistryKeyCmds(), "\n"))
	if m.shouldFail {
		return nil, errors.New("derp")
	}
	return nil, nil
}

var addRegKeyTests = []struct {
	os           version.OSType
	callExpected bool
	shouldFail   bool
	errMessage   string
}{
	{
		os:           version.Ubuntu,
		callExpected: false,
		shouldFail:   false,
	},
	{
		os:           version.Windows,
		callExpected: true,
		shouldFail:   false,
	},
	{
		os:           version.Windows,
		callExpected: true,
		shouldFail:   true,
		errMessage:   "could not create juju registry key: derp",
	},
}

func (s *steps125Suite) TestAddJujuRegKey(c *gc.C) {
	for _, t := range addRegKeyTests {
		mock := &mockRunCmds{shouldFail: t.shouldFail, c: c}
		s.PatchValue(upgrades.ExecRunCommands, mock.runCommands)
		s.PatchValue(&version.Current.OS, t.os)
		err := upgrades.AddJujuRegKey(nil)
		if t.shouldFail {
			c.Assert(err, gc.ErrorMatches, t.errMessage)
		} else {
			c.Assert(err, jc.ErrorIsNil)
		}
		c.Assert(mock.called, gc.Equals, t.callExpected)
	}
}<|MERGE_RESOLUTION|>--- conflicted
+++ resolved
@@ -28,16 +28,13 @@
 	expected := []string{
 		"set hosted environment count to number of hosted environments",
 		"tag machine instances",
-<<<<<<< HEAD
-		"move lastlogin and last connection to their own collections",
-=======
 		"add missing env-uuid to statuses",
 		"add attachmentCount to volume",
 		"add attachmentCount to filesystem",
 		"add binding to volume",
 		"add binding to filesystem",
 		"add status to volume",
->>>>>>> 60fef4fa
+		"move lastlogin and last connection to their own collections",
 	}
 	assertStateSteps(c, version.MustParse("1.25.0"), expected)
 }
