// Copyright 2020 Canonical Ltd.
// Licensed under the AGPLv3, see LICENCE file for details.

package upgradevalidation

import (
	"github.com/juju/errors"
	"github.com/juju/loggo"
	"github.com/juju/version/v2"
)

var logger = loggo.GetLogger("juju.upgrades.validations")

// MinAgentVersions defines the minimum agent version
// allowed to make a call to a controller with the major version.
var MinAgentVersions = map[int]version.Number{
	3: version.MustParse("2.9.36"),
}

// MinClientVersions defines the minimum user client version
// allowed to make a call to a controller with the major version,
// or the minimum controller version needed to accept a call from a
// client with the major version.
var MinClientVersions = map[int]version.Number{
	3: version.MustParse("2.9.36"),
}

// MinMajorMigrateVersions defines the minimum version the model
// must be running before migrating to the target controller.
var MinMajorMigrateVersions = MinAgentVersions

// MigrateToAllowed checks if the model can be migrated to the target controller.
func MigrateToAllowed(modelVersion, targetControllerVersion version.Number) (bool, version.Number, error) {
	return versionCheck(
		modelVersion, targetControllerVersion, MinMajorMigrateVersions, "migrate",
	)
}

// MinMajorUpgradeVersions defines the minimum version all models
// must be running before a major version upgrade.
<<<<<<< HEAD
var MinMajorUpgradeVersion = map[int]version.Number{
	3: version.MustParse("2.9.36"),
}
=======
// var MinMajorUpgradeVersions = MinAgentVersions // We don't support upgrading in place from 2.9 to 3.0 yet.
var MinMajorUpgradeVersions = map[int]version.Number{}
>>>>>>> ac2f2810

// UpgradeToAllowed returns true if a major version upgrade is allowed
// for the specified from and to versions.
func UpgradeToAllowed(from, to version.Number) (bool, version.Number, error) {
	return versionCheck(
		from, to, MinMajorUpgradeVersions, "upgrade",
	)
}

func versionCheck(
	from, to version.Number, versionMap map[int]version.Number, operation string,
) (bool, version.Number, error) {
	if from.Major == to.Major {
		return true, version.Number{}, nil
	}
	// Downgrades not allowed.
	if from.Major > to.Major {
		logger.Debugf("downgrade from %q to %q is not allowed", from, to)
		return false, version.Number{}, errors.Errorf("downgrade is not allowed")
	}
	minVer, ok := versionMap[to.Major]
	logger.Debugf("from %q, to %q, versionMap %#v", from, to, versionMap)
	if !ok {
		return false, version.Number{}, errors.Errorf("%s to %q is not supported from %q", operation, to, from)
	}
	// Allow upgrades from rc etc.
	from.Tag = ""
	return from.Compare(minVer) >= 0, minVer, nil
}<|MERGE_RESOLUTION|>--- conflicted
+++ resolved
@@ -38,14 +38,8 @@
 
 // MinMajorUpgradeVersions defines the minimum version all models
 // must be running before a major version upgrade.
-<<<<<<< HEAD
-var MinMajorUpgradeVersion = map[int]version.Number{
-	3: version.MustParse("2.9.36"),
-}
-=======
 // var MinMajorUpgradeVersions = MinAgentVersions // We don't support upgrading in place from 2.9 to 3.0 yet.
 var MinMajorUpgradeVersions = map[int]version.Number{}
->>>>>>> ac2f2810
 
 // UpgradeToAllowed returns true if a major version upgrade is allowed
 // for the specified from and to versions.
