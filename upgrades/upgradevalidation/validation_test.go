--- conflicted
+++ resolved
@@ -117,23 +117,13 @@
 	state := mocks.NewMockState(ctrl)
 	gomock.InOrder(
 		state.EXPECT().MachineCountForSeries(
-<<<<<<< HEAD
-			"win2008r2", "win2012", "win2012", "win2012hv", "win2012hvr2", "win2012r2", "win2012r2",
-			"win2016", "win2016", "win2016hv", "win2019", "win2019", "win7", "win8", "win81", "win10",
-		).Return(0, nil),
-		state.EXPECT().MachineCountForSeries(
-			"win2008r2", "win2012", "win2012", "win2012hv", "win2012hvr2", "win2012r2", "win2012r2",
-			"win2016", "win2016", "win2016hv", "win2019", "win2019", "win7", "win8", "win81", "win10",
-		).Return(1, nil),
-=======
-			"win10", "win2008r2", "win2012", "win2012hv", "win2012hvr2", "win2012r2",
-			"win2016", "win2016hv", "win2019", "win7", "win8", "win81",
+			"win2008r2", "win2012", "win2012hv", "win2012hvr2", "win2012r2", "win2012r2",
+			"win2016", "win2016hv", "win2019", "win7", "win8", "win81", "win10",
 		).Return(nil, nil),
 		state.EXPECT().MachineCountForSeries(
-			"win10", "win2008r2", "win2012", "win2012hv", "win2012hvr2", "win2012r2",
-			"win2016", "win2016hv", "win2019", "win7", "win8", "win81",
+			"win2008r2", "win2012", "win2012hv", "win2012hvr2", "win2012r2", "win2012r2",
+			"win2016", "win2016hv", "win2019", "win7", "win8", "win81", "win10",
 		).Return(map[string]int{"win10": 1, "win7": 2}, nil),
->>>>>>> cb99aa52
 	)
 
 	blocker, err := upgradevalidation.CheckNoWinMachinesForModel("", nil, state, nil)
