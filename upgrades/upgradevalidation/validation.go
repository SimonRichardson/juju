// Copyright 2022 Canonical Ltd.
// Licensed under the AGPLv3, see LICENCE file for details.

package upgradevalidation

import (
	"fmt"
	"net/http"
	"sort"
	"strings"

	"github.com/juju/charm/v12"
	"github.com/juju/collections/set"
	"github.com/juju/errors"
	jujuhttp "github.com/juju/http/v2"
	"github.com/juju/replicaset/v3"
	"github.com/juju/version/v2"

	corebase "github.com/juju/juju/core/base"
	corelogger "github.com/juju/juju/core/logger"
	environscloudspec "github.com/juju/juju/environs/cloudspec"
	"github.com/juju/juju/internal/provider/lxd"
	"github.com/juju/juju/internal/provider/lxd/lxdnames"
	"github.com/juju/juju/state"
)

// Validator returns a blocker.
type Validator func(modelUUID string, pool StatePool, st State, model Model) (*Blocker, error)

// Blocker describes a model upgrade blocker.
type Blocker struct {
	reason string
}

// NewBlocker returns a block.
func NewBlocker(format string, a ...any) *Blocker {
	return &Blocker{reason: fmt.Sprintf(format, a...)}
}

// String returns the Blocker as a string.
func (b Blocker) String() string {
	return fmt.Sprintf("\n- %s", b.reason)
}

func (b Blocker) Error() string {
	return b.reason
}

// ModelUpgradeBlockers holds a list of blockers for upgrading the provided model.
type ModelUpgradeBlockers struct {
	modelName string
	blockers  []Blocker
	next      *ModelUpgradeBlockers
}

// NewModelUpgradeBlockers creates a ModelUpgradeBlockers.
func NewModelUpgradeBlockers(modelName string, blockers ...Blocker) *ModelUpgradeBlockers {
	return &ModelUpgradeBlockers{modelName: modelName, blockers: blockers}
}

// String returns the ModelUpgradeBlockers as a string.
func (e ModelUpgradeBlockers) String() string {
	s := e.string()
	cursor := e.next
	for {
		if cursor == nil {
			return s
		}
		s += fmt.Sprintf("\n%s", cursor.string())
		cursor = cursor.next
	}
}

// Join links the provided ModelUpgradeBlockers as the next node.
func (e *ModelUpgradeBlockers) Join(next *ModelUpgradeBlockers) {
	e.tail().next = next
}

func (e *ModelUpgradeBlockers) tail() *ModelUpgradeBlockers {
	if e.next == nil {
		return e
	}
	tail := e.next
	for {
		if tail.next == nil {
			return tail
		}
		tail = tail.next
	}
}

func (e ModelUpgradeBlockers) string() string {
	if len(e.blockers) == 0 {
		return ""
	}
	errString := fmt.Sprintf("%q:", e.modelName)
	for _, b := range e.blockers {
		errString += b.String()
	}
	return errString
}

// ModelUpgradeCheck sumarizes a list of blockers for upgrading the provided model.
type ModelUpgradeCheck struct {
	modelUUID  string
	pool       StatePool
	state      State
	model      Model
	validators []Validator
}

// NewModelUpgradeCheck returns a ModelUpgradeCheck instance.
func NewModelUpgradeCheck(
	modelUUID string, pool StatePool, state State, model Model,
	validators ...Validator,
) *ModelUpgradeCheck {
	return &ModelUpgradeCheck{
		modelUUID:  modelUUID,
		pool:       pool,
		state:      state,
		model:      model,
		validators: validators,
	}
}

// Validate runs the provided validators and returns blocks.
func (m *ModelUpgradeCheck) Validate() (*ModelUpgradeBlockers, error) {
	var blockers []Blocker
	for _, validator := range m.validators {
		if blocker, err := validator(m.modelUUID, m.pool, m.state, m.model); err != nil {
			return nil, errors.Trace(err)
		} else if blocker != nil {
			blockers = append(blockers, *blocker)
		}
	}
	if len(blockers) == 0 {
		return nil, nil
	}
	return NewModelUpgradeBlockers(
		fmt.Sprintf("%s/%s", m.model.Owner().Name(), m.model.Name()), blockers...,
	), nil
}

func getCheckUpgradeSeriesLockForModel(force bool) Validator {
	return func(modelUUID string, pool StatePool, st State, model Model) (*Blocker, error) {
		locked, err := st.HasUpgradeSeriesLocks()
		if err != nil {
			return nil, errors.Trace(err)
		}
		if locked && !force {
			return NewBlocker("unexpected upgrade series lock found"), nil
		}
		return nil, nil
	}
}

var windowsSeries = []string{
	"win2008r2", "win2012", "win2012hv", "win2012hvr2", "win2012r2", "win2012r2",
	"win2016", "win2016hv", "win2019", "win7", "win8", "win81", "win10",
}

func checkNoWinMachinesForModel(_ string, _ StatePool, st State, _ Model) (*Blocker, error) {
	windowsBases := make([]state.Base, len(windowsSeries))
	for i, s := range windowsSeries {
		windowsBases[i] = state.Base{OS: "windows", Channel: s}
	}
	result, err := st.MachineCountForBase(windowsBases...)
	if err != nil {
		return nil, errors.Annotate(err, "cannot count windows machines")
	}
	if len(result) > 0 {
		return NewBlocker(
			"the model hosts deprecated windows machine(s): %s",
			stringifyMachineCounts(result),
		), nil
	}
	return nil, nil
}

func stringifyMachineCounts(result map[string]int) string {
	var keys []string
	for k := range result {
		keys = append(keys, k)
	}
	sort.Strings(keys)
	var output []string
	for _, k := range keys {
		output = append(output, fmt.Sprintf("%s(%d)", k, result[k]))
	}
	return strings.Join(output, " ")
}

var supportedSeriesForMigration = set.NewStrings(
	series.Focal.String(),
	series.Groovy.String(),
	series.Hirsute.String(),
	series.Impish.String(),
	series.Jammy.String(),
	series.Kinetic.String(),
	series.Lunar.String(),
	series.Mantic.String(),
	series.Noble.String(),
)

func checkForDeprecatedUbuntuSeriesForModel(
	_ string, _ StatePool, st State, _ Model,
) (*Blocker, error) {
<<<<<<< HEAD
	supported := false
	var deprecatedBases []state.Base
	for _, vers := range corebase.UbuntuVersions(&supported, nil) {
		deprecatedBases = append(deprecatedBases, state.Base{OS: corebase.UbuntuOS, Channel: vers})
	}

	// sort for tests.
	sort.Slice(deprecatedBases, func(i, j int) bool {
		return deprecatedBases[i].Channel < deprecatedBases[j].Channel
	})
	result, err := st.MachineCountForBase(
		deprecatedBases...,
=======
	deprecatedSeries := series.UbuntuSeries().Difference(supportedSeriesForMigration)
	result, err := st.MachineCountForSeries(
		deprecatedSeries.SortedValues()..., // sort for tests.
>>>>>>> 8fce0732
	)
	if err != nil {
		return nil, errors.Annotate(err, "cannot count deprecated ubuntu machines")
	}
	if len(result) > 0 {
		return NewBlocker("the model hosts deprecated ubuntu machine(s): %s",
			stringifyMachineCounts(result),
		), nil
	}
	return nil, nil
}

func checkForCharmStoreCharms(_ string, _ StatePool, st State, _ Model) (*Blocker, error) {
	curls, err := st.AllCharmURLs()
	if errors.Is(err, errors.NotFound) {
		return nil, nil
	}
	if err != nil {
		return nil, err
	}
	result := set.NewStrings()
	for _, curlStr := range curls {
		if curlStr == nil {
			return nil, errors.New("malformed charm in database with no URL")
		}
		curl, err := charm.ParseURL(*curlStr)
		if err != nil {
			logger.Errorf("error from ParseURL: %s", err)
			return nil, errors.New(fmt.Sprintf("malformed charm url in database: %q", *curlStr))
		}
		// TODO 6-dec-2022
		// Update check once charm's ValidateSchema rejects charm store charms.
		if !charm.CharmHub.Matches(curl.Schema) && !charm.Local.Matches(curl.Schema) {
			result.Add(curl.Name)
		}
	}
	if !result.IsEmpty() {
		return NewBlocker("the model hosts deprecated charm store charms(s): %s",
			strings.Join(result.SortedValues(), ", "),
		), nil
	}
	return nil, nil
}

func getCheckTargetVersionForControllerModel(
	targetVersion version.Number,
) Validator {
	return func(modelUUID string, pool StatePool, st State, model Model) (*Blocker, error) {
		agentVersion, err := model.AgentVersion()
		if err != nil {
			return nil, errors.Trace(err)
		}
		if targetVersion.Major == agentVersion.Major &&
			targetVersion.Minor == agentVersion.Minor {
			return nil, nil
		}

		return NewBlocker(
			"upgrading a controller to a newer major.minor version %d.%d not supported", targetVersion.Major, targetVersion.Minor,
		), nil
	}
}

func getCheckTargetVersionForModel(
	targetVersion version.Number,
	versionChecker func(from, to version.Number) (bool, version.Number, error),
) Validator {
	return func(modelUUID string, pool StatePool, st State, model Model) (*Blocker, error) {
		agentVersion, err := model.AgentVersion()
		if err != nil {
			return nil, errors.Trace(err)
		}

		allowed, minVer, err := versionChecker(agentVersion, targetVersion)
		if err != nil {
			return nil, errors.Trace(err)
		}
		if allowed {
			return nil, nil
		}
		return NewBlocker(
			"current model (%q) has to be upgraded to %q at least", agentVersion, minVer,
		), nil
	}
}

func checkModelMigrationModeForControllerUpgrade(modelUUID string, pool StatePool, st State, model Model) (*Blocker, error) {
	if mode := model.MigrationMode(); mode != state.MigrationModeNone {
		return NewBlocker("model is under %q mode, upgrade blocked", mode), nil
	}
	return nil, nil
}

func checkMongoStatusForControllerUpgrade(modelUUID string, pool StatePool, st State, model Model) (*Blocker, error) {
	replicaStatus, err := st.MongoCurrentStatus()
	if err != nil {
		return nil, errors.Annotate(err, "cannot check replicaset status")
	}

	// Iterate over the replicaset, and record any nodes that aren't either
	// primary or secondary.
	var notes []string
	for _, member := range replicaStatus.Members {
		switch member.State {
		case replicaset.PrimaryState:
			// All good.
		case replicaset.SecondaryState:
			// Also good.
		default:
			msg := fmt.Sprintf("node %d (%s) has state %s", member.Id, member.Address, member.State)
			notes = append(notes, msg)
		}
	}
	if len(notes) > 0 {
		return NewBlocker("unable to upgrade, database %s", strings.Join(notes, ", ")), nil
	}
	return nil, nil
}

func checkMongoVersionForControllerModel(_ string, pool StatePool, _ State, _ Model) (*Blocker, error) {
	v, err := pool.MongoVersion()
	if err != nil {
		return nil, errors.Trace(err)
	}

	if !strings.Contains(v, "4.4") {
		// Controllers with mongo version != 4.4 are not able to be upgraded further.
		return NewBlocker(
			`mongo version has to be "4.4" at least, but current version is %q`, v,
		), nil
	}
	return nil, nil
}

// For testing.
var NewServerFactory = lxd.NewServerFactory

func getCheckForLXDVersion(cloudspec environscloudspec.CloudSpec) Validator {
	return func(modelUUID string, pool StatePool, st State, model Model) (*Blocker, error) {
		if !lxdnames.IsDefaultCloud(cloudspec.Type) {
			return nil, nil
		}
		server, err := NewServerFactory(lxd.NewHTTPClientFunc(func() *http.Client {
			return jujuhttp.NewClient(
				jujuhttp.WithLogger(logger.ChildWithLabels("http", corelogger.HTTP)),
			).Client()
		})).RemoteServer(lxd.CloudSpec{CloudSpec: cloudspec})
		if err != nil {
			return nil, errors.Trace(err)
		}
		err = lxd.ValidateAPIVersion(server.ServerVersion())
		if errors.Is(err, errors.NotSupported) {
			return NewBlocker("%s", err.Error()), nil
		}
		return nil, errors.Trace(err)
	}
}<|MERGE_RESOLUTION|>--- conflicted
+++ resolved
@@ -190,25 +190,11 @@
 	return strings.Join(output, " ")
 }
 
-var supportedSeriesForMigration = set.NewStrings(
-	series.Focal.String(),
-	series.Groovy.String(),
-	series.Hirsute.String(),
-	series.Impish.String(),
-	series.Jammy.String(),
-	series.Kinetic.String(),
-	series.Lunar.String(),
-	series.Mantic.String(),
-	series.Noble.String(),
-)
-
 func checkForDeprecatedUbuntuSeriesForModel(
 	_ string, _ StatePool, st State, _ Model,
 ) (*Blocker, error) {
-<<<<<<< HEAD
-	supported := false
 	var deprecatedBases []state.Base
-	for _, vers := range corebase.UbuntuVersions(&supported, nil) {
+	for _, vers := range corebase.UbuntuVersions("19.10") {
 		deprecatedBases = append(deprecatedBases, state.Base{OS: corebase.UbuntuOS, Channel: vers})
 	}
 
@@ -218,11 +204,6 @@
 	})
 	result, err := st.MachineCountForBase(
 		deprecatedBases...,
-=======
-	deprecatedSeries := series.UbuntuSeries().Difference(supportedSeriesForMigration)
-	result, err := st.MachineCountForSeries(
-		deprecatedSeries.SortedValues()..., // sort for tests.
->>>>>>> 8fce0732
 	)
 	if err != nil {
 		return nil, errors.Annotate(err, "cannot count deprecated ubuntu machines")
