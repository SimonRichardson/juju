--- conflicted
+++ resolved
@@ -97,19 +97,7 @@
 			// The case of upgrade charmhub charm with by channel... need the correct revision,
 			// or we will not have an addCharmChange corresponding to the upgradeCharmChange.
 			if r.charmResolver != nil {
-<<<<<<< HEAD
 				_, rev, err := r.charmResolver(application.Charm, computedBase, channel, arch, revision)
-=======
-				var base corebase.Base
-				if application.Series != "" {
-					var err error
-					base, err = corebase.GetBaseFromSeries(application.Series)
-					if err != nil {
-						return nil, errors.Trace(err)
-					}
-				}
-				_, rev, err := r.charmResolver(application.Charm, base, channel, arch, revision)
->>>>>>> bbad9d12
 				if err != nil {
 					return nil, errors.Trace(err)
 				}
@@ -336,7 +324,7 @@
 			}
 		}
 		if bundleApp.Base != "" {
-			base, err = series.ParseBaseFromString(bundleApp.Base)
+			base, err = corebase.ParseBaseFromString(bundleApp.Base)
 			if err != nil {
 				return false, errors.Trace(err)
 			}
@@ -1278,7 +1266,7 @@
 	return "$" + changeID
 }
 
-func applicationKey(charm, arch string, base series.Base, channel string, revision int) string {
+func applicationKey(charm, arch string, base corebase.Base, channel string, revision int) string {
 	return fmt.Sprintf("%s:%s:%s:%s:%d", charm, arch, base, channel, revision)
 }
 
@@ -1288,11 +1276,11 @@
 // DEPRECATED: This should be all about bases.
 func getSeries(application *charm.ApplicationSpec, defaultSeries string) (string, error) {
 	if application.Base != "" {
-		base, err := series.ParseBaseFromString(application.Base)
+		base, err := corebase.ParseBaseFromString(application.Base)
 		if err != nil {
 			return "", errors.Trace(err)
 		}
-		return series.GetSeriesFromBase(base)
+		return corebase.GetSeriesFromBase(base)
 	}
 	if application.Series != "" {
 		return application.Series, nil
@@ -1334,17 +1322,17 @@
 
 // getBase calculates the base to use for a resource. If none is provided, we will fall back to
 // the specified series and convert to a base
-func getBase(base string, defaultBase string, computedSeries string) (series.Base, error) {
+func getBase(base string, defaultBase string, computedSeries string) (corebase.Base, error) {
 	if base != "" {
-		return series.ParseBaseFromString(base)
+		return corebase.ParseBaseFromString(base)
 	}
 	if defaultBase != "" {
-		return series.ParseBaseFromString(defaultBase)
+		return corebase.ParseBaseFromString(defaultBase)
 	}
 	if computedSeries != "" {
-		return series.GetBaseFromSeries(computedSeries)
-	}
-	return series.Base{}, nil
+		return corebase.GetBaseFromSeries(computedSeries)
+	}
+	return corebase.Base{}, nil
 }
 
 // parseEndpoint creates an endpoint from its string representation.
