--- conflicted
+++ resolved
@@ -180,11 +180,7 @@
 		b = requestedBase
 	} else if err != nil {
 		if !s.jujuSupportedBases.Contains(requestedBase.String()) {
-<<<<<<< HEAD
-			return series.Base{}, errors.NotSupportedf("base: %s", requestedBase)
-=======
-			return base.Base{}, errors.NewNotSupported(nil, fmt.Sprintf("base: %s", requestedBase))
->>>>>>> 430bc2b8
+			return base.Base{}, errors.NotSupportedf("base: %s", requestedBase)
 		}
 		if IsUnsupportedBaseError(err) {
 			return base.Base{}, errors.Errorf(
