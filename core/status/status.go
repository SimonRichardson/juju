--- conflicted
+++ resolved
@@ -348,8 +348,6 @@
 	return false
 }
 
-<<<<<<< HEAD
-=======
 // IsInActiveTaskStatus returns true if status has a known value for
 // a completed task or operation.
 func (s Status) IsInActiveTaskStatus() bool {
@@ -375,7 +373,6 @@
 	}
 }
 
->>>>>>> a8e3eefc
 // KnownAgentStatus returns true if status has a known value for an agent.
 // It includes every status that has ever been valid for a unit or machine agent.
 // This is used by the apiserver client facade to filter out unknown values.
