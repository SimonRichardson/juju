--- conflicted
+++ resolved
@@ -158,12 +158,7 @@
 
 	called := 0
 	expectState := mockedAPIState(mockedHostPort | mockedModelTag)
-<<<<<<< HEAD
 	apiOpen := func(ctx context.Context, apiInfo *api.Info, opts api.DialOpts) (api.Connection, error) {
-		checkCommonAPIInfoAttrs(c, apiInfo, opts)
-=======
-	apiOpen := func(apiInfo *api.Info, opts api.DialOpts) (api.Connection, error) {
->>>>>>> d7a40b3e
 		called++
 		expectState.authTag = names.NewUserTag("wally@external")
 		return expectState, nil
@@ -262,10 +257,10 @@
 	c.Assert(err, jc.ErrorIsNil)
 
 	info, _, err := juju.ConnectionInfo(juju.NewAPIConnectionParams{
-		ControllerName: "controllername",
-		Store:          store,
-		AccountDetails: ad,
-		APIEndpoints:   []string{"address-override"},
+		ControllerName:  "controllername",
+		ControllerStore: store,
+		AccountDetails:  ad,
+		APIEndpoints:    []string{"address-override"},
 	})
 	c.Assert(err, jc.ErrorIsNil)
 	c.Assert(info.Addrs, gc.DeepEquals, []string{"address-override"})
@@ -363,15 +358,9 @@
 		// Allow the dials to complete.
 		close(start)
 	}()
-<<<<<<< HEAD
 	conn, err := juju.NewAPIConnection(context.Background(), juju.NewAPIConnectionParams{
-		Store:          store,
-		ControllerName: "foo",
-=======
-	conn, err := juju.NewAPIConnection(juju.NewAPIConnectionParams{
 		ControllerStore: store,
 		ControllerName:  "foo",
->>>>>>> d7a40b3e
 		DialOpts: api.DialOpts{
 			DialWebsocket: func(ctx context.Context, urlStr string, tlsConfig *tls.Config, ipAddr string) (jsoncodec.JSONConn, error) {
 				apiConn := testRootAPI{
@@ -431,15 +420,9 @@
 	})
 	c.Assert(err, jc.ErrorIsNil)
 	start := make(chan struct{})
-<<<<<<< HEAD
 	conn, err := juju.NewAPIConnection(context.Background(), juju.NewAPIConnectionParams{
-		Store:          store,
-		ControllerName: "foo",
-=======
-	conn, err := juju.NewAPIConnection(juju.NewAPIConnectionParams{
 		ControllerStore: store,
 		ControllerName:  "foo",
->>>>>>> d7a40b3e
 		DialOpts: api.DialOpts{
 			DialWebsocket: func(ctx context.Context, urlStr string, tlsConfig *tls.Config, ipAddr string) (jsoncodec.JSONConn, error) {
 				apiConn := testRootAPI{
@@ -516,15 +499,9 @@
 		network.ProviderHostPort{ProviderAddress: network.NewMachineAddress("0.1.2.3").AsProviderAddress(), NetPort: 1235},
 	}})
 
-<<<<<<< HEAD
 	conn, err := juju.NewAPIConnection(context.Background(), juju.NewAPIConnectionParams{
-		Store:          store,
-		ControllerName: "foo",
-=======
-	conn, err := juju.NewAPIConnection(juju.NewAPIConnectionParams{
 		ControllerStore: store,
 		ControllerName:  "foo",
->>>>>>> d7a40b3e
 		DialOpts: api.DialOpts{
 			DialWebsocket: func(ctx context.Context, urlStr string, tlsConfig *tls.Config, ipAddr string) (jsoncodec.JSONConn, error) {
 				apiConn := testRootAPI{
@@ -568,15 +545,9 @@
 	})
 	c.Assert(err, jc.ErrorIsNil)
 
-<<<<<<< HEAD
 	conn, err := juju.NewAPIConnection(context.Background(), juju.NewAPIConnectionParams{
-		Store:          store,
-		ControllerName: "foo",
-=======
-	conn, err := juju.NewAPIConnection(juju.NewAPIConnectionParams{
 		ControllerStore: store,
 		ControllerName:  "foo",
->>>>>>> d7a40b3e
 		DialOpts: api.DialOpts{
 			DialWebsocket: func(ctx context.Context, urlStr string, tlsConfig *tls.Config, ipAddr string) (jsoncodec.JSONConn, error) {
 				apiConn := testRootAPI{modelUUID: modelUUID}
