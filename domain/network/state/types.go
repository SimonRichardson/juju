// Copyright 2023 Canonical Ltd.
// Licensed under the AGPLv3, see LICENCE file for details.

package state

import (
	"database/sql"
	"net"

	"github.com/juju/collections/transform"

	corenetwork "github.com/juju/juju/core/network"
	coreunit "github.com/juju/juju/core/unit"
	"github.com/juju/juju/domain/life"
	"github.com/juju/juju/domain/network"
	"github.com/juju/juju/internal/errors"
)

type uuids []string

type entityUUID struct {
	// UUID uniquely identifies an entity.
	UUID string `db:"uuid"`
}

type netNodeUUID struct {
	// UUID uniquely identifies a net node.
	UUID string `db:"net_node_uuid"`
}

type unitName struct {
	Name coreunit.Name `db:"name"`
}

type lifeID struct {
	LifeID life.Life `db:"life_id"`
}

// subnet represents a single row from the subnet table.
type subnet struct {
	// UUID is the subnet's UUID.
	UUID string `db:"uuid"`
	// CIDR of the network, in 123.45.67.89/24 format.
	CIDR string `db:"cidr"`
	// VLANtag is the subnet's vlan tag.
	VLANtag int `db:"vlan_tag"`
	// SpaceUUID is the space UUID.
	SpaceUUID corenetwork.SpaceUUID `db:"space_uuid"`
}

// providerSubnet represents a single row from the provider_subnet table.
type providerSubnet struct {
	// SubnetUUID is the UUID of the subnet.
	SubnetUUID string `db:"subnet_uuid"`
	// ProviderID is the provider-specific subnet ID.
	ProviderID corenetwork.Id `db:"provider_id"`
}

// providerNetwork represents a single row from the provider_network table.
type providerNetwork struct {
	// ProviderNetworkUUID is the provider network UUID.
	ProviderNetworkUUID string `db:"uuid"`
	// ProviderNetworkID is the provider-specific ID of the network
	// containing this subnet.
	ProviderNetworkID corenetwork.Id `db:"provider_network_id"`
}

// providerNetworkSubnet represents a single row from the provider_network_subnet mapping table.
type providerNetworkSubnet struct {
	// SubnetUUID is the UUID of the subnet.
	SubnetUUID string `db:"subnet_uuid"`
	// ProviderNetworkUUID is the provider network UUID.
	ProviderNetworkUUID string `db:"provider_network_uuid"`
}

// space represents a single row from the space table.
type space struct {
	// Name is the space name.
	Name corenetwork.SpaceName `db:"name"`
	// UUID is the unique ID of the space.
	UUID corenetwork.SpaceUUID `db:"uuid"`
}

type spaceName struct {
	Name string `db:"name"`
}

type countResult struct {
	Count int `db:"count"`
}

// providerSpace represents a single row from the provider_space table.
type providerSpace struct {
	// SpaceUUID is the unique ID of the space.
	SpaceUUID corenetwork.SpaceUUID `db:"space_uuid"`
	// ProviderID is a provider-specific space ID.
	ProviderID corenetwork.Id `db:"provider_id"`
}

// availabilityZone represents a row from the availability_zone table.
type availabilityZone struct {
	// Name is the name of the availability zone.
	Name string `db:"name"`
	// UUID is the unique ID of the availability zone.
	UUID string `db:"uuid"`
}

// availabilityZoneSubnet represents a row from the availability_zone_subnet
// table.
type availabilityZoneSubnet struct {
	// UUID is the unique ID of the availability zone.
	AZUUID string `db:"availability_zone_uuid"`
	// SubnetUUID is the unique ID of the Subnet.
	SubnetUUID string `db:"subnet_uuid"`
}

// SubnetRow represents the subnet fields of a single row from the
// v_space_subnets view.
type SubnetRow struct {
	// UUID is the subnet UUID.
	UUID string `db:"subnet_uuid"`

	// CIDR is the Classless Inter-Domain Routing notation
	// indicating this subnet's address range.
	CIDR string `db:"subnet_cidr"`

	// VLANTag is the subnet's vlan tag.
	VLANTag int `db:"subnet_vlan_tag"`

	// ProviderID is the subnet's provider id.
	ProviderID string `db:"subnet_provider_id"`

	// ProviderNetworkID is the subnet's provider network id.
	ProviderNetworkID string `db:"subnet_provider_network_id"`

	// ProviderSpaceUUID is the subnet's space uuid.
	ProviderSpaceUUID sql.NullString `db:"subnet_provider_space_uuid"`

	// SpaceUUID is the space uuid.
	SpaceUUID sql.Null[corenetwork.SpaceUUID] `db:"subnet_space_uuid"`

	// SpaceName is the name of the space the subnet is associated with.
	SpaceName sql.Null[corenetwork.SpaceName] `db:"subnet_space_name"`

	// AZ is the availability zones on the subnet.
	AZ string `db:"subnet_az"`
}

// SpaceSubnetRow represents a single row from the v_space_subnets view.
type spaceSubnetRow struct {
	// SubnetRow is embedded by SpaceSubnetRow since every row corresponds to a
	// subnet of the space. This allows SubnetRow to be
	SubnetRow

	// UUID is the space UUID.
	SpaceUUID corenetwork.SpaceUUID `db:"uuid"`

	// Name is the space name.
	SpaceName string `db:"name"`

	// ProviderID is the space provider id.
	SpaceProviderID sql.NullString `db:"provider_id"`
}

// SpaceSubnetRows is a slice of SpaceSubnet rows.
type SpaceSubnetRows []spaceSubnetRow

// subnetRows is a slice of Subnet rows.
type subnetRows []SubnetRow

// ToSpaceInfos converts Spaces to a slice of corenetwork.SpaceInfo structs.
// This method makes sure only unique subnets are mapped and flattens them into
// each space.
// No sorting is applied.
func (sp SpaceSubnetRows) ToSpaceInfos() corenetwork.SpaceInfos {
	var res corenetwork.SpaceInfos

	// Prepare structs for unique subnets for each space.
	uniqueAZs := make(map[corenetwork.SpaceUUID]map[string]map[string]string)
	uniqueSubnets := make(map[corenetwork.SpaceUUID]map[string]corenetwork.SubnetInfo)
	uniqueSpaces := make(map[corenetwork.SpaceUUID]corenetwork.SpaceInfo)

	for _, spaceSubnet := range sp {
		spInfo := corenetwork.SpaceInfo{
			ID:   spaceSubnet.SpaceUUID,
			Name: corenetwork.SpaceName(spaceSubnet.SpaceName),
		}

		if spaceSubnet.SpaceProviderID.Valid {
			spInfo.ProviderId = corenetwork.Id(spaceSubnet.SpaceProviderID.String)
		}
		uniqueSpaces[spaceSubnet.SpaceUUID] = spInfo

		snInfo := spaceSubnet.SubnetRow.ToSubnetInfo()
		if snInfo != nil {
			if _, ok := uniqueSubnets[spaceSubnet.SpaceUUID]; !ok {
				uniqueSubnets[spaceSubnet.SpaceUUID] = make(map[string]corenetwork.SubnetInfo)
			}

			uniqueSubnets[spaceSubnet.SpaceUUID][spaceSubnet.UUID] = *snInfo

			if _, ok := uniqueAZs[spaceSubnet.SpaceUUID]; !ok {
				uniqueAZs[spaceSubnet.SpaceUUID] = make(map[string]map[string]string)
			}
			if _, ok := uniqueAZs[spaceSubnet.SpaceUUID][spaceSubnet.UUID]; !ok {
				uniqueAZs[spaceSubnet.SpaceUUID][spaceSubnet.UUID] = make(map[string]string)
			}
			uniqueAZs[spaceSubnet.SpaceUUID][spaceSubnet.UUID][spaceSubnet.AZ] = spaceSubnet.AZ
		}
	}

	// Iterate through every space and flatten its subnets.
	for spaceUUID, space := range uniqueSpaces {
		space.Subnets = flattenAZs(uniqueSubnets[spaceUUID], uniqueAZs[spaceUUID])
		res = append(res, space)
	}

	return res
}

// ToSubnetInfo deserializes a row containing subnet fields to a SubnetInfo
// struct.
func (s SubnetRow) ToSubnetInfo() *corenetwork.SubnetInfo {
	// Make sure we don't add empty rows as empty subnets.
	if s.UUID == "" {
		return nil
	}
	sInfo := corenetwork.SubnetInfo{
		ID:                corenetwork.Id(s.UUID),
		CIDR:              s.CIDR,
		VLANTag:           s.VLANTag,
		ProviderId:        corenetwork.Id(s.ProviderID),
		ProviderNetworkId: corenetwork.Id(s.ProviderNetworkID),
	}
	if s.ProviderSpaceUUID.Valid {
		sInfo.ProviderSpaceId = corenetwork.Id(s.ProviderSpaceUUID.String)
	}
	if s.SpaceUUID.Valid {
		sInfo.SpaceID = s.SpaceUUID.V
	}
	if s.SpaceName.Valid {
		sInfo.SpaceName = s.SpaceName.V
	}

	return &sInfo
}

// ToSubnetInfos converts Subnets to a slice of network.SubnetInfo structs.
// This method makes sure only unique AZs are mapped and flattens them into
// each subnet.
// No sorting is applied.
func (sn subnetRows) ToSubnetInfos() corenetwork.SubnetInfos {
	// Prepare structs for unique subnets.
	uniqueAZs := make(map[string]map[string]string)
	uniqueSubnets := make(map[string]corenetwork.SubnetInfo)

	for _, subnet := range sn {
		subnetInfo := subnet.ToSubnetInfo()
		if subnetInfo != nil {
			uniqueSubnets[subnet.UUID] = *subnetInfo

			if _, ok := uniqueAZs[subnet.UUID]; !ok {
				uniqueAZs[subnet.UUID] = make(map[string]string)
			}
			uniqueAZs[subnet.UUID][subnet.AZ] = subnet.AZ
		}
	}

	return flattenAZs(uniqueSubnets, uniqueAZs)
}

// flattenAZs iterates over every subnet and flattens its AZs.
func flattenAZs(
	uniqueSubnets map[string]corenetwork.SubnetInfo,
	uniqueAZs map[string]map[string]string,
) corenetwork.SubnetInfos {
	var subnets corenetwork.SubnetInfos

	for subnetUUID, subnet := range uniqueSubnets {
		var availabilityZones []string
		for _, availabilityZone := range uniqueAZs[subnetUUID] {
			availabilityZones = append(availabilityZones, availabilityZone)
		}
		subnet.AvailabilityZones = availabilityZones

		subnets = append(subnets, subnet)
	}

	return subnets
}

// linkLayerDeviceDML is for writing data to link_layer_device.
type linkLayerDeviceDML struct {
	UUID              string  `db:"uuid"`
	NetNodeUUID       string  `db:"net_node_uuid"`
	Name              string  `db:"name"`
	MTU               *int64  `db:"mtu"`
	MACAddress        *string `db:"mac_address"`
	DeviceTypeID      int64   `db:"device_type_id"`
	VirtualPortTypeID int64   `db:"virtual_port_type_id"`
	IsAutoStart       bool    `db:"is_auto_start"`
	IsEnabled         bool    `db:"is_enabled"`
	IsDefaultGateway  bool    `db:"is_default_gateway"`
	GatewayAddress    *string `db:"gateway_address"`
	VlanTag           uint64  `db:"vlan_tag"`
}

// dnsSearchDomainRow represents a row in link_layer_device_dns_domain.
type dnsSearchDomainRow struct {
	DeviceUUID   string `db:"device_uuid"`
	SearchDomain string `db:"search_domain"`
}

// dnsSearchDomainRow represents a row in link_layer_device_dns_address.
type dnsAddressRow struct {
	DeviceUUID string `db:"device_uuid"`
	Address    string `db:"dns_address"`
}

// netInterfaceToDML returns persistence types for representing a single
// [network.NetInterface] instance without its addresses.
// The incoming map of device name to device UUID should contain entries for
// this device's UUID and its parent device if required.
// It is expected that the map will be populated as part of the reconciliation
// process before calling this method.
func netInterfaceToDML(
	dev network.NetInterface, nodeUUID string, nameToUUID map[string]string,
) (linkLayerDeviceDML, []dnsSearchDomainRow, []dnsAddressRow, error) {
	var devDML linkLayerDeviceDML

	devUUID, ok := nameToUUID[dev.Name]
	if !ok {
		return devDML, nil, nil, errors.Errorf("no UUID associated with device %q", dev.Name)
	}

	devTypeID, err := encodeDeviceType(dev.Type)
	if err != nil {
		return devDML, nil, nil, errors.Capture(err)
	}

	portTypeID, err := encodeVirtualPortType(dev.VirtualPortType)
	if err != nil {
		return devDML, nil, nil, errors.Capture(err)
	}

	devDML = linkLayerDeviceDML{
		UUID:              devUUID,
		NetNodeUUID:       nodeUUID,
		Name:              dev.Name,
		MTU:               dev.MTU,
		MACAddress:        dev.MACAddress,
		DeviceTypeID:      devTypeID,
		VirtualPortTypeID: portTypeID,
		IsAutoStart:       dev.IsAutoStart,
		IsEnabled:         dev.IsEnabled,
		IsDefaultGateway:  dev.IsDefaultGateway,
		GatewayAddress:    dev.GatewayAddress,
		VlanTag:           dev.VLANTag,
	}

	dnsSearchDMLs := transform.Slice(dev.DNSSearchDomains, func(sd string) dnsSearchDomainRow {
		return dnsSearchDomainRow{
			DeviceUUID:   devUUID,
			SearchDomain: sd,
		}
	})

	dnsAddressDMLs := transform.Slice(dev.DNSAddresses, func(addr string) dnsAddressRow {
		return dnsAddressRow{
			DeviceUUID: devUUID,
			Address:    addr,
		}
	})

	// TODO (manadart 2025-05-02): This needs to return additional types for:
	// - link_layer_device_parent
	// - provider_link_layer_device

	return devDML, dnsSearchDMLs, dnsAddressDMLs, errors.Capture(err)
}

// encodeDeviceType returns an identifier congruent with the database lookup for
// a network interface type. The caller of this method should already have
// called IsValidLinkLayerDeviceType for the input in the service layer,
// but we guard against bad input anyway.
func encodeDeviceType(kind corenetwork.LinkLayerDeviceType) (int64, error) {
	switch kind {
	case corenetwork.UnknownDevice:
		return 0, nil
	case corenetwork.LoopbackDevice:
		return 1, nil
	case corenetwork.EthernetDevice:
		return 2, nil
	case corenetwork.VLAN8021QDevice:
		return 3, nil
	case corenetwork.BondDevice:
		return 4, nil
	case corenetwork.BridgeDevice:
		return 5, nil
	case corenetwork.VXLANDevice:
		return 6, nil
	default:
		return -1, errors.Errorf("unsupported device type: %q", kind)
	}
}

// encodeVirtualPortType returns an identifier congruent with the database
// lookup for a virtual port type. The caller of this method should have already
// validated the input in the service layer.
func encodeVirtualPortType(kind corenetwork.VirtualPortType) (int64, error) {
	switch kind {
	case corenetwork.NonVirtualPort:
		return 0, nil
	case corenetwork.OvsPort:
		return 1, nil
	default:
		return -1, errors.Errorf("unsupported virtual port type: %q", kind)
	}
}

// ipAddressDML is for writing data to the ip_address table.
type ipAddressDML struct {
	UUID         string  `db:"uuid"`
	NodeUUID     string  `db:"net_node_uuid"`
	DeviceUUID   string  `db:"device_uuid"`
	AddressValue string  `db:"address_value"`
	SubnetUUID   *string `db:"subnet_uuid"`
	TypeID       int64   `db:"type_id"`
	ConfigTypeID int64   `db:"config_type_id"`
	OriginID     int64   `db:"origin_id"`
	ScopeID      int64   `db:"scope_id"`
	IsSecondary  bool    `db:"is_secondary"`
	IsShadow     bool    `db:"is_shadow"`
}

// netAddrToDML returns a persistence type for representing a single
// [network.NetAddr].
// The incoming map of device name to device UUID should contain an entry for
// the device to which the address is assigned.
// The incoming map of IP address to UUID should contain an entry for this
// address.
// It is expected that UUID lookups will be populated as part of the
// reconciliation process before calling this method.
func netAddrToDML(
	addr network.NetAddr, nodeUUID, devUUID string, ipToUUID map[string]string,
) (ipAddressDML, error) {
	var dml ipAddressDML

	addrUUID, ok := ipToUUID[addr.AddressValue]
	if !ok {
		return dml, errors.Errorf("no UUID associated with IP %q on device %q", addr.AddressValue, addr.InterfaceName)
	}

	addrTypeID, err := encodeAddressType(addr.AddressType)
	if err != nil {
		return dml, errors.Capture(err)
	}

	addrConfTypeID, err := encodeAddressConfigType(addr.ConfigType)
	if err != nil {
		return dml, errors.Capture(err)
	}

	originID, err := encodeAddressOrigin(addr.Origin)
	if err != nil {
		return dml, errors.Capture(err)
	}

	scopeID, err := encodeAddressScope(addr.Scope)
	if err != nil {
		return dml, errors.Capture(err)
	}

	dml = ipAddressDML{
		UUID:         addrUUID,
		NodeUUID:     nodeUUID,
		DeviceUUID:   devUUID,
		AddressValue: addr.AddressValue,
		SubnetUUID:   nil,
		TypeID:       addrTypeID,
		ConfigTypeID: addrConfTypeID,
		OriginID:     originID,
		ScopeID:      scopeID,
		IsSecondary:  addr.IsSecondary,
		IsShadow:     addr.IsShadow,
	}

	return dml, nil
}

func encodeAddressType(kind corenetwork.AddressType) (int64, error) {
	switch kind {
	case corenetwork.IPv4Address:
		return 0, nil
	case corenetwork.IPv6Address:
		return 1, nil
	case corenetwork.HostName:
		return -1, errors.Errorf("address type %q can not be used for an IP address", kind)
	default:
		return -1, errors.Errorf("unsupported address type: %q", kind)
	}
}

func encodeAddressConfigType(kind corenetwork.AddressConfigType) (int64, error) {
	switch kind {
	case corenetwork.ConfigUnknown:
		return 0, nil
	case corenetwork.ConfigDHCP:
		return 1, nil
	case corenetwork.ConfigStatic:
		return 4, nil
	case corenetwork.ConfigManual:
		return 5, nil
	case corenetwork.ConfigLoopback:
		return 6, nil
	default:
		return -1, errors.Errorf("unsupported address config type: %q", kind)
	}
}

const (
	originMachine  int64 = 0
	originProvider int64 = 1
)

func encodeAddressOrigin(kind corenetwork.Origin) (int64, error) {
	switch kind {
	case corenetwork.OriginMachine:
		return originMachine, nil
	case corenetwork.OriginProvider:
		return originProvider, nil
	default:
		return -1, errors.Errorf("unsupported address origin: %q", kind)
	}
}

func encodeAddressScope(kind corenetwork.Scope) (int64, error) {
	switch kind {
	case corenetwork.ScopeUnknown:
		return 0, nil
	case corenetwork.ScopePublic:
		return 1, nil
	case corenetwork.ScopeCloudLocal:
		return 2, nil
	case corenetwork.ScopeMachineLocal:
		return 3, nil
	case corenetwork.ScopeLinkLocal:
		return 4, nil
	default:
		return -1, errors.Errorf("unsupported address scope: %q", kind)
	}
}

// machineInterfaceRow is the type for a row from the v_machine_interface view.
type machineInterfaceRow struct {
	// MachineUUID and associated machine fields.
	MachineUUID string `db:"machine_uuid"`
	MachineName string `db:"machine_name"`
	NetNodeUUID string `db:"net_node_uuid"`

	// DeviceUUID and associated link-layer device fields.
	DeviceUUID        string         `db:"device_uuid"`
	DeviceName        string         `db:"device_name"`
	MTU               sql.NullInt64  `db:"mtu"`
	MacAddress        sql.NullString `db:"mac_address"`
	ProviderID        sql.NullString `db:"device_provider_id"`
	DeviceTypeID      int64          `db:"device_type_id"`
	VirtualPortTypeID int64          `db:"virtual_port_type_id"`
	IsAutoStart       bool           `db:"is_auto_start"`
	IsEnabled         bool           `db:"is_enabled"`
	ParentDeviceUUID  sql.NullString `db:"parent_device_uuid"`
	ParentDeviceName  sql.NullString `db:"parent_device_name"`
	GatewayAddress    sql.NullString `db:"gateway_address"`
	IsDefaultGateway  bool           `db:"is_default_gateway"`
	VLANTag           uint64         `db:"vlan_tag"`
	DNSAddress        sql.NullString `db:"dns_address"`
	DNSSearchDomain   sql.NullString `db:"search_domain"`

	// AddressUUID and associated IP address fields.
	AddressUUID       sql.NullString `db:"address_uuid"`
	ProviderAddressID sql.NullString `db:"provider_address_id"`
	AddressValue      sql.NullString `db:"address_value"`
	SubnetUUID        sql.NullString `db:"subnet_uuid"`
	CIDR              sql.NullString `db:"cidr"`
	ProviderSubnetID  sql.NullString `db:"provider_subnet_id"`
	AddressTypeID     sql.NullInt64  `db:"address_type_id"`
	ConfigTypeID      sql.NullInt64  `db:"config_type_id"`
	OriginID          sql.NullInt64  `db:"origin_id"`
	ScopeID           sql.NullInt64  `db:"scope_id"`
	IsSecondary       sql.NullBool   `db:"is_secondary"`
	IsShadow          sql.NullBool   `db:"is_shadow"`
}

type machineNameNetNode struct {
	MachineName string `db:"name"`
	NetNodeUUID string `db:"net_node_uuid"`
}

// linkLayerDevice is slightly different from linkLayerDeviceDML
// It's used to import LLDs.
type linkLayerDevice struct {
	UUID        string         `db:"uuid"`
	NetNodeUUID string         `db:"net_node_uuid"`
	Name        string         `db:"name"`
	MTU         sql.NullInt64  `db:"mtu"`
	MAC         sql.NullString `db:"mac_address"`
	// GatewayAddress is not provided in the first round of
	// model migration data from the link layer devices.
	// By using sql.NullString, we ensure the value is NULL
	// until it's available.
	GatewayAddress  sql.NullString `db:"gateway_address"`
	IsAutoStart     bool           `db:"is_auto_start"`
	IsEnabled       bool           `db:"is_enabled"`
	Type            int64          `db:"device_type_id"`
	VirtualPortType int64          `db:"virtual_port_type_id"`
	VLAN            int            `db:"vlan_tag"`
}

// linkLayerDeviceName is used for identifying
// known link-layer devices on a single node.
type linkLayerDeviceName struct {
	UUID string `db:"uuid"`
	Name string `db:"name"`
}

// ipAddressValue is used for identifying known IP addresses on a single node.
type ipAddressValue struct {
	UUID       string         `db:"uuid"`
	Value      string         `db:"address_value"`
	OriginID   int64          `db:"origin_id"`
	SubnetUUID sql.NullString `db:"subnet_uuid"`
}

type linkLayerDeviceParent struct {
	DeviceUUID string `db:"device_uuid"`
	ParentUUID string `db:"parent_uuid"`
}

type providerLinkLayerDevice struct {
	ProviderID string `db:"provider_id"`
	DeviceUUID string `db:"device_uuid"`
}

// subnetGroup is a CIDR-centric view of subnets sharing the same CIDR.
// For practical purposes, each CIDR will have a single subnet identity,
// but our model allows the same CIDR to exist in different provider networks.
type subnetGroup struct {
	ipNet net.IPNet
	uuids []string
}

type subnetGroups []subnetGroup

// subnetForIP returns the subnet UUID for the input IP address in CIDR format
// if one can be determined.
// If the UUIDs for the CIDR are not unique, an empty string is returned.
func (subs subnetGroups) subnetForIP(ip string) (string, error) {
	netIP, _, _ := net.ParseCIDR(ip)
	if netIP == nil {
		return "", errors.Errorf("invalid IP address %q", ip)
	}

	var matches []string
	for _, s := range subs {
		if s.ipNet.Contains(netIP) {
			matches = append(matches, s.uuids...)
		}
	}

<<<<<<< HEAD
	return "", errors.Errorf("no subnet found for IP %q", ip)
}

type spaceAddress struct {
	Value      string         `db:"address_value"`
	ConfigType string         `db:"config_type_name"`
	Type       string         `db:"type_name"`
	Origin     string         `db:"origin_name"`
	Scope      string         `db:"scope_name"`
	DeviceUUID string         `db:"device_uuid"`
	SpaceUUID  sql.NullString `db:"space_uuid"`
	SubnetCIDR sql.NullString `db:"cidr"`
=======
	if len(matches) == 0 {
		return "", errors.Errorf("no subnet found for IP %q", ip)
	}

	// If there are multiple subnets for the same CIDR,
	// the caller must create a subnet for the IP address.
	if len(matches) > 1 {
		return "", nil
	}
	return matches[0], nil
>>>>>>> bf1d5fc7
}<|MERGE_RESOLUTION|>--- conflicted
+++ resolved
@@ -667,8 +667,16 @@
 		}
 	}
 
-<<<<<<< HEAD
-	return "", errors.Errorf("no subnet found for IP %q", ip)
+	if len(matches) == 0 {
+		return "", errors.Errorf("no subnet found for IP %q", ip)
+	}
+
+	// If there are multiple subnets for the same CIDR,
+	// the caller must create a subnet for the IP address.
+	if len(matches) > 1 {
+		return "", nil
+	}
+	return matches[0], nil
 }
 
 type spaceAddress struct {
@@ -680,16 +688,4 @@
 	DeviceUUID string         `db:"device_uuid"`
 	SpaceUUID  sql.NullString `db:"space_uuid"`
 	SubnetCIDR sql.NullString `db:"cidr"`
-=======
-	if len(matches) == 0 {
-		return "", errors.Errorf("no subnet found for IP %q", ip)
-	}
-
-	// If there are multiple subnets for the same CIDR,
-	// the caller must create a subnet for the IP address.
-	if len(matches) > 1 {
-		return "", nil
-	}
-	return matches[0], nil
->>>>>>> bf1d5fc7
 }