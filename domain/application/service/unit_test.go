// Copyright 2025 Canonical Ltd.
// Licensed under the AGPLv3, see LICENCE file for details.

package service

import (
	"context"
	"reflect"
	"time"

	"github.com/juju/tc"
	"github.com/kr/pretty"
	"go.uber.org/mock/gomock"

	"github.com/juju/juju/caas"
	coreapplication "github.com/juju/juju/core/application"
	applicationtesting "github.com/juju/juju/core/application/testing"
	coreerrors "github.com/juju/juju/core/errors"
	"github.com/juju/juju/core/machine"
	coremodel "github.com/juju/juju/core/model"
	"github.com/juju/juju/core/network"
	corestatus "github.com/juju/juju/core/status"
	coreunit "github.com/juju/juju/core/unit"
	unittesting "github.com/juju/juju/core/unit/testing"
	"github.com/juju/juju/domain/application"
	applicationerrors "github.com/juju/juju/domain/application/errors"
	"github.com/juju/juju/domain/life"
	"github.com/juju/juju/domain/status"
	"github.com/juju/juju/internal/errors"
	"github.com/juju/juju/internal/uuid"
)

type unitServiceSuite struct {
	baseSuite
}

var _ = tc.Suite(&unitServiceSuite{})

func (s *unitServiceSuite) TestGetUnitUUID(c *tc.C) {
	defer s.setupMocks(c).Finish()

	uuid := unittesting.GenUnitUUID(c)
	unitName := coreunit.Name("foo/666")
	s.state.EXPECT().GetUnitUUIDByName(gomock.Any(), unitName).Return(uuid, nil)

	u, err := s.service.GetUnitUUID(context.Background(), unitName)
	c.Assert(err, tc.ErrorIsNil)
	c.Check(u, tc.Equals, uuid)
}

func (s *unitServiceSuite) TestGetUnitUUIDErrors(c *tc.C) {
	defer s.setupMocks(c).Finish()

	unitName := coreunit.Name("foo/666")
	s.state.EXPECT().GetUnitUUIDByName(gomock.Any(), unitName).Return("", applicationerrors.UnitNotFound)

	_, err := s.service.GetUnitUUID(context.Background(), unitName)
	c.Assert(err, tc.ErrorIs, applicationerrors.UnitNotFound)
}

type registerArgMatcher struct {
	arg application.RegisterCAASUnitArg
}

func (m registerArgMatcher) Matches(x interface{}) bool {
	obtained, ok := x.(application.RegisterCAASUnitArg)
	if !ok {
		return false
	}

	obtained.PasswordHash = ""
	m.arg.PasswordHash = ""
	return reflect.DeepEqual(obtained, m.arg)
}

func (m registerArgMatcher) String() string {
	return pretty.Sprint(m.arg)
}

func (s *unitServiceSuite) TestRegisterCAASUnit(c *tc.C) {
	ctrl := s.setupMocksWithProvider(c,
		func(ctx context.Context) (Provider, error) {
			return s.provider, nil
		},
		func(ctx context.Context) (SupportedFeatureProvider, error) {
			return s.supportedFeaturesProvider, nil
		},
		func(ctx context.Context) (CAASApplicationProvider, error) {
			return s.caasApplicationProvider, nil
		})
	defer ctrl.Finish()

	app := NewMockApplication(ctrl)
	app.EXPECT().Units().Return([]caas.Unit{{
		Id:      "foo-666",
		Address: "10.6.6.6",
		Ports:   []string{"8080"},
		FilesystemInfo: []caas.FilesystemInfo{{
			Volume: caas.VolumeInfo{VolumeId: "vol-666"},
		}},
	}}, nil)
	s.caasApplicationProvider.EXPECT().Application("foo", caas.DeploymentStateful).Return(app)

	arg := application.RegisterCAASUnitArg{
		UnitName:                  "foo/666",
		PasswordHash:              "secret",
		ProviderID:                "foo-666",
		Address:                   ptr("10.6.6.6"),
		Ports:                     ptr([]string{"8080"}),
		OrderedScale:              true,
		OrderedId:                 666,
		ObservedAttachedVolumeIDs: []string{"vol-666"},
	}
	s.state.EXPECT().RegisterCAASUnit(gomock.Any(), "foo", registerArgMatcher{arg: arg})

	p := application.RegisterCAASUnitParams{
		ApplicationName: "foo",
		ProviderID:      "foo-666",
	}
	unitName, password, err := s.service.RegisterCAASUnit(context.Background(), p)
	c.Assert(err, tc.ErrorIsNil)
	c.Assert(unitName.String(), tc.Equals, "foo/666")
	c.Assert(password, tc.Not(tc.Equals), "")
}

func (s *unitServiceSuite) TestRegisterCAASUnitMissingProviderID(c *tc.C) {
	defer s.setupMocks(c).Finish()

	p := application.RegisterCAASUnitParams{
		ApplicationName: "foo",
	}
	_, _, err := s.service.RegisterCAASUnit(context.Background(), p)
	c.Assert(err, tc.ErrorMatches, "provider id not valid")
}

func (s *unitServiceSuite) TestRegisterCAASUnitApplicationNoPods(c *tc.C) {
	ctrl := s.setupMocksWithProvider(c,
		func(ctx context.Context) (Provider, error) {
			return s.provider, nil
		},
		func(ctx context.Context) (SupportedFeatureProvider, error) {
			return s.supportedFeaturesProvider, nil
		},
		func(ctx context.Context) (CAASApplicationProvider, error) {
			return s.caasApplicationProvider, nil
		})
	defer ctrl.Finish()

	app := NewMockApplication(ctrl)
	app.EXPECT().Units().Return([]caas.Unit{}, nil)
	s.caasApplicationProvider.EXPECT().Application("foo", caas.DeploymentStateful).Return(app)

	p := application.RegisterCAASUnitParams{
		ApplicationName: "foo",
		ProviderID:      "foo-666",
	}
	_, _, err := s.service.RegisterCAASUnit(context.Background(), p)
	c.Assert(err, tc.ErrorIs, coreerrors.NotFound)
}

func (s *unitServiceSuite) TestUpdateCAASUnit(c *tc.C) {
	defer s.setupMocks(c).Finish()

	appID := applicationtesting.GenApplicationUUID(c)
	unitName := coreunit.Name("foo/666")
	now := time.Now()

	expected := application.UpdateCAASUnitParams{
		ProviderID: ptr("provider-id"),
		Address:    ptr("10.6.6.6"),
		Ports:      ptr([]string{"666"}),
		AgentStatus: ptr(status.StatusInfo[status.UnitAgentStatusType]{
			Status:  status.UnitAgentStatusAllocating,
			Message: "agent status",
			Data:    []byte(`{"foo":"bar"}`),
			Since:   ptr(now),
		}),
		WorkloadStatus: ptr(status.StatusInfo[status.WorkloadStatusType]{
			Status:  status.WorkloadStatusWaiting,
			Message: "workload status",
			Data:    []byte(`{"foo":"bar"}`),
			Since:   ptr(now),
		}),
		K8sPodStatus: ptr(status.StatusInfo[status.K8sPodStatusType]{
			Status:  status.K8sPodStatusRunning,
			Message: "container status",
			Data:    []byte(`{"foo":"bar"}`),
			Since:   ptr(now),
		}),
	}

	params := UpdateCAASUnitParams{
		ProviderID: ptr("provider-id"),
		Address:    ptr("10.6.6.6"),
		Ports:      ptr([]string{"666"}),
		AgentStatus: ptr(corestatus.StatusInfo{
			Status:  corestatus.Allocating,
			Message: "agent status",
			Data:    map[string]interface{}{"foo": "bar"},
			Since:   ptr(now),
		}),
		WorkloadStatus: ptr(corestatus.StatusInfo{
			Status:  corestatus.Waiting,
			Message: "workload status",
			Data:    map[string]interface{}{"foo": "bar"},
			Since:   ptr(now),
		}),
		CloudContainerStatus: ptr(corestatus.StatusInfo{
			Status:  corestatus.Running,
			Message: "container status",
			Data:    map[string]interface{}{"foo": "bar"},
			Since:   ptr(now),
		}),
	}

	s.state.EXPECT().GetApplicationLife(gomock.Any(), "foo").Return(appID, life.Alive, nil)

	var unitArgs application.UpdateCAASUnitParams
	s.state.EXPECT().UpdateCAASUnit(gomock.Any(), unitName, gomock.Any()).DoAndReturn(func(_ context.Context, _ coreunit.Name, args application.UpdateCAASUnitParams) error {
		unitArgs = args
		return nil
	})

	err := s.service.UpdateCAASUnit(context.Background(), unitName, params)
	c.Assert(err, tc.ErrorIsNil)
	c.Check(unitArgs, tc.DeepEquals, expected)
}

func (s *unitServiceSuite) TestUpdateCAASUnitNotAlive(c *tc.C) {
	defer s.setupMocks(c).Finish()

	id := applicationtesting.GenApplicationUUID(c)
	s.state.EXPECT().GetApplicationLife(gomock.Any(), "foo").Return(id, life.Dying, nil)

	err := s.service.UpdateCAASUnit(context.Background(), coreunit.Name("foo/666"), UpdateCAASUnitParams{})
	c.Assert(err, tc.ErrorIs, applicationerrors.ApplicationNotAlive)
}

func (s *unitServiceSuite) TestGetUnitRefreshAttributes(c *tc.C) {
	defer s.setupMocks(c).Finish()

	unitName := coreunit.Name("foo/666")
	attrs := application.UnitAttributes{
		Life: life.Alive,
	}
	s.state.EXPECT().GetUnitRefreshAttributes(gomock.Any(), unitName).Return(attrs, nil)

	refreshAttrs, err := s.service.GetUnitRefreshAttributes(context.Background(), unitName)
	c.Assert(err, tc.ErrorIsNil)
	c.Check(refreshAttrs, tc.Equals, attrs)
}

func (s *unitServiceSuite) TestGetUnitRefreshAttributesInvalidName(c *tc.C) {
	defer s.setupMocks(c).Finish()

	unitName := coreunit.Name("!!!")

	_, err := s.service.GetUnitRefreshAttributes(context.Background(), unitName)
	c.Assert(err, tc.ErrorIs, coreunit.InvalidUnitName)
}

func (s *unitServiceSuite) TestGetUnitRefreshAttributesError(c *tc.C) {
	defer s.setupMocks(c).Finish()

	unitName := coreunit.Name("foo/666")
	attrs := application.UnitAttributes{
		Life: life.Alive,
	}
	s.state.EXPECT().GetUnitRefreshAttributes(gomock.Any(), unitName).Return(attrs, errors.Errorf("boom"))

	_, err := s.service.GetUnitRefreshAttributes(context.Background(), unitName)
	c.Assert(err, tc.ErrorMatches, "boom")
}

func (s *unitServiceSuite) TestGetAllUnitNames(c *tc.C) {
	defer s.setupMocks(c).Finish()

	unitNames := []coreunit.Name{"foo/666", "foo/667"}

	s.state.EXPECT().GetAllUnitNames(gomock.Any()).Return(unitNames, nil)

	names, err := s.service.GetAllUnitNames(context.Background())
	c.Assert(err, tc.ErrorIsNil)
	c.Assert(names, tc.SameContents, unitNames)
}

func (s *unitServiceSuite) TestGetAllUnitNamesError(c *tc.C) {
	defer s.setupMocks(c).Finish()

	s.state.EXPECT().GetAllUnitNames(gomock.Any()).Return(nil, errors.Errorf("boom"))

	_, err := s.service.GetAllUnitNames(context.Background())
	c.Assert(err, tc.ErrorMatches, "boom")
}

func (s *unitServiceSuite) TestGetUnitNamesForApplication(c *tc.C) {
	defer s.setupMocks(c).Finish()

	appName := "foo"
	appID := applicationtesting.GenApplicationUUID(c)
	unitNames := []coreunit.Name{"foo/666", "foo/667"}

	s.state.EXPECT().GetApplicationIDByName(gomock.Any(), appName).Return(appID, nil)
	s.state.EXPECT().GetUnitNamesForApplication(gomock.Any(), appID).Return(unitNames, nil)

	names, err := s.service.GetUnitNamesForApplication(context.Background(), appName)
	c.Assert(err, tc.ErrorIsNil)
	c.Assert(names, tc.SameContents, unitNames)
}

func (s *unitServiceSuite) TestGetUnitNamesForApplicationNotFound(c *tc.C) {
	defer s.setupMocks(c).Finish()

	s.state.EXPECT().GetApplicationIDByName(gomock.Any(), "foo").Return("", applicationerrors.ApplicationNotFound)

	_, err := s.service.GetUnitNamesForApplication(context.Background(), "foo")
	c.Assert(err, tc.ErrorIs, applicationerrors.ApplicationNotFound)
}

func (s *unitServiceSuite) TestGetUnitNamesForApplicationDead(c *tc.C) {
	defer s.setupMocks(c).Finish()

	appName := "foo"
	appID := applicationtesting.GenApplicationUUID(c)

	s.state.EXPECT().GetApplicationIDByName(gomock.Any(), appName).Return(appID, nil)
	s.state.EXPECT().GetUnitNamesForApplication(gomock.Any(), appID).Return(nil, applicationerrors.ApplicationIsDead)

	_, err := s.service.GetUnitNamesForApplication(context.Background(), appName)
	c.Assert(err, tc.ErrorIs, applicationerrors.ApplicationIsDead)
}

func (s *unitServiceSuite) TestGetUnitNamesOnMachineNotFound(c *tc.C) {
	defer s.setupMocks(c).Finish()

	s.state.EXPECT().GetMachineNetNodeUUIDFromName(gomock.Any(), machine.Name("0")).Return("", applicationerrors.MachineNotFound)

	_, err := s.service.GetUnitNamesOnMachine(context.Background(), machine.Name("0"))
	c.Assert(err, tc.ErrorIs, applicationerrors.MachineNotFound)
}

func (s *unitServiceSuite) TestGetUnitNamesOnMachine(c *tc.C) {
	defer s.setupMocks(c).Finish()

	netNodeUUID := uuid.MustNewUUID().String()
	s.state.EXPECT().GetMachineNetNodeUUIDFromName(gomock.Any(), machine.Name("0")).Return(netNodeUUID, nil)
	s.state.EXPECT().GetUnitNamesForNetNode(gomock.Any(), netNodeUUID).Return([]coreunit.Name{"foo/666", "bar/667"}, nil)

	names, err := s.service.GetUnitNamesOnMachine(context.Background(), machine.Name("0"))
	c.Assert(err, tc.ErrorIsNil)
	c.Assert(names, tc.DeepEquals, []coreunit.Name{"foo/666", "bar/667"})
}

func (s *unitServiceSuite) TestAddSubordinateUnit(c *tc.C) {
	defer s.setupMocks(c).Finish()

	// Arrange:
	appID := applicationtesting.GenApplicationUUID(c)
	unitName := unittesting.GenNewName(c, "principal/0")

	s.state.EXPECT().IsSubordinateApplication(gomock.Any(), appID).Return(true, nil)
	s.state.EXPECT().GetModelType(gomock.Any()).Return(coremodel.IAAS, nil)
	var foundApp coreapplication.ID
	var foundUnit coreunit.Name
	s.state.EXPECT().AddSubordinateUnit(gomock.Any(), gomock.Any()).DoAndReturn(
		func(ctx context.Context, arg application.SubordinateUnitArg) (coreunit.Name, error) {
			foundApp = arg.SubordinateAppID
			foundUnit = arg.PrincipalUnitName
			return "subordinate/0", nil
		},
	)

	// Act:
	err := s.service.AddSubordinateUnit(context.Background(), appID, unitName)

	// Assert:
	c.Assert(err, tc.ErrorIsNil)
	c.Assert(foundApp, tc.Equals, appID)
	c.Assert(foundUnit, tc.Equals, unitName)
}

func (s *unitServiceSuite) TestAddSubordinateUnitUnitAlreadyHasSubordinate(c *tc.C) {
	defer s.setupMocks(c).Finish()

	// Arrange:
	appID := applicationtesting.GenApplicationUUID(c)
	unitName := unittesting.GenNewName(c, "principal/0")
	s.state.EXPECT().IsSubordinateApplication(gomock.Any(), appID).Return(true, nil)
	s.state.EXPECT().GetModelType(gomock.Any()).Return(coremodel.IAAS, nil)
	s.state.EXPECT().AddSubordinateUnit(gomock.Any(), gomock.Any()).Return("", applicationerrors.UnitAlreadyHasSubordinate)

	// Act:
	err := s.service.AddSubordinateUnit(context.Background(), appID, unitName)

	// Assert:
	c.Assert(err, tc.ErrorIsNil)
}

func (s *unitServiceSuite) TestAddSubordinateUnitServiceError(c *tc.C) {
	defer s.setupMocks(c).Finish()
	// Arrange:
	appID := applicationtesting.GenApplicationUUID(c)
	unitName := unittesting.GenNewName(c, "principal/0")

	s.state.EXPECT().IsSubordinateApplication(gomock.Any(), appID).Return(true, nil)
	s.state.EXPECT().GetModelType(gomock.Any()).Return(coremodel.IAAS, nil)

	boom := errors.New("boom")
	s.state.EXPECT().AddSubordinateUnit(gomock.Any(), gomock.Any()).Return("", boom)

	// Act:
	err := s.service.AddSubordinateUnit(context.Background(), appID, unitName)

	// Assert:
	c.Assert(err, tc.ErrorIs, boom)
}

func (s *unitServiceSuite) TestAddSubordinateUnitApplicationNotSubordinate(c *tc.C) {
	defer s.setupMocks(c).Finish()

	// Arrange:
	appID := applicationtesting.GenApplicationUUID(c)
	unitName := unittesting.GenNewName(c, "principal/0")
	s.state.EXPECT().IsSubordinateApplication(gomock.Any(), appID).Return(false, nil)

	// Act:
	err := s.service.AddSubordinateUnit(context.Background(), appID, unitName)

	// Assert:
	c.Assert(err, tc.ErrorIs, applicationerrors.ApplicationNotSubordinate)
}

func (s *unitServiceSuite) TestAddSubordinateUnitBadUnitName(c *tc.C) {
	defer s.setupMocks(c).Finish()

	// Arrange:
	appID := applicationtesting.GenApplicationUUID(c)

	// Act:
	err := s.service.AddSubordinateUnit(context.Background(), appID, "bad-name")

	// Assert:
	c.Assert(err, tc.ErrorIs, coreunit.InvalidUnitName)
}

func (s *unitServiceSuite) TestAddSubordinateUnitBadAppName(c *tc.C) {
	defer s.setupMocks(c).Finish()
	// Arrange:
	unitName := unittesting.GenNewName(c, "principal/0")

	// Act:
	err := s.service.AddSubordinateUnit(context.Background(), "bad-app-uuid", unitName)

	// Assert:
	c.Assert(err, tc.ErrorIs, coreerrors.NotValid)
}

func (s *unitServiceSuite) TestSetUnitWorkloadVersion(c *tc.C) {
	defer s.setupMocks(c).Finish()

	unitName := coreunit.Name("foo/666")
	workloadVersion := "v1.0.0"

	s.state.EXPECT().SetUnitWorkloadVersion(gomock.Any(), unitName, workloadVersion).Return(nil)

	err := s.service.SetUnitWorkloadVersion(context.Background(), unitName, workloadVersion)
	c.Assert(err, tc.ErrorIsNil)
}

func (s *unitServiceSuite) TestSetUnitWorkloadVersionError(c *tc.C) {
	defer s.setupMocks(c).Finish()

	unitName := coreunit.Name("foo/666")
	workloadVersion := "v1.0.0"

	s.state.EXPECT().SetUnitWorkloadVersion(gomock.Any(), unitName, workloadVersion).Return(errors.Errorf("boom"))

	err := s.service.SetUnitWorkloadVersion(context.Background(), unitName, workloadVersion)
	c.Assert(err, tc.ErrorMatches, ".*boom")
}

func (s *unitServiceSuite) TestSetUnitWorkloadVersionInvalidName(c *tc.C) {
	defer s.setupMocks(c).Finish()

	unitName := coreunit.Name("!!!")
	workloadVersion := "v1.0.0"

	err := s.service.SetUnitWorkloadVersion(context.Background(), unitName, workloadVersion)
	c.Assert(err, tc.ErrorIs, coreunit.InvalidUnitName)
}

func (s *unitServiceSuite) TestGetUnitWorkloadVersion(c *tc.C) {
	defer s.setupMocks(c).Finish()

	unitName := coreunit.Name("foo/666")
	workloadVersion := "v1.0.0"

	s.state.EXPECT().GetUnitWorkloadVersion(gomock.Any(), unitName).Return(workloadVersion, nil)

	version, err := s.service.GetUnitWorkloadVersion(context.Background(), unitName)
	c.Assert(err, tc.ErrorIsNil)
	c.Assert(version, tc.Equals, workloadVersion)
}

func (s *unitServiceSuite) TestGetUnitWorkloadVersionError(c *tc.C) {
	defer s.setupMocks(c).Finish()

	unitName := coreunit.Name("foo/666")

	s.state.EXPECT().GetUnitWorkloadVersion(gomock.Any(), unitName).Return("", errors.Errorf("boom"))

	_, err := s.service.GetUnitWorkloadVersion(context.Background(), unitName)
	c.Assert(err, tc.ErrorMatches, ".*boom")
}

func (s *unitServiceSuite) TestGetUnitPrincipal(c *tc.C) {
	defer s.setupMocks(c).Finish()

	unitName := coreunit.Name("foo/666")
	principalUnitName := coreunit.Name("principal/666")
	s.state.EXPECT().GetUnitPrincipal(gomock.Any(), unitName).Return(principalUnitName, true, nil)

	u, ok, err := s.service.GetUnitPrincipal(context.Background(), unitName)
	c.Assert(err, tc.ErrorIsNil)
	c.Check(u, tc.Equals, principalUnitName)
	c.Check(ok, tc.IsTrue)
}

func (s *unitServiceSuite) TestGetUnitPrincipalError(c *tc.C) {
	defer s.setupMocks(c).Finish()

	unitName := coreunit.Name("foo/666")
	boom := errors.New("boom")
	s.state.EXPECT().GetUnitPrincipal(gomock.Any(), unitName).Return("", false, boom)

	_, _, err := s.service.GetUnitPrincipal(context.Background(), unitName)
	c.Assert(err, tc.ErrorIs, boom)
}

func (s *unitServiceSuite) TestGetUnitMachineName(c *tc.C) {
	defer s.setupMocks(c).Finish()

	unitName := coreunit.Name("foo/666")
	s.state.EXPECT().GetUnitMachineName(gomock.Any(), unitName).Return("0", nil)

	name, err := s.service.GetUnitMachineName(context.Background(), unitName)
	c.Assert(err, tc.ErrorIsNil)
	c.Check(name, tc.Equals, machine.Name("0"))
}

func (s *unitServiceSuite) TestGetUnitMachineNameError(c *tc.C) {
	defer s.setupMocks(c).Finish()

	unitName := coreunit.Name("foo/666")
	boom := errors.New("boom")
	s.state.EXPECT().GetUnitMachineName(gomock.Any(), unitName).Return("", boom)

	_, err := s.service.GetUnitMachineName(context.Background(), unitName)
	c.Assert(err, tc.ErrorIs, boom)
}

func (s *unitServiceSuite) TestGetUnitMachineUUID(c *tc.C) {
	defer s.setupMocks(c).Finish()

	unitName := coreunit.Name("foo/666")
	s.state.EXPECT().GetUnitMachineUUID(gomock.Any(), unitName).Return("fake-uuid", nil)

	uuid, err := s.service.GetUnitMachineUUID(context.Background(), unitName)
	c.Assert(err, tc.ErrorIsNil)
	c.Check(uuid, tc.Equals, machine.UUID("fake-uuid"))
}

func (s *unitServiceSuite) TestGetUnitMachineUUIDError(c *tc.C) {
	defer s.setupMocks(c).Finish()

	unitName := coreunit.Name("foo/666")
	boom := errors.New("boom")
	s.state.EXPECT().GetUnitMachineUUID(gomock.Any(), unitName).Return("", boom)

	_, err := s.service.GetUnitMachineUUID(context.Background(), unitName)
	c.Assert(err, tc.ErrorIs, boom)
}

func (s *unitServiceSuite) TestGetPublicAddressUnitNotFound(c *tc.C) {
	defer s.setupMocks(c).Finish()

	unitName := coreunit.Name("foo/0")

	s.state.EXPECT().GetUnitUUIDByName(gomock.Any(), unitName).Return(coreunit.UUID(""), errors.New("boom"))

	_, err := s.service.GetUnitPublicAddress(context.Background(), unitName)
	c.Assert(err, tc.ErrorMatches, "boom")
}

func (s *unitServiceSuite) TestGetPublicAddressWithCloudServiceError(c *tc.C) {
	defer s.setupMocks(c).Finish()

	unitName := coreunit.Name("foo/0")

	s.state.EXPECT().GetUnitUUIDByName(gomock.Any(), unitName).Return(coreunit.UUID("foo"), nil)
	s.state.EXPECT().GetUnitAddresses(gomock.Any(), coreunit.UUID("foo")).Return(nil, errors.New("boom"))

	_, err := s.service.GetUnitPublicAddress(context.Background(), unitName)
	c.Assert(err, tc.ErrorMatches, "boom")
}

func (s *unitServiceSuite) TestGetPublicAddressNonMatchingAddresses(c *tc.C) {
	defer s.setupMocks(c).Finish()

	unitName := coreunit.Name("foo/0")

	nonMatchingScopeAddrs := network.SpaceAddresses{
		{
			SpaceID: network.AlphaSpaceId,
			MachineAddress: network.MachineAddress{
				Value:      "10.0.0.1",
				ConfigType: network.ConfigStatic,
				Type:       network.IPv4Address,
				Scope:      network.ScopeMachineLocal,
			},
		},
		{
			SpaceID: network.AlphaSpaceId,
			MachineAddress: network.MachineAddress{
				Value:      "10.0.0.2",
				ConfigType: network.ConfigDHCP,
				Type:       network.IPv4Address,
				Scope:      network.ScopeMachineLocal,
			},
		},
		{
			SpaceID: network.AlphaSpaceId,
			MachineAddress: network.MachineAddress{
				Value:      "10.0.1.1",
				ConfigType: network.ConfigStatic,
				Type:       network.IPv4Address,
				Scope:      network.ScopeMachineLocal,
			},
		},
		{
			SpaceID: network.AlphaSpaceId,
			MachineAddress: network.MachineAddress{
				Value:      "10.0.1.2",
				ConfigType: network.ConfigDHCP,
				Type:       network.IPv4Address,
				Scope:      network.ScopeMachineLocal,
			},
		},
	}

	s.state.EXPECT().GetUnitUUIDByName(gomock.Any(), coreunit.Name("foo/0")).Return(coreunit.UUID("foo-uuid"), nil)
	s.state.EXPECT().GetUnitAddresses(gomock.Any(), coreunit.UUID("foo-uuid")).Return(nonMatchingScopeAddrs, nil)

	_, err := s.service.GetUnitPublicAddress(context.Background(), unitName)
	c.Assert(err, tc.ErrorMatches, "no public address.*")
}

func (s *unitServiceSuite) TestGetPublicAddressMatchingAddress(c *tc.C) {
	defer s.setupMocks(c).Finish()

	unitName := coreunit.Name("foo/0")

	matchingScopeAddrs := network.SpaceAddresses{
		{
			SpaceID: network.AlphaSpaceId,
			MachineAddress: network.MachineAddress{
				Value:      "10.0.0.1",
				ConfigType: network.ConfigStatic,
				Type:       network.IPv4Address,
				Scope:      network.ScopeMachineLocal,
			},
		},
		{
			SpaceID: network.AlphaSpaceId,
			MachineAddress: network.MachineAddress{
				Value:      "54.32.1.2",
				ConfigType: network.ConfigDHCP,
				Type:       network.IPv4Address,
				Scope:      network.ScopePublic,
			},
		},
		{
			SpaceID: network.AlphaSpaceId,
			MachineAddress: network.MachineAddress{
				Value:      "54.32.1.3",
				ConfigType: network.ConfigDHCP,
				Type:       network.IPv4Address,
				Scope:      network.ScopeCloudLocal,
			},
		},
	}

	s.state.EXPECT().GetUnitUUIDByName(gomock.Any(), unitName).Return(coreunit.UUID("foo"), nil)
	s.state.EXPECT().GetUnitAddresses(gomock.Any(), coreunit.UUID("foo")).Return(matchingScopeAddrs, nil)

	addr, err := s.service.GetUnitPublicAddress(context.Background(), unitName)
	c.Assert(err, tc.ErrorIsNil)
	// Since the second address is higher in hierarchy of scope match, it should
	// be returned.
	c.Check(addr, tc.DeepEquals, matchingScopeAddrs[1])
}

func (s *unitServiceSuite) TestGetPublicAddressMatchingAddressSameOrigin(c *tc.C) {
	defer s.setupMocks(c).Finish()

	unitName := coreunit.Name("foo/0")

	matchingScopeAddrs := network.SpaceAddresses{
		{
			SpaceID: network.AlphaSpaceId,
			Origin:  network.OriginProvider,
			MachineAddress: network.MachineAddress{
				Value:      "10.0.0.1",
				ConfigType: network.ConfigStatic,
				Type:       network.IPv4Address,
				Scope:      network.ScopeMachineLocal,
			},
		},
		{
			SpaceID: network.AlphaSpaceId,
			Origin:  network.OriginProvider,
			MachineAddress: network.MachineAddress{
				Value:      "54.32.1.2",
				ConfigType: network.ConfigDHCP,
				Type:       network.IPv4Address,
				Scope:      network.ScopePublic,
			},
		},
		{
			SpaceID: network.AlphaSpaceId,
			Origin:  network.OriginProvider,
			MachineAddress: network.MachineAddress{
				Value:      "54.32.1.3",
				ConfigType: network.ConfigDHCP,
				Type:       network.IPv4Address,
				Scope:      network.ScopePublic,
			},
		},
	}

	s.state.EXPECT().GetUnitUUIDByName(gomock.Any(), unitName).Return(coreunit.UUID("foo"), nil)
	s.state.EXPECT().GetUnitAddresses(gomock.Any(), coreunit.UUID("foo")).Return(matchingScopeAddrs, nil)

	addr, err := s.service.GetUnitPublicAddress(context.Background(), unitName)
	c.Assert(err, tc.ErrorIsNil)
	// Since the second address is higher in hierarchy of scope match, it should
	// be returned.
	c.Check(addr, tc.DeepEquals, matchingScopeAddrs[1])
}

func (s *unitServiceSuite) TestGetPublicAddressMatchingAddressOneProviderOnly(c *tc.C) {
	defer s.setupMocks(c).Finish()

	unitName := coreunit.Name("foo/0")

	matchingScopeAddrs := network.SpaceAddresses{
		{
			SpaceID: network.AlphaSpaceId,
			Origin:  network.OriginMachine,
			MachineAddress: network.MachineAddress{
				Value:      "10.0.0.1",
				ConfigType: network.ConfigStatic,
				Type:       network.IPv4Address,
				Scope:      network.ScopeMachineLocal,
			},
		},
		{
			SpaceID: network.AlphaSpaceId,
			Origin:  network.OriginMachine,
			MachineAddress: network.MachineAddress{
				Value:      "54.32.1.2",
				ConfigType: network.ConfigDHCP,
				Type:       network.IPv4Address,
				Scope:      network.ScopePublic,
			},
		},
		{
			SpaceID: network.AlphaSpaceId,
			Origin:  network.OriginProvider,
			MachineAddress: network.MachineAddress{
				Value:      "54.32.1.3",
				ConfigType: network.ConfigDHCP,
				Type:       network.IPv4Address,
				Scope:      network.ScopePublic,
			},
		},
	}

	s.state.EXPECT().GetUnitUUIDByName(gomock.Any(), unitName).Return(coreunit.UUID("foo"), nil)
	s.state.EXPECT().GetUnitAddresses(gomock.Any(), coreunit.UUID("foo")).Return(matchingScopeAddrs, nil)

	addr, err := s.service.GetUnitPublicAddress(context.Background(), unitName)
	c.Assert(err, tc.ErrorIsNil)
	// Since the second address is higher in hierarchy of scope match, it should
	// be returned.
	c.Check(addr, tc.DeepEquals, matchingScopeAddrs[2])
}

func (s *unitServiceSuite) TestGetPublicAddressMatchingAddressOneProviderOtherUnknown(c *tc.C) {
	defer s.setupMocks(c).Finish()

	unitName := coreunit.Name("foo/0")

	matchingScopeAddrs := network.SpaceAddresses{
		{
			SpaceID: network.AlphaSpaceId,
			Origin:  network.OriginMachine,
			MachineAddress: network.MachineAddress{
				Value:      "10.0.0.1",
				ConfigType: network.ConfigStatic,
				Type:       network.IPv4Address,
				Scope:      network.ScopeMachineLocal,
			},
		},
		{
			SpaceID: network.AlphaSpaceId,
			Origin:  network.OriginUnknown,
			MachineAddress: network.MachineAddress{
				Value:      "54.32.1.2",
				ConfigType: network.ConfigDHCP,
				Type:       network.IPv4Address,
				Scope:      network.ScopePublic,
			},
		},
		{
			SpaceID: network.AlphaSpaceId,
			Origin:  network.OriginProvider,
			MachineAddress: network.MachineAddress{
				Value:      "54.32.1.3",
				ConfigType: network.ConfigDHCP,
				Type:       network.IPv4Address,
				Scope:      network.ScopePublic,
			},
		},
	}

	s.state.EXPECT().GetUnitUUIDByName(gomock.Any(), unitName).Return(coreunit.UUID("foo"), nil)
	s.state.EXPECT().GetUnitAddresses(gomock.Any(), coreunit.UUID("foo")).Return(matchingScopeAddrs, nil)

	addr, err := s.service.GetUnitPublicAddress(context.Background(), unitName)
	c.Assert(err, tc.ErrorIsNil)
	// Since the second address is higher in hierarchy of scope match, it should
	// be returned.
	c.Check(addr, tc.DeepEquals, matchingScopeAddrs[2])
}

func (s *unitServiceSuite) TestGetPrivateAddressUnitNotFound(c *tc.C) {
	defer s.setupMocks(c).Finish()

	unitName := coreunit.Name("foo/0")

	s.state.EXPECT().GetUnitUUIDByName(gomock.Any(), unitName).Return(coreunit.UUID("foo"), errors.New("boom"))

	_, err := s.service.GetUnitPrivateAddress(context.Background(), unitName)
	c.Assert(err, tc.ErrorMatches, "boom")
}

func (s *unitServiceSuite) TestGetPrivateAddressError(c *tc.C) {
	defer s.setupMocks(c).Finish()

	unitName := coreunit.Name("foo/0")

	s.state.EXPECT().GetUnitUUIDByName(gomock.Any(), unitName).Return(coreunit.UUID("foo"), nil)
	s.state.EXPECT().GetUnitAddresses(gomock.Any(), coreunit.UUID("foo")).Return(nil, errors.New("boom"))

	_, err := s.service.GetUnitPrivateAddress(context.Background(), unitName)
	c.Assert(err, tc.ErrorMatches, "boom")
}

func (s *unitServiceSuite) TestGetPrivateAddressNonMatchingAddresses(c *tc.C) {
	defer s.setupMocks(c).Finish()

	unitName := coreunit.Name("foo/0")

	nonMatchingScopeAddrs := network.SpaceAddresses{
		{
			SpaceID: network.AlphaSpaceId,
			MachineAddress: network.MachineAddress{
				Value:      "10.0.0.1",
				ConfigType: network.ConfigStatic,
				Type:       network.IPv4Address,
				Scope:      network.ScopeMachineLocal,
			},
		},
		{
			SpaceID: network.AlphaSpaceId,
			MachineAddress: network.MachineAddress{
				Value:      "10.0.0.2",
				ConfigType: network.ConfigDHCP,
				Type:       network.IPv4Address,
				Scope:      network.ScopeMachineLocal,
			},
		},
		{
			SpaceID: network.AlphaSpaceId,
			MachineAddress: network.MachineAddress{
				Value:      "10.0.1.1",
				ConfigType: network.ConfigStatic,
				Type:       network.IPv4Address,
				Scope:      network.ScopeMachineLocal,
			},
		},
		{
			SpaceID: network.AlphaSpaceId,
			MachineAddress: network.MachineAddress{
				Value:      "10.0.1.2",
				ConfigType: network.ConfigDHCP,
				Type:       network.IPv4Address,
				Scope:      network.ScopeMachineLocal,
			},
		},
	}

	s.state.EXPECT().GetUnitUUIDByName(gomock.Any(), coreunit.Name("foo/0")).Return(coreunit.UUID("foo-uuid"), nil)
	s.state.EXPECT().GetUnitAddresses(gomock.Any(), coreunit.UUID("foo-uuid")).Return(nonMatchingScopeAddrs, nil)

	addr, err := s.service.GetUnitPrivateAddress(context.Background(), unitName)
	c.Assert(err, tc.ErrorIsNil)
	// We always return the (first) container address even if it doesn't match
	// the scope.
	c.Assert(addr, tc.DeepEquals, nonMatchingScopeAddrs[0])
}

func (s *unitServiceSuite) TestGetPrivateAddressMatchingAddress(c *tc.C) {
	defer s.setupMocks(c).Finish()

	unitName := coreunit.Name("foo/0")

	matchingScopeAddrs := network.SpaceAddresses{
		{
			SpaceID: network.AlphaSpaceId,
			MachineAddress: network.MachineAddress{
				Value:      "54.32.1.2",
				ConfigType: network.ConfigStatic,
				Type:       network.IPv4Address,
				Scope:      network.ScopePublic,
			},
		},
		{
			SpaceID: network.AlphaSpaceId,
			MachineAddress: network.MachineAddress{
				Value:      "192.168.1.2",
				ConfigType: network.ConfigStatic,
				Type:       network.IPv4Address,
				Scope:      network.ScopeCloudLocal,
			},
		},
		{
			SpaceID: network.AlphaSpaceId,
			MachineAddress: network.MachineAddress{
				Value:      "10.0.0.2",
				ConfigType: network.ConfigDHCP,
				Type:       network.IPv4Address,
				Scope:      network.ScopeMachineLocal,
			},
		},
	}

	s.state.EXPECT().GetUnitUUIDByName(gomock.Any(), coreunit.Name("foo/0")).Return(coreunit.UUID("foo-uuid"), nil)
	s.state.EXPECT().GetUnitAddresses(gomock.Any(), coreunit.UUID("foo-uuid")).Return(matchingScopeAddrs, nil)

	addrs, err := s.service.GetUnitPrivateAddress(context.Background(), unitName)
	c.Assert(err, tc.ErrorIsNil)
	// Since the second address is higher in hierarchy of scope match, it should
	// be returned.
<<<<<<< HEAD
	c.Check(addrs, tc.DeepEquals, matchingScopeAddrs[1])
=======
	c.Check(addrs, gc.DeepEquals, matchingScopeAddrs[1])
}

func (s *unitServiceSuite) TestGetUnitSubordinates(c *gc.C) {
	defer s.setupMocks(c).Finish()

	unitName := coreunit.Name("foo/666")
	names := []coreunit.Name{"sub/667"}
	s.state.EXPECT().GetUnitSubordinates(gomock.Any(), unitName).Return(names, nil)

	foundNames, err := s.service.GetUnitSubordinates(context.Background(), unitName)
	c.Assert(err, jc.ErrorIsNil)
	c.Check(foundNames, gc.DeepEquals, names)
}

func (s *unitServiceSuite) TestGetUnitSubordinatesUnitNameNotValid(c *gc.C) {
	defer s.setupMocks(c).Finish()

	_, err := s.service.GetUnitSubordinates(context.Background(), "bad-name")
	c.Assert(err, jc.ErrorIs, coreunit.InvalidUnitName)
}

func (s *unitServiceSuite) TestGetUnitSubordinatesError(c *gc.C) {
	defer s.setupMocks(c).Finish()

	unitName := coreunit.Name("foo/666")
	boom := errors.New("boom")
	s.state.EXPECT().GetUnitSubordinates(gomock.Any(), unitName).Return(nil, boom)

	_, err := s.service.GetUnitSubordinates(context.Background(), unitName)
	c.Assert(err, jc.ErrorIs, boom)
>>>>>>> a4f2239f
}<|MERGE_RESOLUTION|>--- conflicted
+++ resolved
@@ -963,13 +963,10 @@
 	c.Assert(err, tc.ErrorIsNil)
 	// Since the second address is higher in hierarchy of scope match, it should
 	// be returned.
-<<<<<<< HEAD
 	c.Check(addrs, tc.DeepEquals, matchingScopeAddrs[1])
-=======
-	c.Check(addrs, gc.DeepEquals, matchingScopeAddrs[1])
-}
-
-func (s *unitServiceSuite) TestGetUnitSubordinates(c *gc.C) {
+}
+
+func (s *unitServiceSuite) TestGetUnitSubordinates(c *tc.C) {
 	defer s.setupMocks(c).Finish()
 
 	unitName := coreunit.Name("foo/666")
@@ -977,18 +974,18 @@
 	s.state.EXPECT().GetUnitSubordinates(gomock.Any(), unitName).Return(names, nil)
 
 	foundNames, err := s.service.GetUnitSubordinates(context.Background(), unitName)
-	c.Assert(err, jc.ErrorIsNil)
-	c.Check(foundNames, gc.DeepEquals, names)
-}
-
-func (s *unitServiceSuite) TestGetUnitSubordinatesUnitNameNotValid(c *gc.C) {
+	c.Assert(err, tc.ErrorIsNil)
+	c.Check(foundNames, tc.DeepEquals, names)
+}
+
+func (s *unitServiceSuite) TestGetUnitSubordinatesUnitNameNotValid(c *tc.C) {
 	defer s.setupMocks(c).Finish()
 
 	_, err := s.service.GetUnitSubordinates(context.Background(), "bad-name")
-	c.Assert(err, jc.ErrorIs, coreunit.InvalidUnitName)
-}
-
-func (s *unitServiceSuite) TestGetUnitSubordinatesError(c *gc.C) {
+	c.Assert(err, tc.ErrorIs, coreunit.InvalidUnitName)
+}
+
+func (s *unitServiceSuite) TestGetUnitSubordinatesError(c *tc.C) {
 	defer s.setupMocks(c).Finish()
 
 	unitName := coreunit.Name("foo/666")
@@ -996,6 +993,5 @@
 	s.state.EXPECT().GetUnitSubordinates(gomock.Any(), unitName).Return(nil, boom)
 
 	_, err := s.service.GetUnitSubordinates(context.Background(), unitName)
-	c.Assert(err, jc.ErrorIs, boom)
->>>>>>> a4f2239f
+	c.Assert(err, tc.ErrorIs, boom)
 }