--- conflicted
+++ resolved
@@ -6,11 +6,8 @@
 import (
 	"context"
 	"database/sql"
-<<<<<<< HEAD
 	stdtesting "testing"
-=======
 	"time"
->>>>>>> 29296ddf
 
 	"github.com/juju/clock"
 	"github.com/juju/collections/set"
