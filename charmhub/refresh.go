// Copyright 2020 Canonical Ltd.
// Licensed under the AGPLv3, see LICENCE file for details.

package charmhub

import (
	"context"
	"crypto/sha512"
	"encoding/base64"
	"fmt"
	"net/http"
	"strings"

	"github.com/juju/errors"
	"github.com/juju/loggo"
	"github.com/juju/names/v4"
	"github.com/juju/utils/v2"
	"github.com/kr/pretty"
	"golang.org/x/crypto/pbkdf2"

	"github.com/juju/juju/charmhub/path"
	"github.com/juju/juju/charmhub/transport"
	charmmetrics "github.com/juju/juju/core/charm/metrics"
	corelogger "github.com/juju/juju/core/logger"
	coreseries "github.com/juju/juju/core/series"
)

// Action represents the type of refresh is performed.
type Action string

const (
	// InstallAction defines a install action.
	InstallAction Action = "install"

	// DownloadAction defines a download action.
	DownloadAction Action = "download"

	// RefreshAction defines a refresh action.
	RefreshAction Action = "refresh"
)

const (
	// NotAvailable is used a placeholder for Name and Channel for a refresh
	// base request, if the Name and Channel is not known.
	NotAvailable = "NA"
)

// Headers represents a series of headers that we would like to pass to the REST
// API.
type Headers = map[string][]string

// RefreshBase defines a base for selecting a specific charm.
// Continues to exist to allow for incoming bases to be converted
// to bases inside this package.
type RefreshBase struct {
	Architecture string
	Name         string
	Channel      string
}

func (p RefreshBase) String() string {
	path := p.Architecture
	if p.Channel != "" {
		if p.Name != "" {
			path = fmt.Sprintf("%s/%s", path, p.Name)
		}
		path = fmt.Sprintf("%s/%s", path, p.Channel)
	}
	return path
}

// RefreshClient defines a client for refresh requests.
type RefreshClient struct {
	path   path.Path
	client RESTClient
	logger Logger
}

// NewRefreshClient creates a RefreshClient for requesting
func NewRefreshClient(path path.Path, client RESTClient, logger Logger) *RefreshClient {
	return &RefreshClient{
		path:   path,
		client: client,
		logger: logger,
	}
}

<<<<<<< HEAD
=======
// RefreshConfig defines a type for building refresh requests.
type RefreshConfig interface {
	// Build a refresh request for sending to the API.
	Build() (transport.RefreshRequest, error)

	// Ensure that the request back contains the information we requested.
	Ensure([]transport.RefreshResponse) error

	// String describes the underlying refresh config.
	String() string
}

>>>>>>> 095cb7bb
// Refresh is used to refresh installed charms to a more suitable revision.
func (c *RefreshClient) Refresh(ctx context.Context, config RefreshConfig) ([]transport.RefreshResponse, error) {
	c.logger.Tracef("Refresh(%s)", pretty.Sprint(config))
	req, err := config.Build()
	if err != nil {
		return nil, errors.Trace(err)
	}
	return c.refresh(ctx, config.Ensure, req)
}

// RefreshWithRequestMetrics is to get refreshed charm data and provide metrics
// at the same time.  Used as part of the charm revision updater facade.
func (c *RefreshClient) RefreshWithRequestMetrics(ctx context.Context, config RefreshConfig, metrics map[charmmetrics.MetricKey]map[charmmetrics.MetricKey]string) ([]transport.RefreshResponse, error) {
	c.logger.Tracef("RefreshWithRequestMetrics(%s, %+v)", pretty.Sprint(config), metrics)
	req, err := config.Build()
	if err != nil {
		return nil, errors.Trace(err)
	}
	m, err := contextMetrics(metrics)
	if err != nil {
		return nil, errors.Trace(err)
	}
	req.Metrics = m
	return c.refresh(ctx, config.Ensure, req)
}

// RefreshWithMetricsOnly is to provide metrics without context or actions. Used
// as part of the charm revision updater facade.
func (c *RefreshClient) RefreshWithMetricsOnly(ctx context.Context, metrics map[charmmetrics.MetricKey]map[charmmetrics.MetricKey]string) error {
	c.logger.Tracef("RefreshWithMetricsOnly(%+v)", metrics)
	m, err := contextMetrics(metrics)
	if err != nil {
		return errors.Trace(err)
	}
	req := transport.RefreshRequest{
		Context: []transport.RefreshRequestContext{},
		Actions: []transport.RefreshRequestAction{},
		Metrics: m,
	}

	// No need to ensure data which is not expected.
	ensure := func(responses []transport.RefreshResponse) error { return nil }

	_, err = c.refresh(ctx, ensure, req)
	return err
}

func contextMetrics(metrics map[charmmetrics.MetricKey]map[charmmetrics.MetricKey]string) (transport.RequestMetrics, error) {
	m := make(transport.RequestMetrics, 0)
	for k, v := range metrics {
		// verify top level "model" and "controller" keys
		if k != charmmetrics.Controller && k != charmmetrics.Model {
			return nil, errors.Trace(errors.NotValidf("highlevel metrics label %q", k))
		}
		ctxM := make(map[string]string, len(v))
		for k2, v2 := range v {
			ctxM[k2.String()] = v2
		}
		m[k.String()] = ctxM
	}
	return m, nil
}

func (c *RefreshClient) refresh(ctx context.Context, ensure func(responses []transport.RefreshResponse) error, req transport.RefreshRequest) ([]transport.RefreshResponse, error) {
	httpHeaders := make(http.Header)

	var resp transport.RefreshResponses
	restResp, err := c.client.Post(ctx, c.path, httpHeaders, req, &resp)
	if err != nil {
		return nil, errors.Trace(err)
	}
	if restResp.StatusCode == http.StatusNotFound {
		return nil, logAndReturnError(errors.NotFoundf("refresh"))
	}
	if err := handleBasicAPIErrors(resp.ErrorList, c.logger); err != nil {
		return nil, errors.Trace(err)
	}

	c.logger.Tracef("Refresh() unmarshalled: %s", pretty.Sprint(resp.Results))
	return resp.Results, ensure(resp.Results)
}

// RefreshOne creates a request config for requesting only one charm.
func RefreshOne(key, id string, revision int, channel string, base RefreshBase) (RefreshConfig, error) {
	if id == "" {
		return nil, logAndReturnError(errors.NotValidf("empty id"))
	}
	if key == "" {
		// This is for compatibility reasons.  With older clients, the
		// key created in GetCharmURLOrigin will be lost to and from
		// the client.  Since a key is required, ensure we have one.
		uuid, err := utils.NewUUID()
		if err != nil {
			return nil, logAndReturnError(err)
		}
		key = uuid.String()
	}
	if err := validateBase(base); err != nil {
		return nil, logAndReturnError(err)
	}
	return refreshOne{
		instanceKey: key,
		ID:          id,
		Revision:    revision,
		Channel:     channel,
		Base:        base,
	}, nil
}

// CreateInstanceKey creates an InstanceKey which can be unique and stable
// from Refresh action to Refresh action.  Required for KPI collection
// on the charmhub side, see LP:1944582.  Rather than saving in
// state, use the model uuid + the app name, which are unique.  Modeled
// after the applicationDoc DocID and globalKey in state.
func CreateInstanceKey(app names.ApplicationTag, model names.ModelTag) string {
	h := pbkdf2.Key([]byte(app.Id()), []byte(model.Id()), 8192, 32, sha512.New)
	return base64.RawURLEncoding.EncodeToString(h)
}

<<<<<<< HEAD
=======
// Build a refresh request that can be past to the API.
func (c refreshOne) Build() (transport.RefreshRequest, error) {
	base, err := constructRefreshBase(c.Base)
	if err != nil {
		return transport.RefreshRequest{}, errors.Trace(err)
	}

	return transport.RefreshRequest{
		Context: []transport.RefreshRequestContext{{
			InstanceKey:     c.instanceKey,
			ID:              c.ID,
			Revision:        c.Revision,
			Base:            base,
			TrackingChannel: c.Channel,
			Metrics:         c.metrics,
			// TODO (stickupkid): We need to model the refreshed date. It's
			// currently optional, but will be required at some point. This
			// is the installed date of the charm on the system.
		}},
		Actions: []transport.RefreshRequestAction{{
			Action:      string(RefreshAction),
			InstanceKey: c.instanceKey,
			ID:          &c.ID,
		}},
	}, nil
}

// Ensure that the request back contains the information we requested.
func (c refreshOne) Ensure(responses []transport.RefreshResponse) error {
	for _, resp := range responses {
		if resp.InstanceKey == c.instanceKey {
			return nil
		}
	}
	return errors.NotValidf("refresh action key")
}

type executeOne struct {
	ID       string
	Name     string
	Revision *int
	Channel  *string
	Base     RefreshBase
	// instanceKey is a private unique key that we construct for CharmHub API
	// asynchronous calls.
	action      Action
	instanceKey string
}

// InstanceKey returns the underlying instance key.
func (c executeOne) InstanceKey() string {
	return c.instanceKey
}

>>>>>>> 095cb7bb
// InstallOneFromRevision creates a request config using the revision and not
// the channel for requesting only one charm.
func InstallOneFromRevision(name string, revision int) (RefreshConfig, error) {
	if name == "" {
		return nil, logAndReturnError(errors.NotValidf("empty name"))
	}
	uuid, err := utils.NewUUID()
	if err != nil {
		return nil, logAndReturnError(err)
	}
	return executeOneByRevision{
		action:      InstallAction,
		instanceKey: uuid.String(),
		Name:        name,
		Revision:    &revision,
	}, nil
}

// AddResource adds resource revision data to a executeOne config.
// Used for install by revision.
func AddResource(config RefreshConfig, name string, revision int) (RefreshConfig, bool) {
	c, ok := config.(executeOneByRevision)
	if !ok {
		return config, false
	}
	if len(c.resourceRevisions) == 0 {
		c.resourceRevisions = make([]transport.RefreshResourceRevision, 0)
	}
	c.resourceRevisions = append(c.resourceRevisions, transport.RefreshResourceRevision{
		Name:     name,
		Revision: revision,
	})
	return c, true
}

// AddConfigMetrics adds metrics to a refreshOne config.  All values are
// applied at once, subsequent calls, replace all values.
func AddConfigMetrics(config RefreshConfig, metrics map[charmmetrics.MetricKey]string) (RefreshConfig, error) {
	c, ok := config.(refreshOne)
	if !ok {
		return config, nil // error?
	}
	if len(metrics) < 1 {
		return c, nil
	}
	c.metrics = make(transport.ContextMetrics, 0)
	for k, v := range metrics {
		c.metrics[k.String()] = v
	}
	return c, nil
}

// InstallOneFromChannel creates a request config using the channel and not the
// revision for requesting only one charm.
func InstallOneFromChannel(name string, channel string, base RefreshBase) (RefreshConfig, error) {
	if name == "" {
		return nil, logAndReturnError(errors.NotValidf("empty name"))
	}
	if err := validateBase(base); err != nil {
		return nil, logAndReturnError(err)
	}
	uuid, err := utils.NewUUID()
	if err != nil {
		return nil, logAndReturnError(err)
	}
	return executeOne{
		action:      InstallAction,
		instanceKey: uuid.String(),
		Name:        name,
		Channel:     &channel,
		Base:        base,
	}, nil
}

// DownloadOneFromRevision creates a request config using the revision and not
// the channel for requesting only one charm.
func DownloadOneFromRevision(id string, revision int) (RefreshConfig, error) {
	if id == "" {
		return nil, logAndReturnError(errors.NotValidf("empty id"))
	}
	uuid, err := utils.NewUUID()
	if err != nil {
		return nil, logAndReturnError(err)
	}
	return executeOneByRevision{
		action:      DownloadAction,
		instanceKey: uuid.String(),
		ID:          id,
		Revision:    &revision,
	}, nil
}

// DownloadOneFromRevisionByName creates a request config using the revision and not
// the channel for requesting only one charm.
func DownloadOneFromRevisionByName(name string, revision int) (RefreshConfig, error) {
	if name == "" {
		return nil, logAndReturnError(errors.NotValidf("empty name"))
	}
	uuid, err := utils.NewUUID()
	if err != nil {
		return nil, logAndReturnError(err)
	}
	return executeOneByRevision{
		action:      DownloadAction,
		instanceKey: uuid.String(),
		Name:        name,
		Revision:    &revision,
	}, nil
}

// DownloadOneFromChannel creates a request config using the channel and not the
// revision for requesting only one charm.
func DownloadOneFromChannel(id string, channel string, base RefreshBase) (RefreshConfig, error) {
	if id == "" {
		return nil, logAndReturnError(errors.NotValidf("empty id"))
	}
	if err := validateBase(base); err != nil {
		return nil, logAndReturnError(err)
	}
	uuid, err := utils.NewUUID()
	if err != nil {
		return nil, errors.Trace(err)
	}
	return executeOne{
		action:      DownloadAction,
		instanceKey: uuid.String(),
		ID:          id,
		Channel:     &channel,
		Base:        base,
	}, nil
}

<<<<<<< HEAD
// DownloadOneFromChannelByName creates a request config using the channel and not the
// revision for requesting only one charm.
func DownloadOneFromChannelByName(name string, channel string, base RefreshBase) (RefreshConfig, error) {
	if name == "" {
		return nil, logAndReturnError(errors.NotValidf("empty name"))
	}
	if err := validateBase(base); err != nil {
		return nil, logAndReturnError(err)
=======
// Build a refresh request that can be past to the API.
func (c executeOne) Build() (transport.RefreshRequest, error) {
	base, err := constructRefreshBase(c.Base)
	if err != nil {
		return transport.RefreshRequest{}, errors.Trace(err)
	}

	var id *string
	if c.ID != "" {
		id = &c.ID
	}
	var name *string
	if c.Name != "" {
		name = &c.Name
	}

	return transport.RefreshRequest{
		// Context is required here, even if it looks optional.
		Context: []transport.RefreshRequestContext{},
		Actions: []transport.RefreshRequestAction{{
			Action:      string(c.action),
			InstanceKey: c.instanceKey,
			ID:          id,
			Name:        name,
			Revision:    c.Revision,
			Channel:     c.Channel,
			Base:        &base,
		}},
	}, nil
}

// Ensure that the request back contains the information we requested.
func (c executeOne) Ensure(responses []transport.RefreshResponse) error {
	for _, resp := range responses {
		if resp.InstanceKey == c.instanceKey {
			return nil
		}
	}
	return errors.NotValidf("%v action key", string(c.action))
}

func (c executeOne) String() string {
	var channel string
	if c.Channel != nil {
		channel = *c.Channel
	}
	var using string
	if c.ID != "" {
		using = fmt.Sprintf("ID %s", c.ID)
	} else {
		using = fmt.Sprintf("Name %s", c.Name)
	}
	var revision string
	if c.Revision != nil {
		revision = fmt.Sprintf(" with revision: %+v", c.Revision)
	}
	return fmt.Sprintf("Execute One (action: %s, instanceKey: %s): using %s%s channel %v and base %s",
		c.action, c.instanceKey, using, revision, channel, c.Base)
}

type refreshMany struct {
	Configs []RefreshConfig
}

// RefreshMany will compose many refresh configs.
func RefreshMany(configs ...RefreshConfig) RefreshConfig {
	return refreshMany{
		Configs: configs,
	}
}

// Build a refresh request that can be past to the API.
func (c refreshMany) Build() (transport.RefreshRequest, error) {
	if len(c.Configs) == 0 {
		return transport.RefreshRequest{}, errors.NotFoundf("configs")
	}

	// Not all configs built here have a context, start out with an empty
	// slice, so we do not call Refresh with a nil context.
	// See executeOne.Build().
	result := transport.RefreshRequest{
		Context: []transport.RefreshRequestContext{},
	}
	for _, config := range c.Configs {
		req, err := config.Build()
		if err != nil {
			return transport.RefreshRequest{}, errors.Trace(err)
		}
		result.Context = append(result.Context, req.Context...)
		result.Actions = append(result.Actions, req.Actions...)

	}
	return result, nil
}

// Ensure that the request back contains the information we requested.
func (c refreshMany) Ensure(responses []transport.RefreshResponse) error {
	for _, config := range c.Configs {
		if err := config.Ensure(responses); err != nil {
			return errors.Annotatef(err, "missing response")
		}
>>>>>>> 095cb7bb
	}
	uuid, err := utils.NewUUID()
	if err != nil {
		return nil, logAndReturnError(err)
	}
	return executeOne{
		action:      DownloadAction,
		instanceKey: uuid.String(),
		Name:        name,
		Channel:     &channel,
		Base:        base,
	}, nil
}

// constructRefreshBase creates a refresh request base that allows for
// partial base queries.
func constructRefreshBase(base RefreshBase) (transport.Base, error) {
	if base.Architecture == "" {
		return transport.Base{}, logAndReturnError(errors.NotValidf("refresh arch"))
	}

	name := base.Name
	if name == "" {
		name = NotAvailable
	}

	var channel string
	var err error
	switch base.Channel {
	case "":
		channel = NotAvailable
	case "kubernetes":
		// Kubernetes is not a valid channel for a base.
		// Instead use the latest LTS version of ubuntu.
		name = "ubuntu"
		channel, err = coreseries.SeriesVersion(coreseries.LatestLts())
		if err != nil {
			return transport.Base{}, errors.NotValidf("invalid latest version")
		}
	default:
		// If we have a series, we need to convert it to a stable version.
		// If we have a version, then just pass that through.
		potential, err := coreseries.SeriesVersion(base.Channel)
		if err == nil {
			channel = potential
		} else {
			channel = base.Channel
		}
	}

	return transport.Base{
		Architecture: base.Architecture,
		Name:         name,
		Channel:      channel,
	}, nil
}

// validateBase ensures that we do not pass "all" as part of base.
// This function is to help find programming related failures.
func validateBase(rp RefreshBase) error {
	var msg []string
	if rp.Architecture == "all" {
		msg = append(msg, fmt.Sprintf("Architecture %q", rp.Architecture))
	}
	if rp.Name == "all" {
		msg = append(msg, fmt.Sprintf("Name %q", rp.Name))
	}
	if rp.Channel == "all" {
		msg = append(msg, fmt.Sprintf("Channel %q", rp.Channel))
	}
	if len(msg) > 0 {
		err := errors.Trace(errors.NotValidf(strings.Join(msg, ", ")))
		// Log the error here, trace on this side gets lost when the error
		// goes thru to the client.
		return logAndReturnError(err)
	}
	return nil
}

type instanceKey interface {
	InstanceKey() string
}

// ExtractConfigInstanceKey is used to get the instance key from a refresh
// config.
func ExtractConfigInstanceKey(cfg RefreshConfig) string {
	key, ok := cfg.(instanceKey)
	if ok {
		return key.InstanceKey()
	}
	return ""
}

var logger = loggo.GetLoggerWithLabels("juju.charmhub", corelogger.CHARMHUB)

func logAndReturnError(err error) error {
	err = errors.Trace(err)
	logger.Errorf(err.Error())
	return err
}<|MERGE_RESOLUTION|>--- conflicted
+++ resolved
@@ -85,21 +85,6 @@
 	}
 }
 
-<<<<<<< HEAD
-=======
-// RefreshConfig defines a type for building refresh requests.
-type RefreshConfig interface {
-	// Build a refresh request for sending to the API.
-	Build() (transport.RefreshRequest, error)
-
-	// Ensure that the request back contains the information we requested.
-	Ensure([]transport.RefreshResponse) error
-
-	// String describes the underlying refresh config.
-	String() string
-}
-
->>>>>>> 095cb7bb
 // Refresh is used to refresh installed charms to a more suitable revision.
 func (c *RefreshClient) Refresh(ctx context.Context, config RefreshConfig) ([]transport.RefreshResponse, error) {
 	c.logger.Tracef("Refresh(%s)", pretty.Sprint(config))
@@ -219,63 +204,6 @@
 	return base64.RawURLEncoding.EncodeToString(h)
 }
 
-<<<<<<< HEAD
-=======
-// Build a refresh request that can be past to the API.
-func (c refreshOne) Build() (transport.RefreshRequest, error) {
-	base, err := constructRefreshBase(c.Base)
-	if err != nil {
-		return transport.RefreshRequest{}, errors.Trace(err)
-	}
-
-	return transport.RefreshRequest{
-		Context: []transport.RefreshRequestContext{{
-			InstanceKey:     c.instanceKey,
-			ID:              c.ID,
-			Revision:        c.Revision,
-			Base:            base,
-			TrackingChannel: c.Channel,
-			Metrics:         c.metrics,
-			// TODO (stickupkid): We need to model the refreshed date. It's
-			// currently optional, but will be required at some point. This
-			// is the installed date of the charm on the system.
-		}},
-		Actions: []transport.RefreshRequestAction{{
-			Action:      string(RefreshAction),
-			InstanceKey: c.instanceKey,
-			ID:          &c.ID,
-		}},
-	}, nil
-}
-
-// Ensure that the request back contains the information we requested.
-func (c refreshOne) Ensure(responses []transport.RefreshResponse) error {
-	for _, resp := range responses {
-		if resp.InstanceKey == c.instanceKey {
-			return nil
-		}
-	}
-	return errors.NotValidf("refresh action key")
-}
-
-type executeOne struct {
-	ID       string
-	Name     string
-	Revision *int
-	Channel  *string
-	Base     RefreshBase
-	// instanceKey is a private unique key that we construct for CharmHub API
-	// asynchronous calls.
-	action      Action
-	instanceKey string
-}
-
-// InstanceKey returns the underlying instance key.
-func (c executeOne) InstanceKey() string {
-	return c.instanceKey
-}
-
->>>>>>> 095cb7bb
 // InstallOneFromRevision creates a request config using the revision and not
 // the channel for requesting only one charm.
 func InstallOneFromRevision(name string, revision int) (RefreshConfig, error) {
@@ -408,7 +336,6 @@
 	}, nil
 }
 
-<<<<<<< HEAD
 // DownloadOneFromChannelByName creates a request config using the channel and not the
 // revision for requesting only one charm.
 func DownloadOneFromChannelByName(name string, channel string, base RefreshBase) (RefreshConfig, error) {
@@ -417,109 +344,6 @@
 	}
 	if err := validateBase(base); err != nil {
 		return nil, logAndReturnError(err)
-=======
-// Build a refresh request that can be past to the API.
-func (c executeOne) Build() (transport.RefreshRequest, error) {
-	base, err := constructRefreshBase(c.Base)
-	if err != nil {
-		return transport.RefreshRequest{}, errors.Trace(err)
-	}
-
-	var id *string
-	if c.ID != "" {
-		id = &c.ID
-	}
-	var name *string
-	if c.Name != "" {
-		name = &c.Name
-	}
-
-	return transport.RefreshRequest{
-		// Context is required here, even if it looks optional.
-		Context: []transport.RefreshRequestContext{},
-		Actions: []transport.RefreshRequestAction{{
-			Action:      string(c.action),
-			InstanceKey: c.instanceKey,
-			ID:          id,
-			Name:        name,
-			Revision:    c.Revision,
-			Channel:     c.Channel,
-			Base:        &base,
-		}},
-	}, nil
-}
-
-// Ensure that the request back contains the information we requested.
-func (c executeOne) Ensure(responses []transport.RefreshResponse) error {
-	for _, resp := range responses {
-		if resp.InstanceKey == c.instanceKey {
-			return nil
-		}
-	}
-	return errors.NotValidf("%v action key", string(c.action))
-}
-
-func (c executeOne) String() string {
-	var channel string
-	if c.Channel != nil {
-		channel = *c.Channel
-	}
-	var using string
-	if c.ID != "" {
-		using = fmt.Sprintf("ID %s", c.ID)
-	} else {
-		using = fmt.Sprintf("Name %s", c.Name)
-	}
-	var revision string
-	if c.Revision != nil {
-		revision = fmt.Sprintf(" with revision: %+v", c.Revision)
-	}
-	return fmt.Sprintf("Execute One (action: %s, instanceKey: %s): using %s%s channel %v and base %s",
-		c.action, c.instanceKey, using, revision, channel, c.Base)
-}
-
-type refreshMany struct {
-	Configs []RefreshConfig
-}
-
-// RefreshMany will compose many refresh configs.
-func RefreshMany(configs ...RefreshConfig) RefreshConfig {
-	return refreshMany{
-		Configs: configs,
-	}
-}
-
-// Build a refresh request that can be past to the API.
-func (c refreshMany) Build() (transport.RefreshRequest, error) {
-	if len(c.Configs) == 0 {
-		return transport.RefreshRequest{}, errors.NotFoundf("configs")
-	}
-
-	// Not all configs built here have a context, start out with an empty
-	// slice, so we do not call Refresh with a nil context.
-	// See executeOne.Build().
-	result := transport.RefreshRequest{
-		Context: []transport.RefreshRequestContext{},
-	}
-	for _, config := range c.Configs {
-		req, err := config.Build()
-		if err != nil {
-			return transport.RefreshRequest{}, errors.Trace(err)
-		}
-		result.Context = append(result.Context, req.Context...)
-		result.Actions = append(result.Actions, req.Actions...)
-
-	}
-	return result, nil
-}
-
-// Ensure that the request back contains the information we requested.
-func (c refreshMany) Ensure(responses []transport.RefreshResponse) error {
-	for _, config := range c.Configs {
-		if err := config.Ensure(responses); err != nil {
-			return errors.Annotatef(err, "missing response")
-		}
->>>>>>> 095cb7bb
 	}
 	uuid, err := utils.NewUUID()
 	if err != nil {
